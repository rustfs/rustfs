--- conflicted
+++ resolved
@@ -46,7 +46,6 @@
       chown "$RUSTFS_UID:$RUSTFS_GID" "$vol" 2>/dev/null || true
     elif [ -n "$RUSTFS_USERNAME" ] && [ -n "$RUSTFS_GROUPNAME" ]; then
       chown "$RUSTFS_USERNAME:$RUSTFS_GROUPNAME" "$vol" 2>/dev/null || true
-<<<<<<< HEAD
     fi
   fi
 done
@@ -56,41 +55,5 @@
   echo "!!!WARNING: Using default RUSTFS_ACCESS_KEY or RUSTFS_SECRET_KEY. Override them in production!"
 fi
 
-# 4) Start with specified user
-docker_switch_user() {
-  if [ -n "${RUSTFS_USERNAME}" ] && [ -n "${RUSTFS_GROUPNAME}" ]; then
-    if [ -n "${RUSTFS_UID}" ] && [ -n "${RUSTFS_GID}" ]; then
-      # Execute with numeric UID:GID directly (doesn't depend on user existing in system)
-      exec chroot --userspec="${RUSTFS_UID}:${RUSTFS_GID}" / "$@"
-    else
-      # When only names are provided, create minimal passwd/group entries with 1000:1000; deduplicate before writing
-      if ! grep -q "^${RUSTFS_USERNAME}:" /etc/passwd 2>/dev/null; then
-        echo "${RUSTFS_USERNAME}:x:1000:1000:${RUSTFS_USERNAME}:/nonexistent:/sbin/nologin" >> /etc/passwd
-      fi
-      if ! grep -q "^${RUSTFS_GROUPNAME}:" /etc/group 2>/dev/null; then
-        echo "${RUSTFS_GROUPNAME}:x:1000:" >> /etc/group
-      fi
-      exec chroot --userspec="${RUSTFS_USERNAME}:${RUSTFS_GROUPNAME}" / "$@"
-=======
->>>>>>> 357cced4
-    fi
-  else
-    # If no user is specified, keep as root (container has minimal privilege practices that can be configured separately)
-    exec "$@"
-  fi
-<<<<<<< HEAD
-}
-
 echo "Starting: $*"
-docker_switch_user "$@"
-=======
-done
-
-# 3) Default credentials warning
-if [ "${RUSTFS_ACCESS_KEY}" = "rustfsadmin" ] || [ "${RUSTFS_SECRET_KEY}" = "rustfsadmin" ]; then
-  echo "!!!WARNING: Using default RUSTFS_ACCESS_KEY or RUSTFS_SECRET_KEY. Override them in production!"
-fi
-
-echo "Starting: $*"
-exec "$@"
->>>>>>> 357cced4
+exec "$@"