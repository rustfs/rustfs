--- conflicted
+++ resolved
@@ -13,13 +13,10 @@
 elif [ "$1" = "rustfs" ]; then
   shift
   set -- /usr/bin/rustfs "$@"
-<<<<<<< HEAD
 elif [ "$1" = "/usr/bin/rustfs" ]; then
   : # already normalized
-=======
 elif [ "$1" = "cargo" ]; then
   : # Pass through cargo command as-is
->>>>>>> 997f54e7
 else
   set -- /usr/bin/rustfs "$@"
 fi
