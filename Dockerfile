--- conflicted
+++ resolved
@@ -15,15 +15,9 @@
 
 # Set architecture-specific variables
 RUN if [ "$TARGETARCH" = "amd64" ]; then \
-<<<<<<< HEAD
-        echo "x86_64-gnu" > /tmp/arch; \
-    elif [ "$TARGETARCH" = "arm64" ]; then \
-        echo "aarch64-gnu" > /tmp/arch; \
-=======
         echo "x86_64-musl" > /tmp/arch; \
     elif [ "$TARGETARCH" = "arm64" ]; then \
         echo "aarch64-musl" > /tmp/arch; \
->>>>>>> 371119f7
     else \
         echo "unsupported" > /tmp/arch; \
     fi
