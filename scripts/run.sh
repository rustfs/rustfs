--- conflicted
+++ resolved
@@ -45,10 +45,7 @@
 # export RUSTFS_VOLUMES="./target/volume/test"
 export RUSTFS_ADDRESS=":9000"
 export RUSTFS_CONSOLE_ENABLE=true
-<<<<<<< HEAD
-=======
-# export RUSTFS_CONSOLE_ADDRESS=":9001"
->>>>>>> 4e00110b
+
 # export RUSTFS_SERVER_DOMAINS="localhost:9000"
 # HTTPS certificate directory
 # export RUSTFS_TLS_PATH="./deploy/certs"
@@ -119,17 +116,10 @@
 	export RUSTFS_VOLUMES="$1"
 fi
 
-<<<<<<< HEAD
 # Enable jemalloc for memory profiling
 export MALLOC_CONF="prof:true,prof_active:true,lg_prof_sample:16,log:true,narenas:2,lg_chunk:21,background_thread:true,dirty_decay_ms:1000,muzzy_decay_ms:1000"
 
 # Start webhook server
 #cargo run --example webhook -p rustfs-notify &
 # Start main service
-cargo run --profile profiling --bin rustfs
-=======
-# Start webhook server
-#cargo run --example webhook -p rustfs-notify &
-# Start main service
-cargo run --bin rustfs
->>>>>>> 4e00110b
+cargo run --profile profiling --bin rustfs