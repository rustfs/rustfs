// Copyright 2024 RustFS Team
//
// Licensed under the Apache License, Version 2.0 (the "License");
// you may not use this file except in compliance with the License.
// You may obtain a copy of the License at
//
//     http://www.apache.org/licenses/LICENSE-2.0
//
// Unless required by applicable law or agreed to in writing, software
// distributed under the License is distributed on an "AS IS" BASIS,
// WITHOUT WARRANTIES OR CONDITIONS OF ANY KIND, either express or implied.
// See the License for the specific language governing permissions and
// limitations under the License.

#![allow(unused_imports)]
#![allow(unused_variables)]

use crate::batch_processor::{AsyncBatchProcessor, get_global_processors};
use crate::bitrot::{create_bitrot_reader, create_bitrot_writer};
use crate::bucket::lifecycle::lifecycle::TRANSITION_COMPLETE;
use crate::bucket::replication::check_replicate_delete;
use crate::bucket::versioning::VersioningApi;
use crate::bucket::versioning_sys::BucketVersioningSys;
use crate::client::{object_api_utils::get_raw_etag, transition_api::ReaderImpl};
use crate::disk::STORAGE_FORMAT_FILE;
use crate::disk::error_reduce::{OBJECT_OP_IGNORED_ERRS, reduce_read_quorum_errs, reduce_write_quorum_errs};
use crate::disk::{
    self, CHECK_PART_DISK_NOT_FOUND, CHECK_PART_FILE_CORRUPT, CHECK_PART_FILE_NOT_FOUND, CHECK_PART_SUCCESS,
    conv_part_err_to_int, has_part_err,
};
use crate::erasure_coding;
use crate::erasure_coding::bitrot_verify;
use crate::error::{Error, Result, is_err_version_not_found};
use crate::error::{GenericError, ObjectApiError, is_err_object_not_found};
use crate::global::{GLOBAL_LocalNodeName, GLOBAL_TierConfigMgr};
use crate::store_api::ListObjectVersionsInfo;
use crate::store_api::{ListPartsInfo, ObjectOptions, ObjectToDelete};
use crate::store_api::{ObjectInfoOrErr, WalkOptions};
use crate::{
    bucket::lifecycle::bucket_lifecycle_ops::{
        LifecycleOps, gen_transition_objname, get_transitioned_object_reader, put_restore_opts,
    },
    cache_value::metacache_set::{ListPathRawOptions, list_path_raw},
    config::{GLOBAL_STORAGE_CLASS, storageclass},
    disk::{
        CheckPartsResp, DeleteOptions, DiskAPI, DiskInfo, DiskInfoOptions, DiskOption, DiskStore, FileInfoVersions,
        RUSTFS_META_BUCKET, RUSTFS_META_MULTIPART_BUCKET, RUSTFS_META_TMP_BUCKET, ReadMultipleReq, ReadMultipleResp, ReadOptions,
        UpdateMetadataOpts, endpoint::Endpoint, error::DiskError, format::FormatV3, new_disk,
    },
    error::{StorageError, to_object_err},
    event::name::EventName,
    event_notification::{EventArgs, send_event},
    global::{GLOBAL_LOCAL_DISK_MAP, GLOBAL_LOCAL_DISK_SET_DRIVES, get_global_deployment_id, is_dist_erasure},
    store_api::{
        BucketInfo, BucketOptions, CompletePart, DeleteBucketOptions, DeletedObject, GetObjectReader, HTTPRangeSpec,
        ListMultipartsInfo, ListObjectsV2Info, MakeBucketOptions, MultipartInfo, MultipartUploadResult, ObjectIO, ObjectInfo,
        PartInfo, PutObjReader, StorageAPI,
    },
    store_init::load_format_erasure,
};
use bytes::Bytes;
use bytesize::ByteSize;
use chrono::Utc;
use futures::future::join_all;
use glob::Pattern;
use http::HeaderMap;
use md5::{Digest as Md5Digest, Md5};
use rand::{Rng, seq::SliceRandom};
use regex::Regex;
use rustfs_common::heal_channel::{DriveState, HealChannelPriority, HealItemType, HealOpts, HealScanMode, send_heal_disk};
use rustfs_filemeta::{
    FileInfo, FileMeta, FileMetaShallowVersion, MetaCacheEntries, MetaCacheEntry, MetadataResolutionParams, ObjectPartInfo,
    RawFileInfo, ReplicationStatusType, VersionPurgeStatusType, file_info_from_raw, merge_file_meta_versions,
};
use rustfs_lock::fast_lock::types::LockResult;
use rustfs_madmin::heal_commands::{HealDriveInfo, HealResultItem};
use rustfs_rio::{EtagResolvable, HashReader, TryGetIndex as _, WarpReader};
use rustfs_utils::http::headers::AMZ_OBJECT_TAGGING;
use rustfs_utils::http::headers::AMZ_STORAGE_CLASS;
use rustfs_utils::http::headers::RESERVED_METADATA_PREFIX_LOWER;
use rustfs_utils::{
    HashAlgorithm,
    crypto::{base64_decode, base64_encode, hex},
    path::{SLASH_SEPARATOR, encode_dir_object, has_suffix, path_join_buf},
};
use rustfs_workers::workers::Workers;
use s3s::header::X_AMZ_RESTORE;
use sha2::{Digest, Sha256};
use std::hash::Hash;
use std::mem::{self};
use std::time::SystemTime;
use std::{
    collections::{HashMap, HashSet},
    io::{Cursor, Write},
    path::Path,
    sync::Arc,
    time::Duration,
};
use time::OffsetDateTime;
use tokio::{
<<<<<<< HEAD
    io::{AsyncReadExt, AsyncWrite, AsyncWriteExt, BufReader},
=======
    io::AsyncWrite,
>>>>>>> 46797dc8
    sync::{RwLock, broadcast},
};
use tokio::{
    select,
    sync::mpsc::{self, Sender},
    time::interval,
};
use tokio_util::sync::CancellationToken;
use tracing::error;
use tracing::{debug, info, warn};
use uuid::Uuid;

pub const DEFAULT_READ_BUFFER_SIZE: usize = 1024 * 1024;
pub const MAX_PARTS_COUNT: usize = 10000;

#[derive(Clone, Debug)]
pub struct SetDisks {
    pub fast_lock_manager: Arc<rustfs_lock::FastObjectLockManager>,
    pub locker_owner: String,
    pub disks: Arc<RwLock<Vec<Option<DiskStore>>>>,
    pub set_endpoints: Vec<Endpoint>,
    pub set_drive_count: usize,
    pub default_parity_count: usize,
    pub set_index: usize,
    pub pool_index: usize,
    pub format: FormatV3,
}

impl SetDisks {
    #[allow(clippy::too_many_arguments)]
    pub async fn new(
        fast_lock_manager: Arc<rustfs_lock::FastObjectLockManager>,
        locker_owner: String,
        disks: Arc<RwLock<Vec<Option<DiskStore>>>>,
        set_drive_count: usize,
        default_parity_count: usize,
        set_index: usize,
        pool_index: usize,
        set_endpoints: Vec<Endpoint>,
        format: FormatV3,
    ) -> Arc<Self> {
        Arc::new(SetDisks {
            fast_lock_manager,
            locker_owner,
            disks,
            set_drive_count,
            default_parity_count,
            set_index,
            pool_index,
            format,
            set_endpoints,
        })
    }
    fn format_lock_error(&self, bucket: &str, object: &str, mode: &str, err: &LockResult) -> String {
        match err {
            LockResult::Timeout => {
                format!("{mode} lock acquisition timed out on {bucket}/{object} (owner={})", self.locker_owner)
            }
            LockResult::Conflict {
                current_owner,
                current_mode,
            } => format!(
                "{mode} lock conflicted on {bucket}/{object}: held by {current_owner} as {:?}",
                current_mode
            ),
            LockResult::Acquired => format!("unexpected lock state while acquiring {mode} lock on {bucket}/{object}"),
        }
    }
    async fn get_disks_internal(&self) -> Vec<Option<DiskStore>> {
        let rl = self.disks.read().await;

        rl.clone()
    }

    pub async fn get_local_disks(&self) -> Vec<Option<DiskStore>> {
        let rl = self.disks.read().await;

        let mut disks: Vec<Option<DiskStore>> = rl
            .clone()
            .into_iter()
            .filter(|v| v.as_ref().is_some_and(|d| d.is_local()))
            .collect();

        let mut rng = rand::rng();

        disks.shuffle(&mut rng);

        disks
    }

    async fn get_online_disks(&self) -> Vec<Option<DiskStore>> {
        let mut disks = self.get_disks_internal().await;

        // TODO: diskinfo filter online

        let mut new_disk = Vec::with_capacity(disks.len());

        for disk in disks.iter() {
            if let Some(d) = disk {
                if d.is_online().await {
                    new_disk.push(disk.clone());
                }
            }
        }

        let mut rng = rand::rng();

        disks.shuffle(&mut rng);

        new_disk
    }
    async fn get_online_local_disks(&self) -> Vec<Option<DiskStore>> {
        let mut disks = self.get_online_disks().await;

        let mut rng = rand::rng();

        disks.shuffle(&mut rng);

        disks
            .into_iter()
            .filter(|v| v.as_ref().is_some_and(|d| d.is_local()))
            .collect()
    }

    pub async fn get_online_disks_with_healing(&self, incl_healing: bool) -> (Vec<DiskStore>, bool) {
        let (disks, _, healing) = self.get_online_disks_with_healing_and_info(incl_healing).await;
        (disks, healing > 0)
    }

    pub async fn get_online_disks_with_healing_and_info(&self, incl_healing: bool) -> (Vec<DiskStore>, Vec<DiskInfo>, usize) {
        let mut disks = self.get_disks_internal().await;

        let mut infos = Vec::with_capacity(disks.len());

        let mut futures = Vec::with_capacity(disks.len());
        let mut numbers: Vec<usize> = (0..disks.len()).collect();
        {
            let mut rng = rand::rng();
            disks.shuffle(&mut rng);

            numbers.shuffle(&mut rng);
        }

        for &i in numbers.iter() {
            let disk = disks[i].clone();
            futures.push(async move {
                if let Some(disk) = disk {
                    disk.disk_info(&DiskInfoOptions::default()).await
                } else {
                    Err(DiskError::DiskNotFound)
                }
            });
        }

        // Use optimized batch processor for disk info retrieval
        let processor = get_global_processors().metadata_processor();
        let results = processor.execute_batch(futures).await;

        for result in results {
            match result {
                Ok(res) => {
                    infos.push(res);
                }
                Err(err) => {
                    infos.push(DiskInfo {
                        error: err.to_string(),
                        ..Default::default()
                    });
                }
            }
        }

        let mut healing: usize = 0;

        let mut scanning_disks = Vec::new();
        let mut healing_disks = Vec::new();
        let mut scanning_infos = Vec::new();
        let mut healing_infos = Vec::new();

        let mut new_disks = Vec::new();
        let mut new_infos = Vec::new();

        for &i in numbers.iter() {
            let (info, disk) = (infos[i].clone(), disks[i].clone());
            if !info.error.is_empty() || disk.is_none() {
                continue;
            }

            if info.healing {
                healing += 1;
                if incl_healing {
                    healing_disks.push(disk.unwrap());
                    healing_infos.push(info);
                }

                continue;
            }

            if !info.healing {
                new_disks.push(disk.unwrap());
                new_infos.push(info);
            } else {
                scanning_disks.push(disk.unwrap());
                scanning_infos.push(info);
            }
        }

        new_disks.extend(scanning_disks);
        new_infos.extend(scanning_infos);
        new_disks.extend(healing_disks);
        new_infos.extend(healing_infos);

        (new_disks, new_infos, healing)
    }
    async fn _get_local_disks(&self) -> Vec<Option<DiskStore>> {
        let mut disks = self.get_disks_internal().await;

        let mut rng = rand::rng();

        disks.shuffle(&mut rng);

        disks
            .into_iter()
            .filter(|v| v.as_ref().is_some_and(|d| d.is_local()))
            .collect()
    }
    fn default_read_quorum(&self) -> usize {
        self.set_drive_count - self.default_parity_count
    }
    fn default_write_quorum(&self) -> usize {
        let mut data_count = self.set_drive_count - self.default_parity_count;
        if data_count == self.default_parity_count {
            data_count += 1
        }

        data_count
    }

    #[tracing::instrument(level = "debug", skip(disks, file_infos))]
    #[allow(clippy::type_complexity)]
    async fn rename_data(
        disks: &[Option<DiskStore>],
        src_bucket: &str,
        src_object: &str,
        file_infos: &[FileInfo],
        dst_bucket: &str,
        dst_object: &str,
        write_quorum: usize,
    ) -> disk::error::Result<(Vec<Option<DiskStore>>, Option<Vec<u8>>, Option<Uuid>)> {
        let mut futures = Vec::with_capacity(disks.len());

        // let mut ress = Vec::with_capacity(disks.len());
        let mut errs = Vec::with_capacity(disks.len());

        let src_bucket = Arc::new(src_bucket.to_string());
        let src_object = Arc::new(src_object.to_string());
        let dst_bucket = Arc::new(dst_bucket.to_string());
        let dst_object = Arc::new(dst_object.to_string());

        for (i, (disk, file_info)) in disks.iter().zip(file_infos.iter()).enumerate() {
            let mut file_info = file_info.clone();
            let disk = disk.clone();
            let src_bucket = src_bucket.clone();
            let src_object = src_object.clone();
            let dst_object = dst_object.clone();
            let dst_bucket = dst_bucket.clone();

            futures.push(tokio::spawn(async move {
                if file_info.erasure.index == 0 {
                    file_info.erasure.index = i + 1;
                }

                if !file_info.is_valid() {
                    return Err(DiskError::FileCorrupt);
                }

                if let Some(disk) = disk {
                    disk.rename_data(&src_bucket, &src_object, file_info, &dst_bucket, &dst_object)
                        .await
                } else {
                    Err(DiskError::DiskNotFound)
                }
            }));
        }

        let mut disk_versions = vec![None; disks.len()];
        let mut data_dirs = vec![None; disks.len()];

        let results = join_all(futures).await;

        for (idx, result) in results.iter().enumerate() {
            match result.as_ref().map_err(|_| DiskError::Unexpected)? {
                Ok(res) => {
                    data_dirs[idx] = res.old_data_dir;
                    disk_versions[idx].clone_from(&res.sign);
                    errs.push(None);
                }
                Err(e) => {
                    errs.push(Some(e.clone()));
                }
            }
        }

        let mut futures = Vec::with_capacity(disks.len());
        if let Some(ret_err) = reduce_write_quorum_errs(&errs, OBJECT_OP_IGNORED_ERRS, write_quorum) {
            // TODO: 并发
            for (i, err) in errs.iter().enumerate() {
                if err.is_some() {
                    continue;
                }

                if let Some(disk) = disks[i].as_ref() {
                    let fi = file_infos[i].clone();
                    let old_data_dir = data_dirs[i];
                    let disk = disk.clone();
                    let src_bucket = src_bucket.clone();
                    let src_object = src_object.clone();
                    futures.push(tokio::spawn(async move {
                        let _ = disk
                            .delete_version(
                                &src_bucket,
                                &src_object,
                                fi,
                                false,
                                DeleteOptions {
                                    undo_write: true,
                                    old_data_dir,
                                    ..Default::default()
                                },
                            )
                            .await
                            .map_err(|e| {
                                debug!("rename_data delete_version err {:?}", e);
                                e
                            });
                    }));
                }
            }

            let _ = join_all(futures).await;
            return Err(ret_err);
        }

        let versions = None;
        // TODO: reduceCommonVersions

        let data_dir = Self::reduce_common_data_dir(&data_dirs, write_quorum);

        // // TODO: reduce_common_data_dir
        // if let Some(old_dir) = rename_ress
        //     .iter()
        //     .filter_map(|v| if v.is_some() { v.as_ref().unwrap().old_data_dir } else { None })
        //     .map(|v| v.to_string())
        //     .next()
        // {
        //     let cm_errs = self.commit_rename_data_dir(&shuffle_disks, &bucket, &object, &old_dir).await;
        //     warn!("put_object commit_rename_data_dir:{:?}", &cm_errs);
        // }

        // self.delete_all(RUSTFS_META_TMP_BUCKET, &tmp_dir).await?;

        Ok((Self::eval_disks(disks, &errs), versions, data_dir))
    }

    fn reduce_common_data_dir(data_dirs: &Vec<Option<Uuid>>, write_quorum: usize) -> Option<Uuid> {
        let mut data_dirs_count = HashMap::new();

        for ddir in data_dirs {
            *data_dirs_count.entry(ddir).or_insert(0) += 1;
        }

        let mut max = 0;
        let mut data_dir = None;
        for (ddir, count) in data_dirs_count {
            if count > max {
                max = count;
                data_dir = *ddir;
            }
        }

        if max >= write_quorum { data_dir } else { None }
    }

    #[allow(dead_code)]
    #[tracing::instrument(level = "debug", skip(self, disks))]
    async fn commit_rename_data_dir(
        &self,
        disks: &[Option<DiskStore>],
        bucket: &str,
        object: &str,
        data_dir: &str,
        write_quorum: usize,
    ) -> disk::error::Result<()> {
        let file_path = Arc::new(format!("{object}/{data_dir}"));
        let bucket = Arc::new(bucket.to_string());
        let futures = disks.iter().map(|disk| {
            let file_path = file_path.clone();
            let bucket = bucket.clone();
            let disk = disk.clone();
            tokio::spawn(async move {
                if let Some(disk) = disk {
                    (disk
                        .delete(
                            &bucket,
                            &file_path,
                            DeleteOptions {
                                recursive: true,
                                ..Default::default()
                            },
                        )
                        .await)
                        .err()
                } else {
                    Some(DiskError::DiskNotFound)
                }
            })
        });
        let errs: Vec<Option<DiskError>> = join_all(futures)
            .await
            .into_iter()
            .map(|e| e.unwrap_or(Some(DiskError::Unexpected)))
            .collect();

        if let Some(err) = reduce_write_quorum_errs(&errs, OBJECT_OP_IGNORED_ERRS, write_quorum) {
            return Err(err);
        }

        Ok(())
    }

    #[tracing::instrument(skip(disks))]
    async fn cleanup_multipart_path(disks: &[Option<DiskStore>], paths: &[String]) {
        let mut errs = Vec::with_capacity(disks.len());

        // Use improved simple batch processor instead of join_all for better performance
        let processor = get_global_processors().write_processor();

        let tasks: Vec<_> = disks
            .iter()
            .map(|disk| {
                let disk = disk.clone();
                let paths = paths.to_vec();

                async move {
                    if let Some(disk) = disk {
                        disk.delete_paths(RUSTFS_META_MULTIPART_BUCKET, &paths).await
                    } else {
                        Err(DiskError::DiskNotFound)
                    }
                }
            })
            .collect();

        let results = processor.execute_batch(tasks).await;
        for result in results {
            match result {
                Ok(_) => {
                    errs.push(None);
                }
                Err(e) => {
                    errs.push(Some(e));
                }
            }
        }

        if errs.iter().any(|e| e.is_some()) {
            warn!("cleanup_multipart_path errs {:?}", &errs);
        }
    }

    async fn read_parts(
        disks: &[Option<DiskStore>],
        bucket: &str,
        part_meta_paths: &[String],
        part_numbers: &[usize],
        read_quorum: usize,
    ) -> disk::error::Result<Vec<ObjectPartInfo>> {
        let mut errs = Vec::with_capacity(disks.len());
        let mut object_parts = Vec::with_capacity(disks.len());

        // Use batch processor for better performance
        let processor = get_global_processors().read_processor();
        let bucket = bucket.to_string();
        let part_meta_paths = part_meta_paths.to_vec();

        let tasks: Vec<_> = disks
            .iter()
            .map(|disk| {
                let disk = disk.clone();
                let bucket = bucket.clone();
                let part_meta_paths = part_meta_paths.clone();

                async move {
                    if let Some(disk) = disk {
                        disk.read_parts(&bucket, &part_meta_paths).await
                    } else {
                        Err(DiskError::DiskNotFound)
                    }
                }
            })
            .collect();

        let results = processor.execute_batch(tasks).await;
        for result in results {
            match result {
                Ok(res) => {
                    errs.push(None);
                    object_parts.push(res);
                }
                Err(e) => {
                    errs.push(Some(e));
                    object_parts.push(vec![]);
                }
            }
        }

        if let Some(err) = reduce_read_quorum_errs(&errs, OBJECT_OP_IGNORED_ERRS, read_quorum) {
            return Err(err);
        }

        let mut ret = vec![ObjectPartInfo::default(); part_meta_paths.len()];

        for (part_idx, part_info) in part_meta_paths.iter().enumerate() {
            let mut part_meta_quorum = HashMap::new();
            let mut part_infos = Vec::new();
            for (j, parts) in object_parts.iter().enumerate() {
                if parts.len() != part_meta_paths.len() {
                    *part_meta_quorum.entry(part_info.clone()).or_insert(0) += 1;
                    continue;
                }

                if !parts[part_idx].etag.is_empty() {
                    *part_meta_quorum.entry(parts[part_idx].etag.clone()).or_insert(0) += 1;
                    part_infos.push(parts[part_idx].clone());
                    continue;
                }

                *part_meta_quorum.entry(part_info.clone()).or_insert(0) += 1;
            }

            let mut max_quorum = 0;
            let mut max_etag = None;
            let mut max_part_meta = None;
            for (etag, quorum) in part_meta_quorum.iter() {
                if quorum > &max_quorum {
                    max_quorum = *quorum;
                    max_etag = Some(etag);
                    max_part_meta = Some(etag);
                }
            }

            let mut found = None;
            for info in part_infos.iter() {
                if let Some(etag) = max_etag
                    && info.etag == *etag
                {
                    found = Some(info.clone());
                    break;
                }

                if let Some(part_meta) = max_part_meta
                    && info.etag.is_empty()
                    && part_meta.ends_with(format!("part.{0}.meta", info.number).as_str())
                {
                    found = Some(info.clone());
                    break;
                }
            }

            if let (Some(found), Some(max_etag)) = (found, max_etag)
                && !found.etag.is_empty()
                && part_meta_quorum.get(max_etag).unwrap_or(&0) >= &read_quorum
            {
                ret[part_idx] = found.clone();
            } else {
                ret[part_idx] = ObjectPartInfo {
                    number: part_numbers[part_idx],
                    error: Some(format!("part.{} not found", part_numbers[part_idx])),
                    ..Default::default()
                };
            }
        }

        Ok(ret)
    }

    async fn list_parts(disks: &[Option<DiskStore>], part_path: &str, read_quorum: usize) -> disk::error::Result<Vec<usize>> {
        let mut futures = Vec::with_capacity(disks.len());
        for (i, disk) in disks.iter().enumerate() {
            futures.push(async move {
                if let Some(disk) = disk {
                    disk.list_dir(RUSTFS_META_MULTIPART_BUCKET, RUSTFS_META_MULTIPART_BUCKET, part_path, -1)
                        .await
                } else {
                    Err(DiskError::DiskNotFound)
                }
            });
        }

        let mut errs = Vec::with_capacity(disks.len());
        let mut object_parts = Vec::with_capacity(disks.len());

        let results = join_all(futures).await;
        for result in results {
            match result {
                Ok(res) => {
                    errs.push(None);
                    object_parts.push(res);
                }
                Err(e) => {
                    errs.push(Some(e));
                    object_parts.push(vec![]);
                }
            }
        }

        if let Some(err) = reduce_read_quorum_errs(&errs, OBJECT_OP_IGNORED_ERRS, read_quorum) {
            return Err(err);
        }

        let mut part_quorum_map: HashMap<usize, usize> = HashMap::new();

        for drive_parts in object_parts {
            let mut parts_with_meta_count: HashMap<usize, usize> = HashMap::new();

            // part files can be either part.N or part.N.meta
            for part_path in drive_parts {
                if let Some(num_str) = part_path.strip_prefix("part.") {
                    if let Some(meta_idx) = num_str.find(".meta") {
                        if let Ok(part_num) = num_str[..meta_idx].parse::<usize>() {
                            *parts_with_meta_count.entry(part_num).or_insert(0) += 1;
                        }
                    } else if let Ok(part_num) = num_str.parse::<usize>() {
                        *parts_with_meta_count.entry(part_num).or_insert(0) += 1;
                    }
                }
            }

            // Include only part.N.meta files with corresponding part.N
            for (&part_num, &cnt) in &parts_with_meta_count {
                if cnt >= 2 {
                    *part_quorum_map.entry(part_num).or_insert(0) += 1;
                }
            }
        }

        let mut part_numbers = Vec::with_capacity(part_quorum_map.len());
        for (part_num, count) in part_quorum_map {
            if count >= read_quorum {
                part_numbers.push(part_num);
            }
        }

        part_numbers.sort();

        Ok(part_numbers)
    }

    #[tracing::instrument(skip(disks, meta))]
    async fn rename_part(
        disks: &[Option<DiskStore>],
        src_bucket: &str,
        src_object: &str,
        dst_bucket: &str,
        dst_object: &str,
        meta: Bytes,
        write_quorum: usize,
    ) -> disk::error::Result<Vec<Option<DiskStore>>> {
        let src_bucket = Arc::new(src_bucket.to_string());
        let src_object = Arc::new(src_object.to_string());
        let dst_bucket = Arc::new(dst_bucket.to_string());
        let dst_object = Arc::new(dst_object.to_string());

        let mut errs = Vec::with_capacity(disks.len());

        let futures = disks.iter().map(|disk| {
            let disk = disk.clone();
            let meta = meta.clone();
            let src_bucket = src_bucket.clone();
            let src_object = src_object.clone();
            let dst_bucket = dst_bucket.clone();
            let dst_object = dst_object.clone();
            tokio::spawn(async move {
                if let Some(disk) = disk {
                    disk.rename_part(&src_bucket, &src_object, &dst_bucket, &dst_object, meta)
                        .await
                } else {
                    Err(DiskError::DiskNotFound)
                }
            })
        });

        let results = join_all(futures).await;
        for result in results {
            match result? {
                Ok(_) => {
                    errs.push(None);
                }
                Err(e) => {
                    errs.push(Some(e));
                }
            }
        }

        if let Some(err) = reduce_write_quorum_errs(&errs, OBJECT_OP_IGNORED_ERRS, write_quorum) {
            warn!("rename_part errs {:?}", &errs);
            Self::cleanup_multipart_path(disks, &[dst_object.to_string(), format!("{dst_object}.meta")]).await;
            return Err(err);
        }

        let disks = Self::eval_disks(disks, &errs);
        Ok(disks)
    }

    fn eval_disks(disks: &[Option<DiskStore>], errs: &[Option<DiskError>]) -> Vec<Option<DiskStore>> {
        if disks.len() != errs.len() {
            return Vec::new();
        }

        let mut online_disks = vec![None; disks.len()];

        for (i, err_op) in errs.iter().enumerate() {
            if err_op.is_none() {
                online_disks[i].clone_from(&disks[i]);
            }
        }

        online_disks
    }

    // async fn write_all(disks: &[Option<DiskStore>], bucket: &str, object: &str, buff: Vec<u8>) -> Vec<Option<Error>> {
    //     let mut futures = Vec::with_capacity(disks.len());

    //     let mut errors = Vec::with_capacity(disks.len());

    //     for disk in disks.iter() {
    //         if disk.is_none() {
    //             errors.push(Some(Error::new(DiskError::DiskNotFound)));
    //             continue;
    //         }
    //         let disk = disk.as_ref().unwrap();
    //         futures.push(disk.write_all(bucket, object, buff.clone()));
    //     }

    //     let results = join_all(futures).await;
    //     for result in results {
    //         match result {
    //             Ok(_) => {
    //                 errors.push(None);
    //             }
    //             Err(e) => {
    //                 errors.push(Some(e));
    //             }
    //         }
    //     }
    //     errors
    // }

    #[tracing::instrument(skip(disks, files))]
    async fn write_unique_file_info(
        disks: &[Option<DiskStore>],
        org_bucket: &str,
        bucket: &str,
        prefix: &str,
        files: &[FileInfo],
        write_quorum: usize,
    ) -> disk::error::Result<()> {
        let mut futures = Vec::with_capacity(disks.len());
        let mut errs = Vec::with_capacity(disks.len());

        for (i, disk) in disks.iter().enumerate() {
            let mut file_info = files[i].clone();
            file_info.erasure.index = i + 1;
            futures.push(async move {
                if let Some(disk) = disk {
                    disk.write_metadata(org_bucket, bucket, prefix, file_info).await
                } else {
                    Err(DiskError::DiskNotFound)
                }
            });
        }

        let results = join_all(futures).await;
        for result in results {
            match result {
                Ok(_) => {
                    errs.push(None);
                }
                Err(e) => {
                    errs.push(Some(e));
                }
            }
        }

        if let Some(err) = reduce_write_quorum_errs(&errs, OBJECT_OP_IGNORED_ERRS, write_quorum) {
            // TODO: 并发
            for (i, err) in errs.iter().enumerate() {
                if err.is_some() {
                    continue;
                }

                if let Some(disk) = disks[i].as_ref() {
                    let _ = disk
                        .delete(
                            bucket,
                            &path_join_buf(&[prefix, STORAGE_FORMAT_FILE]),
                            DeleteOptions {
                                recursive: true,
                                ..Default::default()
                            },
                        )
                        .await
                        .map_err(|e| {
                            warn!("write meta revert err {:?}", e);
                            e
                        });
                }
            }

            return Err(err);
        }
        Ok(())
    }

    fn get_upload_id_dir(bucket: &str, object: &str, upload_id: &str) -> String {
        // warn!("get_upload_id_dir upload_id {:?}", upload_id);

        let upload_uuid = base64_decode(upload_id.as_bytes())
            .and_then(|v| {
                String::from_utf8(v).map_or(Ok(upload_id.to_owned()), |v| {
                    let parts: Vec<_> = v.splitn(2, '.').collect();
                    if parts.len() == 2 {
                        Ok(parts[1].to_string())
                    } else {
                        Ok(upload_id.to_string())
                    }
                })
            })
            .unwrap_or_default();

        format!("{}/{}", Self::get_multipart_sha_dir(bucket, object), upload_uuid)
    }

    fn get_multipart_sha_dir(bucket: &str, object: &str) -> String {
        let path = format!("{bucket}/{object}");
        let mut hasher = Sha256::new();
        hasher.update(path);
        hex(hasher.finalize())
    }

    fn common_parity(parities: &[i32], default_parity_count: i32) -> i32 {
        let n = parities.len() as i32;

        let mut occ_map: HashMap<i32, i32> = HashMap::new();
        for &p in parities {
            *occ_map.entry(p).or_insert(0) += 1;
        }

        let mut max_occ = 0;
        let mut cparity = 0;
        for (&parity, &occ) in &occ_map {
            if parity == -1 {
                // Ignore non defined parity
                continue;
            }

            let mut read_quorum = n - parity;
            if default_parity_count > 0 && parity == 0 {
                // In this case, parity == 0 implies that this object version is a
                // delete marker
                read_quorum = n / 2 + 1;
            }
            if occ < read_quorum {
                // Ignore this parity since we don't have enough shards for read quorum
                continue;
            }

            if occ > max_occ {
                max_occ = occ;
                cparity = parity;
            }
        }

        if max_occ == 0 {
            // Did not find anything useful
            return -1;
        }
        cparity
    }

    fn list_object_modtimes(parts_metadata: &[FileInfo], errs: &[Option<DiskError>]) -> Vec<Option<OffsetDateTime>> {
        let mut times = vec![None; parts_metadata.len()];

        for (i, metadata) in parts_metadata.iter().enumerate() {
            if errs[i].is_some() {
                continue;
            }

            times[i] = metadata.mod_time
        }

        times
    }

    fn common_time(times: &[Option<OffsetDateTime>], quorum: usize) -> Option<OffsetDateTime> {
        let (time, count) = Self::common_time_and_occurrence(times);
        if count >= quorum { time } else { None }
    }

    fn common_time_and_occurrence(times: &[Option<OffsetDateTime>]) -> (Option<OffsetDateTime>, usize) {
        let mut time_occurrence_map = HashMap::new();

        // Ignore the uuid sentinel and count the rest.
        for time in times.iter().flatten() {
            *time_occurrence_map.entry(time.unix_timestamp_nanos()).or_insert(0) += 1;
        }

        let mut maxima = 0; // Counter for remembering max occurrence of elements.
        let mut latest = 0;

        // Find the common cardinality from previously collected
        // occurrences of elements.
        for (&nano, &count) in &time_occurrence_map {
            if count < maxima {
                continue;
            }

            // We are at or above maxima
            if count > maxima || nano > latest {
                maxima = count;
                latest = nano;
            }
        }

        if latest == 0 {
            return (None, maxima);
        }

        if let Ok(time) = OffsetDateTime::from_unix_timestamp_nanos(latest) {
            (Some(time), maxima)
        } else {
            (None, maxima)
        }
    }

    fn common_etag(etags: &[Option<String>], quorum: usize) -> Option<String> {
        let (etag, count) = Self::common_etags(etags);
        if count >= quorum { etag } else { None }
    }

    fn common_etags(etags: &[Option<String>]) -> (Option<String>, usize) {
        let mut etags_map = HashMap::new();

        for etag in etags.iter().flatten() {
            *etags_map.entry(etag).or_insert(0) += 1;
        }

        let mut maxima = 0; // Counter for remembering max occurrence of elements.
        let mut latest = None;

        for (&etag, &count) in &etags_map {
            if count < maxima {
                continue;
            }

            // We are at or above maxima
            if count > maxima {
                maxima = count;
                latest = Some(etag.clone());
            }
        }

        (latest, maxima)
    }

    fn list_object_etags(parts_metadata: &[FileInfo], errs: &[Option<DiskError>]) -> Vec<Option<String>> {
        let mut etags = vec![None; parts_metadata.len()];

        for (i, metadata) in parts_metadata.iter().enumerate() {
            if errs[i].is_some() {
                continue;
            }

            if let Some(etag) = metadata.metadata.get("etag") {
                etags[i] = Some(etag.clone())
            }
        }

        etags
    }

    fn list_object_parities(parts_metadata: &[FileInfo], errs: &[Option<DiskError>]) -> Vec<i32> {
        let total_shards = parts_metadata.len();
        let half = total_shards as i32 / 2;
        let mut parities: Vec<i32> = vec![-1; total_shards];

        for (index, metadata) in parts_metadata.iter().enumerate() {
            if errs[index].is_some() {
                parities[index] = -1;
                continue;
            }

            if !metadata.is_valid() {
                parities[index] = -1;
                continue;
            }

            if metadata.deleted || metadata.size == 0 {
                parities[index] = half;
            // } else if metadata.transition_status == "TransitionComplete" {
            // TODO: metadata.transition_status
            //     parities[index] = total_shards - (total_shards / 2 + 1);
            } else {
                parities[index] = metadata.erasure.parity_blocks as i32;
            }
        }
        parities
    }

    // Returns per object readQuorum and writeQuorum
    // readQuorum is the min required disks to read data.
    // writeQuorum is the min required disks to write data.
    #[tracing::instrument(level = "debug", skip(parts_metadata))]
    fn object_quorum_from_meta(
        parts_metadata: &[FileInfo],
        errs: &[Option<DiskError>],
        default_parity_count: usize,
    ) -> disk::error::Result<(i32, i32)> {
        let expected_rquorum = if default_parity_count == 0 {
            parts_metadata.len()
        } else {
            parts_metadata.len() / 2
        };

        if let Some(err) = reduce_read_quorum_errs(errs, OBJECT_OP_IGNORED_ERRS, expected_rquorum) {
            // let object = parts_metadata.first().map(|v| v.name.clone()).unwrap_or_default();
            // error!("object_quorum_from_meta: {:?}, errs={:?}, object={:?}", err, errs, object);
            return Err(err);
        }

        if default_parity_count == 0 {
            return Ok((parts_metadata.len() as i32, parts_metadata.len() as i32));
        }

        let parities = Self::list_object_parities(parts_metadata, errs);

        let parity_blocks = Self::common_parity(&parities, default_parity_count as i32);

        if parity_blocks < 0 {
            error!("object_quorum_from_meta: parity_blocks < 0, errs={:?}", errs);
            return Err(DiskError::ErasureReadQuorum);
        }

        let data_blocks = parts_metadata.len() as i32 - parity_blocks;
        let write_quorum = if data_blocks == parity_blocks {
            data_blocks + 1
        } else {
            data_blocks
        };

        Ok((data_blocks, write_quorum))
    }

    #[tracing::instrument(level = "debug", skip(disks, parts_metadata))]
    fn list_online_disks(
        disks: &[Option<DiskStore>],
        parts_metadata: &[FileInfo],
        errs: &[Option<DiskError>],
        quorum: usize,
    ) -> (Vec<Option<DiskStore>>, Option<OffsetDateTime>, Option<String>) {
        let mod_times = Self::list_object_modtimes(parts_metadata, errs);
        let etags = Self::list_object_etags(parts_metadata, errs);

        let mod_time = Self::common_time(&mod_times, quorum);
        let etag = Self::common_etag(&etags, quorum);

        let mut new_disk = vec![None; disks.len()];

        for (i, &t) in mod_times.iter().enumerate() {
            if parts_metadata[i].is_valid() && mod_time == t {
                new_disk[i].clone_from(&disks[i]);
            }
        }

        (new_disk, mod_time, etag)
    }

    #[tracing::instrument(level = "debug", skip(self))]
    async fn check_upload_id_exists(
        &self,
        bucket: &str,
        object: &str,
        upload_id: &str,
        write: bool,
    ) -> Result<(FileInfo, Vec<FileInfo>)> {
        let upload_id_path = Self::get_upload_id_dir(bucket, object, upload_id);
        let disks = self.disks.read().await;

        let disks = disks.clone();

        let (parts_metadata, errs) =
            Self::read_all_fileinfo(&disks, bucket, RUSTFS_META_MULTIPART_BUCKET, &upload_id_path, "", false, false).await?;

        let map_err_notfound = |err: DiskError| {
            if err == DiskError::FileNotFound {
                return StorageError::InvalidUploadID(bucket.to_owned(), object.to_owned(), upload_id.to_owned());
            }
            err.into()
        };

        let (read_quorum, write_quorum) =
            Self::object_quorum_from_meta(&parts_metadata, &errs, self.default_parity_count).map_err(map_err_notfound)?;

        if read_quorum < 0 {
            error!("check_upload_id_exists: read_quorum < 0, errs={:?}", errs);
            return Err(Error::ErasureReadQuorum);
        }

        if write_quorum < 0 {
            return Err(Error::ErasureWriteQuorum);
        }

        let mut quorum = read_quorum as usize;
        if write {
            quorum = write_quorum as usize;

            if let Some(err) = reduce_write_quorum_errs(&errs, OBJECT_OP_IGNORED_ERRS, quorum) {
                return Err(map_err_notfound(err));
            }
        } else if let Some(err) = reduce_read_quorum_errs(&errs, OBJECT_OP_IGNORED_ERRS, quorum) {
            return Err(map_err_notfound(err));
        }

        let (_, mod_time, etag) = Self::list_online_disks(&disks, &parts_metadata, &errs, quorum);

        let fi = Self::pick_valid_fileinfo(&parts_metadata, mod_time, etag, quorum)?;

        Ok((fi, parts_metadata))
    }

    fn pick_valid_fileinfo(
        metas: &[FileInfo],
        mod_time: Option<OffsetDateTime>,
        etag: Option<String>,
        quorum: usize,
    ) -> disk::error::Result<FileInfo> {
        Self::find_file_info_in_quorum(metas, &mod_time, &etag, quorum)
    }

    fn find_file_info_in_quorum(
        metas: &[FileInfo],
        mod_time: &Option<OffsetDateTime>,
        etag: &Option<String>,
        quorum: usize,
    ) -> disk::error::Result<FileInfo> {
        if quorum < 1 {
            error!("find_file_info_in_quorum: quorum < 1");
            return Err(DiskError::ErasureReadQuorum);
        }

        let mut meta_hashes = vec![None; metas.len()];
        let mut hasher = Sha256::new();

        for (i, meta) in metas.iter().enumerate() {
            if !meta.is_valid() {
                continue;
            }

            let etag_only = mod_time.is_none() && etag.is_some() && meta.get_etag().is_some_and(|v| &v == etag.as_ref().unwrap());
            let mod_valid = mod_time == &meta.mod_time;

            if etag_only || mod_valid {
                for part in meta.parts.iter() {
                    let _ = hasher.write(format!("part.{}", part.number).as_bytes())?;
                    let _ = hasher.write(format!("part.{}", part.size).as_bytes())?;
                }

                if !meta.deleted && meta.size != 0 {
                    let _ = hasher.write(format!("{}+{}", meta.erasure.data_blocks, meta.erasure.parity_blocks).as_bytes())?;
                    let _ = hasher.write(format!("{:?}", meta.erasure.distribution).as_bytes())?;
                }

                if meta.is_remote() {
                    // TODO:
                }

                // TODO: IsEncrypted

                // TODO: IsCompressed

                hasher.flush()?;

                meta_hashes[i] = Some(hex(hasher.clone().finalize().as_slice()));

                hasher.reset();
            }
        }

        let mut count_map = HashMap::new();

        for hash in meta_hashes.iter().flatten() {
            *count_map.entry(hash).or_insert(0) += 1;
        }

        let mut max_val = None;
        let mut max_count = 0;

        for (&val, &count) in &count_map {
            if count > max_count {
                max_val = Some(val);
                max_count = count;
            }
        }

        if max_count < quorum {
            error!("find_file_info_in_quorum: max_count < quorum, max_val={:?}", max_val);
            return Err(DiskError::ErasureReadQuorum);
        }

        let mut found_fi = None;
        let mut found = false;

        let mut valid_obj_map = HashMap::new();

        for (i, op_hash) in meta_hashes.iter().enumerate() {
            if let Some(hash) = op_hash {
                if let Some(max_hash) = max_val {
                    if hash == max_hash {
                        if metas[i].is_valid() && !found {
                            found_fi = Some(metas[i].clone());
                            found = true;
                        }

                        let props = ObjProps {
                            mod_time: metas[i].mod_time,
                            num_versions: metas[i].num_versions,
                        };

                        *valid_obj_map.entry(props).or_insert(0) += 1;
                    }
                }
            }
        }

        if found {
            let mut fi = found_fi.unwrap();

            for (val, &count) in &valid_obj_map {
                if count > quorum {
                    fi.mod_time = val.mod_time;
                    fi.num_versions = val.num_versions;
                    fi.is_latest = val.mod_time.is_none();

                    break;
                }
            }

            return Ok(fi);
        }

        error!("find_file_info_in_quorum: fileinfo not found");

        Err(DiskError::ErasureReadQuorum)
    }

    #[tracing::instrument(level = "debug", skip(disks))]
    async fn read_all_fileinfo(
        disks: &[Option<DiskStore>],
        org_bucket: &str,
        bucket: &str,
        object: &str,
        version_id: &str,
        read_data: bool,
        healing: bool,
    ) -> disk::error::Result<(Vec<FileInfo>, Vec<Option<DiskError>>)> {
        let mut ress = Vec::with_capacity(disks.len());
        let mut errors = Vec::with_capacity(disks.len());
        let opts = Arc::new(ReadOptions {
            read_data,
            healing,
            ..Default::default()
        });
        let org_bucket = Arc::new(org_bucket.to_string());
        let bucket = Arc::new(bucket.to_string());
        let object = Arc::new(object.to_string());
        let version_id = Arc::new(version_id.to_string());
        let futures = disks.iter().map(|disk| {
            let disk = disk.clone();
            let opts = opts.clone();
            let org_bucket = org_bucket.clone();
            let bucket = bucket.clone();
            let object = object.clone();
            let version_id = version_id.clone();
            tokio::spawn(async move {
                if let Some(disk) = disk {
                    if version_id.is_empty() {
                        match disk.read_xl(&bucket, &object, read_data).await {
                            Ok(info) => {
                                let fi = file_info_from_raw(info, &bucket, &object, read_data).await?;
                                Ok(fi)
                            }
                            Err(err) => Err(err),
                        }
                    } else {
                        disk.read_version(&org_bucket, &bucket, &object, &version_id, &opts).await
                    }
                } else {
                    Err(DiskError::DiskNotFound)
                }
            })
        });

        // Wait for all tasks to complete
        let results = join_all(futures).await;

        for result in results {
            match result {
                Ok(res) => match res {
                    Ok(file_info) => {
                        ress.push(file_info);
                        errors.push(None);
                    }
                    Err(e) => {
                        ress.push(FileInfo::default());
                        errors.push(Some(e));
                    }
                },
                Err(_) => {
                    ress.push(FileInfo::default());
                    errors.push(Some(DiskError::Unexpected));
                }
            }
        }
        Ok((ress, errors))
    }

    // Optimized version using batch processor with quorum support
    pub async fn read_version_optimized(
        &self,
        bucket: &str,
        object: &str,
        version_id: &str,
        opts: &ReadOptions,
    ) -> Result<Vec<rustfs_filemeta::FileInfo>> {
        // Use existing disk selection logic
        let disks = self.disks.read().await;
        let required_reads = self.format.erasure.sets.len();

        // Clone parameters outside the closure to avoid lifetime issues
        let bucket = bucket.to_string();
        let object = object.to_string();
        let version_id = version_id.to_string();
        let opts = opts.clone();

        let processor = get_global_processors().read_processor();
        let tasks: Vec<_> = disks
            .iter()
            .take(required_reads + 2) // Read a few extra for reliability
            .filter_map(|disk| {
                disk.as_ref().map(|d| {
                    let disk = d.clone();
                    let bucket = bucket.clone();
                    let object = object.clone();
                    let version_id = version_id.clone();
                    let opts = opts.clone();

                    async move { disk.read_version(&bucket, &bucket, &object, &version_id, &opts).await }
                })
            })
            .collect();

        match processor.execute_batch_with_quorum(tasks, required_reads).await {
            Ok(results) => Ok(results),
            Err(_) => Err(DiskError::FileNotFound.into()), // Use existing error type
        }
    }

    async fn read_all_xl(
        disks: &[Option<DiskStore>],
        bucket: &str,
        object: &str,
        read_data: bool,
        incl_free_vers: bool,
    ) -> (Vec<FileInfo>, Vec<Option<DiskError>>) {
        let (fileinfos, errs) = Self::read_all_raw_file_info(disks, bucket, object, read_data).await;

        Self::pick_latest_quorum_files_info(fileinfos, errs, bucket, object, read_data, incl_free_vers).await
    }

    async fn read_all_raw_file_info(
        disks: &[Option<DiskStore>],
        bucket: &str,
        object: &str,
        read_data: bool,
    ) -> (Vec<Option<RawFileInfo>>, Vec<Option<DiskError>>) {
        let mut ress = Vec::with_capacity(disks.len());
        let mut errors = Vec::with_capacity(disks.len());

        let mut futures = Vec::with_capacity(disks.len());

        for disk in disks.iter() {
            futures.push(async move {
                if let Some(disk) = disk {
                    disk.read_xl(bucket, object, read_data).await
                } else {
                    Err(DiskError::DiskNotFound)
                }
            });
        }

        let results = join_all(futures).await;
        for result in results {
            match result {
                Ok(res) => {
                    ress.push(Some(res));
                    errors.push(None);
                }
                Err(e) => {
                    ress.push(None);
                    errors.push(Some(e));
                }
            }
        }

        (ress, errors)
    }

    async fn pick_latest_quorum_files_info(
        fileinfos: Vec<Option<RawFileInfo>>,
        errs: Vec<Option<DiskError>>,
        bucket: &str,
        object: &str,
        read_data: bool,
        _incl_free_vers: bool,
    ) -> (Vec<FileInfo>, Vec<Option<DiskError>>) {
        let mut metadata_array = vec![None; fileinfos.len()];
        let mut meta_file_infos = vec![FileInfo::default(); fileinfos.len()];
        let mut metadata_shallow_versions = vec![None; fileinfos.len()];

        let mut v2_bufs = {
            if !read_data {
                vec![Vec::new(); fileinfos.len()]
            } else {
                Vec::new()
            }
        };

        let mut errs = errs;

        for (idx, info_op) in fileinfos.iter().enumerate() {
            if let Some(info) = info_op {
                if !read_data {
                    v2_bufs[idx] = info.buf.clone();
                }

                let xlmeta = match FileMeta::load(&info.buf) {
                    Ok(res) => res,
                    Err(err) => {
                        errs[idx] = Some(err.into());
                        continue;
                    }
                };

                metadata_array[idx] = Some(xlmeta);
                meta_file_infos[idx] = FileInfo::default();
            }
        }

        for (idx, info_op) in metadata_array.iter().enumerate() {
            if let Some(info) = info_op {
                metadata_shallow_versions[idx] = Some(info.versions.clone());
            }
        }

        let shallow_versions: Vec<Vec<FileMetaShallowVersion>> = metadata_shallow_versions.iter().flatten().cloned().collect();

        let read_quorum = fileinfos.len().div_ceil(2);
        let versions = merge_file_meta_versions(read_quorum, false, 1, &shallow_versions);
        let meta = FileMeta {
            versions,
            ..Default::default()
        };

        let finfo = match meta.into_fileinfo(bucket, object, "", true, true) {
            Ok(res) => res,
            Err(err) => {
                for item in errs.iter_mut() {
                    if item.is_none() {
                        *item = Some(err.clone().into());
                    }
                }

                return (meta_file_infos, errs);
            }
        };

        if !finfo.is_valid() {
            for item in errs.iter_mut() {
                if item.is_none() {
                    *item = Some(DiskError::FileCorrupt);
                }
            }

            return (meta_file_infos, errs);
        }

        let vid = finfo.version_id.unwrap_or(Uuid::nil());

        for (idx, meta_op) in metadata_array.iter().enumerate() {
            if let Some(meta) = meta_op {
                match meta.into_fileinfo(bucket, object, vid.to_string().as_str(), read_data, true) {
                    Ok(res) => meta_file_infos[idx] = res,
                    Err(err) => errs[idx] = Some(err.into()),
                }
            }
        }

        (meta_file_infos, errs)
    }

    async fn read_multiple_files(disks: &[Option<DiskStore>], req: ReadMultipleReq, read_quorum: usize) -> Vec<ReadMultipleResp> {
        let mut futures = Vec::with_capacity(disks.len());
        let mut ress = Vec::with_capacity(disks.len());
        let mut errors = Vec::with_capacity(disks.len());

        for disk in disks.iter() {
            let req = req.clone();
            futures.push(async move {
                if let Some(disk) = disk {
                    disk.read_multiple(req).await
                } else {
                    Err(DiskError::DiskNotFound)
                }
            });
        }

        let results = join_all(futures).await;
        for result in results {
            match result {
                Ok(res) => {
                    ress.push(Some(res));
                    errors.push(None);
                }
                Err(e) => {
                    ress.push(None);
                    errors.push(Some(e));
                }
            }
        }

        // debug!("ReadMultipleResp ress {:?}", ress);
        // debug!("ReadMultipleResp errors {:?}", errors);

        let mut ret = Vec::with_capacity(req.files.len());

        for want in req.files.iter() {
            let mut quorum = 0;

            let mut get_res = ReadMultipleResp::default();

            for res in ress.iter() {
                if res.is_none() {
                    continue;
                }

                let disk_res = res.as_ref().unwrap();

                for resp in disk_res.iter() {
                    if !resp.error.is_empty() || !resp.exists {
                        continue;
                    }

                    if &resp.file != want || resp.bucket != req.bucket || resp.prefix != req.prefix {
                        continue;
                    }
                    quorum += 1;

                    if get_res.mod_time > resp.mod_time || get_res.data.len() > resp.data.len() {
                        continue;
                    }

                    get_res = resp.clone();
                }
            }

            if quorum < read_quorum {
                // debug!("quorum < read_quorum: {} < {}", quorum, read_quorum);
                get_res.exists = false;
                get_res.error = Error::ErasureReadQuorum.to_string();
                get_res.data = Vec::new();
            }

            ret.push(get_res);
        }

        // log err

        ret
    }

    pub async fn connect_disks(&self) {
        let rl = self.disks.read().await;

        let disks = rl.clone();

        //  主动释放锁
        drop(rl);

        for (i, opdisk) in disks.iter().enumerate() {
            if let Some(disk) = opdisk {
                if disk.is_online().await && disk.get_disk_location().set_idx.is_some() {
                    info!("Disk {:?} is online", disk.to_string());
                    continue;
                }

                let _ = disk.close().await;
            }

            if let Some(endpoint) = self.set_endpoints.get(i) {
                info!("will renew disk, opdisk: {:?}", opdisk);
                self.renew_disk(endpoint).await;
            }
        }
    }

    pub async fn renew_disk(&self, ep: &Endpoint) {
        debug!("renew_disk start {:?}", ep);

        let (new_disk, fm) = match Self::connect_endpoint(ep).await {
            Ok(res) => res,
            Err(e) => {
                warn!("connect_endpoint err {:?}", &e);
                if ep.is_local && e == DiskError::UnformattedDisk {
                    info!("unformatteddisk will trigger heal_disk, {:?}", ep);
                    let set_disk_id = format!("pool_{}_set_{}", ep.pool_idx, ep.set_idx);
                    let _ = send_heal_disk(set_disk_id, Some(HealChannelPriority::Normal)).await;
                }
                return;
            }
        };

        let (set_idx, disk_idx) = match self.find_disk_index(&fm) {
            Ok(res) => res,
            Err(e) => {
                warn!("find_disk_index err {:?}", e);
                return;
            }
        };

        // check endpoint 是否一致

        let _ = new_disk.set_disk_id(Some(fm.erasure.this)).await;

        if new_disk.is_local() {
            let mut global_local_disk_map = GLOBAL_LOCAL_DISK_MAP.write().await;
            let path = new_disk.endpoint().to_string();
            global_local_disk_map.insert(path, Some(new_disk.clone()));

            if is_dist_erasure().await {
                let mut local_set_drives = GLOBAL_LOCAL_DISK_SET_DRIVES.write().await;
                local_set_drives[self.pool_index][set_idx][disk_idx] = Some(new_disk.clone());
            }
        }

        debug!("renew_disk update {:?}", fm.erasure.this);

        let mut disk_lock = self.disks.write().await;
        disk_lock[disk_idx] = Some(new_disk);
    }

    fn find_disk_index(&self, fm: &FormatV3) -> Result<(usize, usize)> {
        self.format.check_other(fm)?;

        if fm.erasure.this.is_nil() {
            return Err(Error::other("DriveID: offline"));
        }

        for i in 0..self.format.erasure.sets.len() {
            for j in 0..self.format.erasure.sets[0].len() {
                if fm.erasure.this == self.format.erasure.sets[i][j] {
                    return Ok((i, j));
                }
            }
        }

        Err(Error::other("DriveID: not found"))
    }

    async fn connect_endpoint(ep: &Endpoint) -> disk::error::Result<(DiskStore, FormatV3)> {
        let disk = new_disk(ep, &DiskOption::default()).await?;

        let fm = load_format_erasure(&disk, false).await?;

        Ok((disk, fm))
    }

    // pub async fn walk_dir(&self, opts: &WalkDirOptions) -> (Vec<Option<Vec<MetaCacheEntry>>>, Vec<Option<Error>>) {
    //     let disks = self.disks.read().await;

    //     let disks = disks.clone();
    //     let mut futures = Vec::new();
    //     let mut errs = Vec::new();
    //     let mut ress = Vec::new();

    //     for disk in disks.iter() {
    //         let opts = opts.clone();
    //         futures.push(async move {
    //             if let Some(disk) = disk {
    //                 disk.walk_dir(opts, &mut Writer::NotUse).await
    //             } else {
    //                 Err(DiskError::DiskNotFound)
    //             }
    //         });
    //     }

    //     let results = join_all(futures).await;

    //     for res in results {
    //         match res {
    //             Ok(entries) => {
    //                 ress.push(Some(entries));
    //                 errs.push(None);
    //             }
    //             Err(e) => {
    //                 ress.push(None);
    //                 errs.push(Some(e));
    //             }
    //         }
    //     }

    //     (ress, errs)
    // }

    // async fn remove_object_part(
    //     &self,
    //     bucket: &str,
    //     object: &str,
    //     upload_id: &str,
    //     data_dir: &str,
    //     part_num: usize,
    // ) -> Result<()> {
    //     let upload_id_path = Self::get_upload_id_dir(bucket, object, upload_id);
    //     let disks = self.disks.read().await;

    //     let disks = disks.clone();

    //     let file_path = format!("{}/{}/part.{}", upload_id_path, data_dir, part_num);

    //     let mut futures = Vec::with_capacity(disks.len());
    //     let mut errors = Vec::with_capacity(disks.len());

    //     for disk in disks.iter() {
    //         let file_path = file_path.clone();
    //         let meta_file_path = format!("{}.meta", file_path);

    //         futures.push(async move {
    //             if let Some(disk) = disk {
    //                 disk.delete(RUSTFS_META_MULTIPART_BUCKET, &file_path, DeleteOptions::default())
    //                     .await?;
    //                 disk.delete(RUSTFS_META_MULTIPART_BUCKET, &meta_file_path, DeleteOptions::default())
    //                     .await
    //             } else {
    //                 Err(DiskError::DiskNotFound)
    //             }
    //         });
    //     }

    //     let results = join_all(futures).await;
    //     for result in results {
    //         match result {
    //             Ok(_) => {
    //                 errors.push(None);
    //             }
    //             Err(e) => {
    //                 errors.push(Some(e));
    //             }
    //         }
    //     }

    //     Ok(())
    // }
    // async fn remove_part_meta(&self, bucket: &str, object: &str, upload_id: &str, data_dir: &str, part_num: usize) -> Result<()> {
    //     let upload_id_path = Self::get_upload_id_dir(bucket, object, upload_id);
    //     let disks = self.disks.read().await;

    //     let disks = disks.clone();
    //     // let disks = Self::shuffle_disks(&disks, &fi.erasure.distribution);

    //     let file_path = format!("{}/{}/part.{}.meta", upload_id_path, data_dir, part_num);

    //     let mut futures = Vec::with_capacity(disks.len());
    //     let mut errors = Vec::with_capacity(disks.len());

    //     for disk in disks.iter() {
    //         let file_path = file_path.clone();
    //         futures.push(async move {
    //             if let Some(disk) = disk {
    //                 disk.delete(RUSTFS_META_MULTIPART_BUCKET, &file_path, DeleteOptions::default())
    //                     .await
    //             } else {
    //                 Err(DiskError::DiskNotFound)
    //             }
    //         });
    //     }

    //     let results = join_all(futures).await;
    //     for result in results {
    //         match result {
    //             Ok(_) => {
    //                 errors.push(None);
    //             }
    //             Err(e) => {
    //                 errors.push(Some(e));
    //             }
    //         }
    //     }

    //     Ok(())
    // }

    #[tracing::instrument(skip(self))]
    pub async fn delete_all(&self, bucket: &str, prefix: &str) -> Result<()> {
        let disks = self.disks.read().await;

        let disks = disks.clone();

        let mut futures = Vec::with_capacity(disks.len());
        let mut errors = Vec::with_capacity(disks.len());

        for disk in disks.iter() {
            futures.push(async move {
                if let Some(disk) = disk {
                    disk.delete(
                        bucket,
                        prefix,
                        DeleteOptions {
                            recursive: true,
                            ..Default::default()
                        },
                    )
                    .await
                } else {
                    Err(DiskError::DiskNotFound)
                }
            });
        }

        let results = join_all(futures).await;
        for result in results {
            match result {
                Ok(_) => {
                    errors.push(None);
                }
                Err(e) => {
                    errors.push(Some(e));
                }
            }
        }

        // debug!("delete_all errs {:?}", &errors);

        Ok(())
    }

    // 打乱顺序
    fn shuffle_disks_and_parts_metadata_by_index(
        disks: &[Option<DiskStore>],
        parts_metadata: &[FileInfo],
        fi: &FileInfo,
    ) -> (Vec<Option<DiskStore>>, Vec<FileInfo>) {
        let mut shuffled_disks = vec![None; disks.len()];
        let mut shuffled_parts_metadata = vec![FileInfo::default(); parts_metadata.len()];
        let distribution = &fi.erasure.distribution;

        let mut inconsistent = 0;
        for (k, v) in parts_metadata.iter().enumerate() {
            if disks[k].is_none() {
                inconsistent += 1;
                continue;
            }

            if !v.is_valid() {
                inconsistent += 1;
                continue;
            }

            if distribution[k] != v.erasure.index {
                inconsistent += 1;
                continue;
            }

            let block_idx = distribution[k];
            shuffled_parts_metadata[block_idx - 1] = parts_metadata[k].clone();
            shuffled_disks[block_idx - 1].clone_from(&disks[k]);
        }

        if inconsistent < fi.erasure.parity_blocks {
            return (shuffled_disks, shuffled_parts_metadata);
        }

        Self::shuffle_disks_and_parts_metadata(disks, parts_metadata, fi)
    }

    // 打乱顺序
    fn shuffle_disks_and_parts_metadata(
        disks: &[Option<DiskStore>],
        parts_metadata: &[FileInfo],
        fi: &FileInfo,
    ) -> (Vec<Option<DiskStore>>, Vec<FileInfo>) {
        let init = fi.mod_time.is_none();

        let mut shuffled_disks = vec![None; disks.len()];
        let mut shuffled_parts_metadata = vec![FileInfo::default(); parts_metadata.len()];
        let distribution = &fi.erasure.distribution;

        for (k, v) in disks.iter().enumerate() {
            if v.is_none() {
                continue;
            }

            if !init && !parts_metadata[k].is_valid() {
                continue;
            }

            // if !init && fi.xlv1 != parts_metadata[k].xlv1 {
            //     continue;
            // }

            let block_idx = distribution[k];
            shuffled_parts_metadata[block_idx - 1] = parts_metadata[k].clone();
            shuffled_disks[block_idx - 1].clone_from(&disks[k]);
        }

        (shuffled_disks, shuffled_parts_metadata)
    }

    // Return shuffled partsMetadata depending on distribution.
    fn shuffle_parts_metadata(parts_metadata: &[FileInfo], distribution: &[usize]) -> Vec<FileInfo> {
        if distribution.is_empty() {
            return parts_metadata.to_vec();
        }
        let mut shuffled_parts_metadata = vec![FileInfo::default(); parts_metadata.len()];
        // Shuffle slice xl metadata for expected distribution.
        for index in 0..parts_metadata.len() {
            let block_index = distribution[index];
            shuffled_parts_metadata[block_index - 1] = parts_metadata[index].clone();
        }
        shuffled_parts_metadata
    }

    // shuffle_disks TODO: use origin value
    fn shuffle_disks(disks: &[Option<DiskStore>], distribution: &[usize]) -> Vec<Option<DiskStore>> {
        if distribution.is_empty() {
            return disks.to_vec();
        }

        let mut shuffled_disks = vec![None; disks.len()];

        for (i, v) in disks.iter().enumerate() {
            let idx = distribution[i];
            shuffled_disks[idx - 1].clone_from(v);
        }

        shuffled_disks
    }

    #[tracing::instrument(level = "debug", skip(self))]
    async fn get_object_fileinfo(
        &self,
        bucket: &str,
        object: &str,
        opts: &ObjectOptions,
        read_data: bool,
    ) -> Result<(FileInfo, Vec<FileInfo>, Vec<Option<DiskStore>>)> {
        let disks = self.disks.read().await;

        let disks = disks.clone();

        let vid = opts.version_id.clone().unwrap_or_default();

        // TODO: 优化并发 可用数量中断
        let (parts_metadata, errs) = Self::read_all_fileinfo(&disks, "", bucket, object, vid.as_str(), read_data, false).await?;
        // warn!("get_object_fileinfo parts_metadata {:?}", &parts_metadata);
        // warn!("get_object_fileinfo {}/{} errs {:?}", bucket, object, &errs);

        let _min_disks = self.set_drive_count - self.default_parity_count;

        let (read_quorum, _) = match Self::object_quorum_from_meta(&parts_metadata, &errs, self.default_parity_count)
            .map_err(|err| to_object_err(err.into(), vec![bucket, object]))
        {
            Ok(v) => v,
            Err(e) => {
                // error!("Self::object_quorum_from_meta: {:?}, bucket: {}, object: {}", &e, bucket, object);
                return Err(e);
            }
        };

        if let Some(err) = reduce_read_quorum_errs(&errs, OBJECT_OP_IGNORED_ERRS, read_quorum as usize) {
            error!("reduce_read_quorum_errs: {:?}, bucket: {}, object: {}", &err, bucket, object);
            return Err(to_object_err(err.into(), vec![bucket, object]));
        }

        let (op_online_disks, mot_time, etag) = Self::list_online_disks(&disks, &parts_metadata, &errs, read_quorum as usize);

        let fi = Self::pick_valid_fileinfo(&parts_metadata, mot_time, etag, read_quorum as usize)?;
        if errs.iter().any(|err| err.is_some()) {
            let _ =
                rustfs_common::heal_channel::send_heal_request(rustfs_common::heal_channel::create_heal_request_with_options(
                    fi.volume.to_string(),             // bucket
                    Some(fi.name.to_string()),         // object_prefix
                    false,                             // force_start
                    Some(HealChannelPriority::Normal), // priority
                    Some(self.pool_index),             // pool_index
                    Some(self.set_index),              // set_index
                ))
                .await;
        }
        // debug!("get_object_fileinfo pick fi {:?}", &fi);

        // let online_disks: Vec<Option<DiskStore>> = op_online_disks.iter().filter(|v| v.is_some()).cloned().collect();

        Ok((fi, parts_metadata, op_online_disks))
    }
    async fn get_object_info_and_quorum(&self, bucket: &str, object: &str, opts: &ObjectOptions) -> Result<(ObjectInfo, usize)> {
        let (fi, _, _) = self.get_object_fileinfo(bucket, object, opts, false).await?;

        let write_quorum = fi.write_quorum(self.default_write_quorum());

        let oi = ObjectInfo::from_file_info(&fi, bucket, object, opts.versioned || opts.version_suspended);
        // TODO: replicatio

        if fi.deleted {
            if opts.version_id.is_none() || opts.delete_marker {
                return Err(to_object_err(StorageError::FileNotFound, vec![bucket, object]));
            } else {
                return Err(to_object_err(StorageError::MethodNotAllowed, vec![bucket, object]));
            }
        }

        Ok((oi, write_quorum))
    }

    #[allow(clippy::too_many_arguments)]
    #[tracing::instrument(
        level = "debug",
        skip( writer,disks,fi,files),
        fields(start_time=?time::OffsetDateTime::now_utc())
    )]
    async fn get_object_with_fileinfo<W>(
        // &self,
        bucket: &str,
        object: &str,
        offset: usize,
        length: i64,
        writer: &mut W,
        fi: FileInfo,
        files: Vec<FileInfo>,
        disks: &[Option<DiskStore>],
        set_index: usize,
        pool_index: usize,
    ) -> Result<()>
    where
        W: AsyncWrite + Send + Sync + Unpin + 'static,
    {
        tracing::debug!(bucket, object, requested_length = length, offset, "get_object_with_fileinfo start");
        let (disks, files) = Self::shuffle_disks_and_parts_metadata_by_index(disks, &files, &fi);

        let total_size = fi.size as usize;

        let length = if length < 0 {
            fi.size as usize - offset
        } else {
            length as usize
        };

        if offset > total_size || offset + length > total_size {
            error!("get_object_with_fileinfo offset out of range: {}, total_size: {}", offset, total_size);
            return Err(Error::other("offset out of range"));
        }

        let (part_index, mut part_offset) = fi.to_part_offset(offset)?;

        let mut end_offset = offset;
        if length > 0 {
            end_offset += length - 1
        }

        let (last_part_index, last_part_relative_offset) = fi.to_part_offset(end_offset)?;

        tracing::debug!(
            bucket,
            object,
            offset,
            length,
            end_offset,
            part_index,
            last_part_index,
            last_part_relative_offset,
            "Multipart read bounds"
        );

        let erasure = erasure_coding::Erasure::new(fi.erasure.data_blocks, fi.erasure.parity_blocks, fi.erasure.block_size);

        let part_indices: Vec<usize> = (part_index..=last_part_index).collect();
        tracing::debug!(bucket, object, ?part_indices, "Multipart part indices to stream");

        let mut total_read = 0;
        for current_part in part_indices {
            if total_read == length {
                tracing::debug!(
                    bucket,
                    object,
                    total_read,
                    requested_length = length,
                    part_index = current_part,
                    "Stopping multipart stream early because accumulated bytes match request"
                );
                break;
            }

            let part_number = fi.parts[current_part].number;
            let part_size = fi.parts[current_part].size;
            let mut part_length = part_size - part_offset;
            if part_length > (length - total_read) {
                part_length = length - total_read
            }

            let till_offset = erasure.shard_file_offset(part_offset, part_length, part_size);

            let read_offset = (part_offset / erasure.block_size) * erasure.shard_size();

            tracing::debug!(
                bucket,
                object,
                part_index = current_part,
                part_number,
                part_offset,
                part_size,
                part_length,
                read_offset,
                till_offset,
                total_read_before = total_read,
                requested_length = length,
                "Streaming multipart part"
            );

            let mut readers = Vec::with_capacity(disks.len());
            let mut errors = Vec::with_capacity(disks.len());
            for (idx, disk_op) in disks.iter().enumerate() {
                match create_bitrot_reader(
                    files[idx].data.as_deref(),
                    disk_op.as_ref(),
                    bucket,
                    &format!("{}/{}/part.{}", object, files[idx].data_dir.unwrap_or_default(), part_number),
                    read_offset,
                    till_offset,
                    erasure.shard_size(),
                    HashAlgorithm::HighwayHash256,
                )
                .await
                {
                    Ok(Some(reader)) => {
                        readers.push(Some(reader));
                        errors.push(None);
                    }
                    Ok(None) => {
                        readers.push(None);
                        errors.push(Some(DiskError::DiskNotFound));
                    }
                    Err(e) => {
                        readers.push(None);
                        errors.push(Some(e));
                    }
                }
            }

            let nil_count = errors.iter().filter(|&e| e.is_none()).count();
            if nil_count < erasure.data_shards {
                if let Some(read_err) = reduce_read_quorum_errs(&errors, OBJECT_OP_IGNORED_ERRS, erasure.data_shards) {
                    error!("create_bitrot_reader reduce_read_quorum_errs {:?}", &errors);
                    return Err(to_object_err(read_err.into(), vec![bucket, object]));
                }
                error!("create_bitrot_reader not enough disks to read: {:?}", &errors);
                return Err(Error::other(format!("not enough disks to read: {errors:?}")));
            }

            // debug!(
            //     "read part {} part_offset {},part_length {},part_size {}  ",
            //     part_number, part_offset, part_length, part_size
            // );
            let (written, err) = erasure.decode(writer, readers, part_offset, part_length, part_size).await;
            tracing::debug!(
                bucket,
                object,
                part_index = current_part,
                part_number,
                part_length,
                bytes_written = written,
                "Finished decoding multipart part"
            );
            if let Some(e) = err {
                let de_err: DiskError = e.into();
                let mut has_err = true;
                if written == part_length {
                    match de_err {
                        DiskError::FileNotFound | DiskError::FileCorrupt => {
                            error!("erasure.decode err 111 {:?}", &de_err);
                            let _ = rustfs_common::heal_channel::send_heal_request(
                                rustfs_common::heal_channel::create_heal_request_with_options(
                                    bucket.to_string(),
                                    Some(object.to_string()),
                                    false,
                                    Some(HealChannelPriority::Normal),
                                    Some(pool_index),
                                    Some(set_index),
                                ),
                            )
                            .await;
                            has_err = false;
                        }
                        _ => {}
                    }
                }

                if has_err {
                    error!("erasure.decode err {} {:?}", written, &de_err);
                    return Err(de_err.into());
                }
            }

            // debug!("ec decode {} written size {}", part_number, n);

            total_read += part_length;
            part_offset = 0;
        }

        // debug!("read end");

        tracing::debug!(bucket, object, total_read, expected_length = length, "Multipart read finished");

        Ok(())
    }

    async fn update_object_meta(
        &self,
        bucket: &str,
        object: &str,
        fi: FileInfo,
        disks: &[Option<DiskStore>],
    ) -> disk::error::Result<()> {
        self.update_object_meta_with_opts(bucket, object, fi, disks, &UpdateMetadataOpts::default())
            .await
    }
    async fn update_object_meta_with_opts(
        &self,
        bucket: &str,
        object: &str,
        fi: FileInfo,
        disks: &[Option<DiskStore>],
        opts: &UpdateMetadataOpts,
    ) -> disk::error::Result<()> {
        if fi.metadata.is_empty() {
            return Ok(());
        }

        let mut futures = Vec::with_capacity(disks.len());

        let mut errs = Vec::with_capacity(disks.len());

        for disk in disks.iter() {
            let fi = fi.clone();
            futures.push(async move {
                if let Some(disk) = disk {
                    disk.update_metadata(bucket, object, fi, opts).await
                } else {
                    Err(DiskError::DiskNotFound)
                }
            })
        }

        let results = join_all(futures).await;
        for result in results {
            match result {
                Ok(_) => {
                    errs.push(None);
                }
                Err(e) => {
                    errs.push(Some(e));
                }
            }
        }

        if let Some(err) = reduce_write_quorum_errs(&errs, OBJECT_OP_IGNORED_ERRS, fi.write_quorum(self.default_write_quorum())) {
            return Err(err);
        }

        Ok(())
    }

    async fn get_online_disk_with_healing(&self, incl_healing: bool) -> Result<(Vec<Option<DiskStore>>, bool)> {
        let (new_disks, _, healing) = self.get_online_disk_with_healing_and_info(incl_healing).await?;
        Ok((new_disks, healing > 0))
    }

    async fn get_online_disk_with_healing_and_info(
        &self,
        incl_healing: bool,
    ) -> Result<(Vec<Option<DiskStore>>, Vec<DiskInfo>, usize)> {
        let mut infos = vec![DiskInfo::default(); self.disks.read().await.len()];
        for (idx, disk) in self.disks.write().await.iter().enumerate() {
            if let Some(disk) = disk {
                match disk.disk_info(&DiskInfoOptions::default()).await {
                    Ok(disk_info) => infos[idx] = disk_info,
                    Err(err) => infos[idx].error = err.to_string(),
                }
            } else {
                infos[idx].error = "disk not found".to_string();
            }
        }

        let mut new_disks = Vec::new();
        let mut healing_disks = Vec::new();
        let mut scanning_disks = Vec::new();
        let mut new_infos = Vec::new();
        let mut healing_infos = Vec::new();
        let mut scanning_infos = Vec::new();
        let mut healing = 0;

        infos.iter().zip(self.disks.write().await.iter()).for_each(|(info, disk)| {
            if info.error.is_empty() {
                if info.healing {
                    healing += 1;
                    if incl_healing {
                        healing_disks.push(disk.clone());
                        healing_infos.push(info.clone());
                    }
                } else if !info.scanning {
                    new_disks.push(disk.clone());
                    new_infos.push(info.clone());
                } else {
                    scanning_disks.push(disk.clone());
                    scanning_infos.push(info.clone());
                }
            }
        });

        // Prefer non-scanning disks over disks which are currently being scanned.
        new_disks.extend(scanning_disks);
        new_infos.extend(scanning_infos);

        // Then add healing disks.
        new_disks.extend(healing_disks);
        new_infos.extend(healing_infos);

        Ok((new_disks, new_infos, healing))
    }

    async fn heal_object(
        &self,
        bucket: &str,
        object: &str,
        version_id: &str,
        opts: &HealOpts,
    ) -> disk::error::Result<(HealResultItem, Option<DiskError>)> {
        info!(
            "SetDisks heal_object: bucket={}, object={}, version_id={}, opts={:?}",
            bucket, object, version_id, opts
        );
        let mut result = HealResultItem {
            heal_item_type: HealItemType::Object.to_string(),
            bucket: bucket.to_string(),
            object: object.to_string(),
            version_id: version_id.to_string(),
            disk_count: self.disks.read().await.len(),
            ..Default::default()
        };

        let _write_lock_guard = if !opts.no_lock {
            info!("Acquiring write lock for object: {}, owner: {}", object, self.locker_owner);

            // Check if lock is already held
            let key = rustfs_lock::fast_lock::types::ObjectKey::new(bucket, object);
            let mut reuse_existing_lock = false;
            if let Some(lock_info) = self.fast_lock_manager.get_lock_info(&key) {
                if lock_info.owner.as_ref() == self.locker_owner.as_str()
                    && matches!(lock_info.mode, rustfs_lock::fast_lock::types::LockMode::Exclusive)
                {
                    reuse_existing_lock = true;
                    debug!("Reusing existing exclusive lock for object {} held by {}", object, self.locker_owner);
                } else {
                    warn!("Lock already exists for object {}: {:?}", object, lock_info);
                }
            } else {
                info!("No existing lock found for object {}", object);
            }

            if reuse_existing_lock {
                None
            } else {
                let start_time = std::time::Instant::now();
                let lock_result = self
                    .fast_lock_manager
                    .acquire_write_lock(bucket, object, self.locker_owner.as_str())
                    .await
                    .map_err(|e| {
                        let elapsed = start_time.elapsed();
                        let message = self.format_lock_error(bucket, object, "write", &e);
                        error!("Failed to acquire write lock for heal operation after {:?}: {}", elapsed, message);
                        DiskError::other(message)
                    })?;
                let elapsed = start_time.elapsed();
                info!("Successfully acquired write lock for object: {} in {:?}", object, elapsed);
                Some(lock_result)
            }
        } else {
            info!("Skipping lock acquisition (no_lock=true)");
            None
        };

        let version_id_op = {
            if version_id.is_empty() {
                None
            } else {
                Some(version_id.to_string())
            }
        };

        let disks = { self.disks.read().await.clone() };

        let (mut parts_metadata, errs) = Self::read_all_fileinfo(&disks, "", bucket, object, version_id, true, true).await?;
        info!("Read file info: parts_metadata.len()={}, errs={:?}", parts_metadata.len(), errs);
        if DiskError::is_all_not_found(&errs) {
            warn!(
                "heal_object failed, all obj part not found, bucket: {}, obj: {}, version_id: {}",
                bucket, object, version_id
            );
            let err = if !version_id.is_empty() {
                DiskError::FileVersionNotFound
            } else {
                DiskError::FileNotFound
            };
            // Nothing to do, file is already gone.
            return Ok((
                self.default_heal_result(FileInfo::default(), &errs, bucket, object, version_id)
                    .await,
                Some(err),
            ));
        }

        info!("About to call object_quorum_from_meta with parts_metadata.len()={}", parts_metadata.len());
        match Self::object_quorum_from_meta(&parts_metadata, &errs, self.default_parity_count) {
            Ok((read_quorum, _)) => {
                result.parity_blocks = result.disk_count - read_quorum as usize;
                result.data_blocks = read_quorum as usize;

                let ((online_disks, mod_time, etag), disk_len) = {
                    let disks = self.disks.read().await;
                    let disk_len = disks.len();
                    (Self::list_online_disks(&disks, &parts_metadata, &errs, read_quorum as usize), disk_len)
                };

                match Self::pick_valid_fileinfo(&parts_metadata, mod_time, etag, read_quorum as usize) {
                    Ok(latest_meta) => {
                        let (available_disks, data_errs_by_disk, data_errs_by_part) = disks_with_all_parts(
                            &online_disks,
                            &mut parts_metadata,
                            &errs,
                            &latest_meta,
                            bucket,
                            object,
                            opts.scan_mode,
                        )
                        .await?;

                        // info!(
                        //     "disks_with_all_parts: got available_disks: {:?}, data_errs_by_disk: {:?}, data_errs_by_part: {:?}, latest_meta: {:?}",
                        //     available_disks, data_errs_by_disk, data_errs_by_part, latest_meta
                        // );
                        let erasure = if !latest_meta.deleted && !latest_meta.is_remote() {
                            // Initialize erasure coding
                            erasure_coding::Erasure::new(
                                latest_meta.erasure.data_blocks,
                                latest_meta.erasure.parity_blocks,
                                latest_meta.erasure.block_size,
                            )
                        } else {
                            erasure_coding::Erasure::default()
                        };

                        result.object_size =
                            ObjectInfo::from_file_info(&latest_meta, bucket, object, true).get_actual_size()? as usize;
                        // Loop to find number of disks with valid data, per-drive
                        // data state and a list of outdated disks on which data needs
                        // to be healed.
                        let mut outdate_disks = vec![None; disk_len];
                        let mut disks_to_heal_count = 0;

                        // info!(
                        //     "errs: {:?}, data_errs_by_disk: {:?}, latest_meta: {:?}",
                        //     errs, data_errs_by_disk, latest_meta
                        // );
                        for index in 0..available_disks.len() {
                            let (yes, reason) = should_heal_object_on_disk(
                                &errs[index],
                                &data_errs_by_disk[&index],
                                &parts_metadata[index],
                                &latest_meta,
                            );
                            if yes {
                                outdate_disks[index] = disks[index].clone();
                                disks_to_heal_count += 1;
                            }

                            let drive_state = match reason {
                                Some(err) => match err {
                                    DiskError::DiskNotFound => DriveState::Offline.to_string(),
                                    DiskError::FileNotFound
                                    | DiskError::FileVersionNotFound
                                    | DiskError::VolumeNotFound
                                    | DiskError::PartMissingOrCorrupt
                                    | DiskError::OutdatedXLMeta => DriveState::Missing.to_string(),
                                    _ => DriveState::Corrupt.to_string(),
                                },
                                None => DriveState::Ok.to_string(),
                            };
                            result.before.drives.push(HealDriveInfo {
                                uuid: "".to_string(),
                                endpoint: self.set_endpoints[index].to_string(),
                                state: drive_state.to_string(),
                            });

                            result.after.drives.push(HealDriveInfo {
                                uuid: "".to_string(),
                                endpoint: self.set_endpoints[index].to_string(),
                                state: drive_state.to_string(),
                            });
                        }

                        if DiskError::is_all_not_found(&errs) {
                            warn!(
                                "heal_object failed, all obj part not found, bucket: {}, obj: {}, version_id: {}",
                                bucket, object, version_id
                            );
                            let err = if !version_id.is_empty() {
                                DiskError::FileVersionNotFound
                            } else {
                                DiskError::FileNotFound
                            };

                            return Ok((
                                self.default_heal_result(FileInfo::default(), &errs, bucket, object, version_id)
                                    .await,
                                Some(err),
                            ));
                        }

                        if disks_to_heal_count == 0 {
                            info!("No disks to heal, returning early");
                            return Ok((result, None));
                        }

                        if opts.dry_run {
                            info!("Dry run mode, returning early");
                            return Ok((result, None));
                        }

                        info!(
                            "Proceeding with heal: disks_to_heal_count={}, dry_run={}",
                            disks_to_heal_count, opts.dry_run
                        );

                        if !latest_meta.deleted && disks_to_heal_count > latest_meta.erasure.parity_blocks {
                            error!(
                                "file({} : {}) part corrupt too much, can not to fix, disks_to_heal_count: {}, parity_blocks: {}",
                                bucket, object, disks_to_heal_count, latest_meta.erasure.parity_blocks
                            );

                            // Allow for dangling deletes, on versions that have DataDir missing etc.
                            // this would end up restoring the correct readable versions.
                            return match self
                                .delete_if_dang_ling(
                                    bucket,
                                    object,
                                    &parts_metadata,
                                    &errs,
                                    &data_errs_by_part,
                                    ObjectOptions {
                                        version_id: version_id_op.clone(),
                                        ..Default::default()
                                    },
                                )
                                .await
                            {
                                Ok(m) => {
                                    let derr = if !version_id.is_empty() {
                                        DiskError::FileVersionNotFound
                                    } else {
                                        DiskError::FileNotFound
                                    };
                                    let mut t_errs = Vec::with_capacity(errs.len());
                                    for _ in 0..errs.len() {
                                        t_errs.push(None);
                                    }
                                    Ok((self.default_heal_result(m, &t_errs, bucket, object, version_id).await, Some(derr)))
                                }
                                Err(err) => {
                                    // t_errs = vec![Some(err.clone()); errs.len()];
                                    let mut t_errs = Vec::with_capacity(errs.len());
                                    for _ in 0..errs.len() {
                                        t_errs.push(Some(err.clone()));
                                    }

                                    Ok((
                                        self.default_heal_result(FileInfo::default(), &t_errs, bucket, object, version_id)
                                            .await,
                                        Some(err),
                                    ))
                                }
                            };
                        }

                        if !latest_meta.deleted && latest_meta.erasure.distribution.len() != available_disks.len() {
                            let err_str = format!(
                                "unexpected file distribution ({:?}) from available disks ({:?}), looks like backend disks have been manually modified refusing to heal {}/{}({})",
                                latest_meta.erasure.distribution, available_disks, bucket, object, version_id
                            );
                            warn!(err_str);
                            let err = DiskError::other(err_str);
                            return Ok((
                                self.default_heal_result(latest_meta, &errs, bucket, object, version_id).await,
                                Some(err),
                            ));
                        }

                        let latest_disks = Self::shuffle_disks(&available_disks, &latest_meta.erasure.distribution);
                        if !latest_meta.deleted && latest_meta.erasure.distribution.len() != outdate_disks.len() {
                            let err_str = format!(
                                "unexpected file distribution ({:?}) from outdated disks ({:?}), looks like backend disks have been manually modified refusing to heal {}/{}({})",
                                latest_meta.erasure.distribution, outdate_disks, bucket, object, version_id
                            );
                            warn!(err_str);
                            let err = DiskError::other(err_str);
                            return Ok((
                                self.default_heal_result(latest_meta, &errs, bucket, object, version_id).await,
                                Some(err),
                            ));
                        }

                        if !latest_meta.deleted && latest_meta.erasure.distribution.len() != parts_metadata.len() {
                            let err_str = format!(
                                "unexpected file distribution ({:?}) from metadata entries ({:?}), looks like backend disks have been manually modified refusing to heal {}/{}({})",
                                latest_meta.erasure.distribution,
                                parts_metadata.len(),
                                bucket,
                                object,
                                version_id
                            );
                            warn!(err_str);
                            let err = DiskError::other(err_str);
                            return Ok((
                                self.default_heal_result(latest_meta, &errs, bucket, object, version_id).await,
                                Some(err),
                            ));
                        }

                        let out_dated_disks = Self::shuffle_disks(&outdate_disks, &latest_meta.erasure.distribution);
                        let mut parts_metadata = Self::shuffle_parts_metadata(&parts_metadata, &latest_meta.erasure.distribution);
                        let mut copy_parts_metadata = vec![None; parts_metadata.len()];
                        for (index, disk) in latest_disks.iter().enumerate() {
                            if disk.is_some() {
                                copy_parts_metadata[index] = Some(parts_metadata[index].clone());
                            }
                        }

                        let clean_file_info = |fi: &FileInfo| -> FileInfo {
                            let mut nfi = fi.clone();
                            if !nfi.is_remote() {
                                nfi.data = None;
                                nfi.erasure.index = 0;
                                nfi.erasure.checksums = Vec::new();
                            }
                            nfi
                        };
                        for (index, disk) in out_dated_disks.iter().enumerate() {
                            if disk.is_some() {
                                // Make sure to write the FileInfo information
                                // that is expected to be in quorum.
                                parts_metadata[index] = clean_file_info(&latest_meta);
                            }
                        }

                        // We write at temporary location and then rename to final location.
                        let tmp_id = Uuid::new_v4().to_string();
                        let src_data_dir = latest_meta.data_dir.unwrap().to_string();
                        let dst_data_dir = latest_meta.data_dir.unwrap();

                        info!(
                            "Checking heal conditions: deleted={}, is_remote={}",
                            latest_meta.deleted,
                            latest_meta.is_remote()
                        );
                        if !latest_meta.deleted && !latest_meta.is_remote() {
                            let erasure_info = latest_meta.erasure;
                            for part in latest_meta.parts.iter() {
                                let till_offset = erasure.shard_file_offset(0, part.size, part.size);
                                let checksum_algo = erasure_info.get_checksum_info(part.number).algorithm;
                                let mut readers = Vec::with_capacity(latest_disks.len());
                                let mut writers = Vec::with_capacity(out_dated_disks.len());
                                // let mut errors = Vec::with_capacity(out_dated_disks.len());
                                let mut prefer = vec![false; latest_disks.len()];
                                for (index, disk) in latest_disks.iter().enumerate() {
                                    if let (Some(disk), Some(metadata)) = (disk, &copy_parts_metadata[index]) {
                                        match create_bitrot_reader(
                                            metadata.data.as_deref(),
                                            Some(disk),
                                            bucket,
                                            &format!("{}/{}/part.{}", object, src_data_dir, part.number),
                                            0,
                                            till_offset,
                                            erasure.shard_size(),
                                            checksum_algo.clone(),
                                        )
                                        .await
                                        {
                                            Ok(Some(reader)) => {
                                                readers.push(Some(reader));
                                            }
                                            Ok(None) => {
                                                error!("heal_object disk not available");
                                                readers.push(None);
                                                continue;
                                            }
                                            Err(e) => {
                                                error!("heal_object read_file err: {:?}", e);
                                                readers.push(None);
                                                continue;
                                            }
                                        }

                                        prefer[index] = disk.host_name().is_empty();
                                    } else {
                                        readers.push(None);
                                        // errors.push(Some(DiskError::DiskNotFound));
                                    }
                                }

                                let is_inline_buffer = {
                                    if let Some(sc) = GLOBAL_STORAGE_CLASS.get() {
                                        sc.should_inline(erasure.shard_file_size(latest_meta.size), false)
                                    } else {
                                        false
                                    }
                                };
                                // create writers for all disk positions, but only for outdated disks
                                info!(
                                    "Creating writers: latest_disks len={}, out_dated_disks len={}",
                                    latest_disks.len(),
                                    out_dated_disks.len()
                                );
                                for (index, disk) in latest_disks.iter().enumerate() {
                                    if let Some(outdated_disk) = &out_dated_disks[index] {
                                        info!("Creating writer for index {} (outdated disk)", index);
                                        let writer = create_bitrot_writer(
                                            is_inline_buffer,
                                            Some(outdated_disk),
                                            RUSTFS_META_TMP_BUCKET,
                                            &format!("{}/{}/part.{}", tmp_id, dst_data_dir, part.number),
                                            erasure.shard_file_size(part.size as i64),
                                            erasure.shard_size(),
                                            HashAlgorithm::HighwayHash256,
                                        )
                                        .await?;
                                        writers.push(Some(writer));
                                    } else {
                                        info!("Skipping writer for index {} (not outdated)", index);
                                        writers.push(None);
                                    }

                                    // if let Some(disk) = disk {
                                    //     // let filewriter = {
                                    //     //     if is_inline_buffer {
                                    //     //         Box::new(Cursor::new(Vec::new()))
                                    //     //     } else {
                                    //     //         let disk = disk.clone();
                                    //     //         let part_path = format!("{}/{}/part.{}", tmp_id, dst_data_dir, part.number);
                                    //     //         disk.create_file("", RUSTFS_META_TMP_BUCKET, &part_path, 0).await?
                                    //     //     }
                                    //     // };

                                    //     if is_inline_buffer {
                                    //         let writer = BitrotWriter::new(
                                    //             Writer::from_cursor(Cursor::new(Vec::new())),
                                    //             erasure.shard_size(),
                                    //             HashAlgorithm::HighwayHash256,
                                    //         );
                                    //         writers.push(Some(writer));
                                    //     } else {
                                    //         let f = disk
                                    //             .create_file(
                                    //                 "",
                                    //                 RUSTFS_META_TMP_BUCKET,
                                    //                 &format!("{}/{}/part.{}", tmp_id, dst_data_dir, part.number),
                                    //                 0,
                                    //             )
                                    //             .await?;
                                    //         let writer = BitrotWriter::new(
                                    //             Writer::from_tokio_writer(f),
                                    //             erasure.shard_size(),
                                    //             HashAlgorithm::HighwayHash256,
                                    //         );
                                    //         writers.push(Some(writer));
                                    //     }

                                    //     // let writer = new_bitrot_filewriter(
                                    //     //     disk.clone(),
                                    //     //     RUSTFS_META_TMP_BUCKET,
                                    //     //     format!("{}/{}/part.{}", tmp_id, dst_data_dir, part.number).as_str(),
                                    //     //     is_inline_buffer,
                                    //     //     DEFAULT_BITROT_ALGO,
                                    //     //     erasure.shard_size(erasure.block_size),
                                    //     // )
                                    //     // .await?;

                                    //     // writers.push(Some(writer));
                                    // } else {
                                    //     writers.push(None);
                                    // }
                                }
                                // Heal each part. erasure.Heal() will write the healed
                                // part to .rustfs/tmp/uuid/ which needs to be renamed
                                // later to the final location.
                                erasure.heal(&mut writers, readers, part.size, &prefer).await?;
                                // close_bitrot_writers(&mut writers).await?;

                                for (index, disk) in out_dated_disks.iter().enumerate() {
                                    if disk.is_none() {
                                        continue;
                                    }

                                    if writers[index].is_none() {
                                        outdate_disks[index] = None;
                                        disks_to_heal_count -= 1;
                                        continue;
                                    }

                                    parts_metadata[index].data_dir = Some(dst_data_dir);
                                    parts_metadata[index].add_object_part(
                                        part.number,
                                        part.etag.clone(),
                                        part.size,
                                        part.mod_time,
                                        part.actual_size,
                                        part.index.clone(),
                                    );
                                    if is_inline_buffer {
                                        if let Some(writer) = writers[index].take() {
                                            // if let Some(w) = writer.as_any().downcast_ref::<BitrotFileWriter>() {
                                            //     parts_metadata[index].data = Some(w.inline_data().to_vec());
                                            // }
                                            parts_metadata[index].data =
                                                Some(writer.into_inline_data().map(bytes::Bytes::from).unwrap_or_default());
                                        }
                                        parts_metadata[index].set_inline_data();
                                    } else {
                                        parts_metadata[index].data = None;
                                    }
                                }

                                if disks_to_heal_count == 0 {
                                    return Ok((
                                        result,
                                        Some(DiskError::other(format!(
                                            "all drives had write errors, unable to heal {bucket}/{object}"
                                        ))),
                                    ));
                                }
                            }
                        }
                        // Rename from tmp location to the actual location.
                        for (index, outdated_disk) in out_dated_disks.iter().enumerate() {
                            if let Some(disk) = outdated_disk {
                                // record the index of the updated disks
                                parts_metadata[index].erasure.index = index + 1;
                                // Attempt a rename now from healed data to final location.
                                parts_metadata[index].set_healing();

                                info!(
                                    "rename temp data, src_volume: {}, src_path: {}, dst_volume: {}, dst_path: {}",
                                    RUSTFS_META_TMP_BUCKET, tmp_id, bucket, object
                                );
                                let rename_result = disk
                                    .rename_data(RUSTFS_META_TMP_BUCKET, &tmp_id, parts_metadata[index].clone(), bucket, object)
                                    .await;

                                if let Err(err) = &rename_result {
                                    info!(
                                        "rename temp data err: {}. Try fallback to direct xl.meta overwrite...",
                                        err.to_string()
                                    );

                                    let healthy_index = latest_disks.iter().position(|d| d.is_some()).unwrap_or(0);

                                    if let Some(healthy_disk) = &latest_disks[healthy_index] {
                                        let xlmeta_path = format!("{object}/xl.meta");

                                        match healthy_disk.read_all(bucket, &xlmeta_path).await {
                                            Ok(xlmeta_bytes) => {
                                                if let Err(e) = disk.write_all(bucket, &xlmeta_path, xlmeta_bytes).await {
                                                    info!("fallback xl.meta overwrite failed: {}", e.to_string());

                                                    return Ok((
                                                        result,
                                                        Some(DiskError::other(format!("fallback xl.meta overwrite failed: {e}"))),
                                                    ));
                                                } else {
                                                    info!("fallback xl.meta overwrite succeeded for disk {}", disk.to_string());
                                                }
                                            }

                                            Err(e) => {
                                                info!("read healthy xl.meta failed: {}", e.to_string());

                                                return Ok((
                                                    result,
                                                    Some(DiskError::other(format!("read healthy xl.meta failed: {e}"))),
                                                ));
                                            }
                                        }
                                    } else {
                                        info!("no healthy disk found for xl.meta fallback overwrite");

                                        return Ok((
                                            result,
                                            Some(DiskError::other("no healthy disk found for xl.meta fallback overwrite")),
                                        ));
                                    }
                                } else {
                                    info!("remove temp object, volume: {}, path: {}", RUSTFS_META_TMP_BUCKET, tmp_id);

                                    self.delete_all(RUSTFS_META_TMP_BUCKET, &tmp_id)
                                        .await
                                        .map_err(DiskError::other)?;

                                    if parts_metadata[index].is_remote() {
                                        let rm_data_dir = parts_metadata[index].data_dir.unwrap().to_string();

                                        let d_path = Path::new(&encode_dir_object(object)).join(rm_data_dir);

                                        disk.delete(
                                            bucket,
                                            d_path.to_str().unwrap(),
                                            DeleteOptions {
                                                immediate: true,

                                                recursive: true,

                                                ..Default::default()
                                            },
                                        )
                                        .await?;
                                    }

                                    for (i, v) in result.before.drives.iter().enumerate() {
                                        if v.endpoint == disk.endpoint().to_string() {
                                            result.after.drives[i].state = DriveState::Ok.to_string();
                                        }
                                    }
                                }
                            }
                        }

                        Ok((result, None))
                    }
                    Err(err) => {
                        warn!("heal_object can not pick valid file info");
                        Ok((result, Some(err)))
                    }
                }
            }
            Err(err) => {
                let data_errs_by_part = HashMap::new();
                match self
                    .delete_if_dang_ling(
                        bucket,
                        object,
                        &parts_metadata,
                        &errs,
                        &data_errs_by_part,
                        ObjectOptions {
                            version_id: version_id_op.clone(),
                            ..Default::default()
                        },
                    )
                    .await
                {
                    Ok(m) => {
                        let err = if !version_id.is_empty() {
                            DiskError::FileVersionNotFound
                        } else {
                            DiskError::FileNotFound
                        };
                        Ok((self.default_heal_result(m, &errs, bucket, object, version_id).await, Some(err)))
                    }
                    Err(_) => Ok((
                        self.default_heal_result(FileInfo::default(), &errs, bucket, object, version_id)
                            .await,
                        Some(err),
                    )),
                }
            }
        }
    }

    /// Heal directory metadata assuming caller already holds the write lock for `(bucket, object)`.
    async fn heal_object_dir_locked(
        &self,
        bucket: &str,
        object: &str,
        dry_run: bool,
        remove: bool,
    ) -> Result<(HealResultItem, Option<DiskError>)> {
        let disks = {
            let disks = self.disks.read().await;
            disks.clone()
        };
        let mut result = HealResultItem {
            heal_item_type: HealItemType::Object.to_string(),
            bucket: bucket.to_string(),
            object: object.to_string(),
            disk_count: self.disks.read().await.len(),
            parity_blocks: self.default_parity_count,
            data_blocks: disks.len() - self.default_parity_count,
            object_size: 0,
            ..Default::default()
        };

        result.before.drives = vec![HealDriveInfo::default(); disks.len()];
        result.after.drives = vec![HealDriveInfo::default(); disks.len()];

        let errs = stat_all_dirs(&disks, bucket, object).await;
        let dang_ling_object = is_object_dir_dang_ling(&errs);
        if dang_ling_object && !dry_run && remove {
            let mut futures = Vec::with_capacity(disks.len());
            for disk in disks.iter().flatten() {
                let disk = disk.clone();
                let bucket = bucket.to_string();
                let object = object.to_string();
                futures.push(tokio::spawn(async move {
                    let _ = disk
                        .delete(
                            &bucket,
                            &object,
                            DeleteOptions {
                                recursive: false,
                                immediate: false,
                                ..Default::default()
                            },
                        )
                        .await;
                }));
            }

            // ignore errors
            let _ = join_all(futures).await;
        }

        for (err, drive) in errs.iter().zip(self.set_endpoints.iter()) {
            let endpoint = drive.to_string();
            let drive_state = match err {
                Some(err) => match err {
                    DiskError::DiskNotFound => DriveState::Offline.to_string(),
                    DiskError::FileNotFound | DiskError::VolumeNotFound => DriveState::Missing.to_string(),
                    _ => DriveState::Corrupt.to_string(),
                },
                None => DriveState::Ok.to_string(),
            };
            result.before.drives.push(HealDriveInfo {
                uuid: "".to_string(),
                endpoint: endpoint.clone(),
                state: drive_state.to_string(),
            });

            result.after.drives.push(HealDriveInfo {
                uuid: "".to_string(),
                endpoint,
                state: drive_state.to_string(),
            });
        }

        if dang_ling_object || DiskError::is_all_not_found(&errs) {
            return Ok((result, Some(DiskError::FileNotFound)));
        }

        if dry_run {
            // Quit without try to heal the object dir
            return Ok((result, None));
        }
        for (index, (err, disk)) in errs.iter().zip(disks.iter()).enumerate() {
            if let (Some(DiskError::VolumeNotFound | DiskError::FileNotFound), Some(disk)) = (err, disk) {
                let vol_path = Path::new(bucket).join(object);
                let drive_state = match disk.make_volume(vol_path.to_str().unwrap()).await {
                    Ok(_) => DriveState::Ok.to_string(),
                    Err(merr) => match merr {
                        DiskError::VolumeExists => DriveState::Ok.to_string(),
                        DiskError::DiskNotFound => DriveState::Offline.to_string(),
                        _ => DriveState::Corrupt.to_string(),
                    },
                };
                result.after.drives[index].state = drive_state.to_string();
            }
        }

        Ok((result, None))
    }

    #[allow(dead_code)]
    /// Heal directory metadata after acquiring the necessary write lock.
    async fn heal_object_dir(
        &self,
        bucket: &str,
        object: &str,
        dry_run: bool,
        remove: bool,
    ) -> Result<(HealResultItem, Option<DiskError>)> {
        let _write_lock_guard = self
            .fast_lock_manager
            .acquire_write_lock(bucket, object, self.locker_owner.as_str())
            .await
            .map_err(|e| {
                let message = self.format_lock_error(bucket, object, "write", &e);
                DiskError::other(message)
            })?;

        self.heal_object_dir_locked(bucket, object, dry_run, remove).await
    }

    async fn default_heal_result(
        &self,
        lfi: FileInfo,
        errs: &[Option<DiskError>],
        bucket: &str,
        object: &str,
        version_id: &str,
    ) -> HealResultItem {
        let disk_len = { self.disks.read().await.len() };
        let mut result = HealResultItem {
            heal_item_type: HealItemType::Object.to_string(),
            bucket: bucket.to_string(),
            object: object.to_string(),
            object_size: lfi.size as usize,
            version_id: version_id.to_string(),
            disk_count: disk_len,
            ..Default::default()
        };

        if lfi.is_valid() {
            result.parity_blocks = lfi.erasure.parity_blocks;
        } else {
            result.parity_blocks = self.default_parity_count;
        }

        result.data_blocks = disk_len - result.parity_blocks;

        for (index, disk) in self.disks.read().await.iter().enumerate() {
            if disk.is_none() {
                result.before.drives.push(HealDriveInfo {
                    uuid: "".to_string(),
                    endpoint: self.set_endpoints[index].to_string(),
                    state: DriveState::Offline.to_string(),
                });

                result.after.drives.push(HealDriveInfo {
                    uuid: "".to_string(),
                    endpoint: self.set_endpoints[index].to_string(),
                    state: DriveState::Offline.to_string(),
                });
            }

            let mut drive_state = DriveState::Corrupt;
            if let Some(err) = &errs[index] {
                if err == &DiskError::FileNotFound || err == &DiskError::VolumeNotFound {
                    drive_state = DriveState::Missing;
                }
            } else {
                drive_state = DriveState::Ok;
            }

            result.before.drives.push(HealDriveInfo {
                uuid: "".to_string(),
                endpoint: self.set_endpoints[index].to_string(),
                state: drive_state.to_string(),
            });
            result.after.drives.push(HealDriveInfo {
                uuid: "".to_string(),
                endpoint: self.set_endpoints[index].to_string(),
                state: drive_state.to_string(),
            });
        }
        result
    }

    async fn delete_if_dang_ling(
        &self,
        bucket: &str,
        object: &str,
        meta_arr: &[FileInfo],
        errs: &[Option<DiskError>],
        data_errs_by_part: &HashMap<usize, Vec<usize>>,
        opts: ObjectOptions,
    ) -> disk::error::Result<FileInfo> {
        if let Ok(m) = is_object_dang_ling(meta_arr, errs, data_errs_by_part) {
            let mut tags = HashMap::new();
            tags.insert("set", self.set_index.to_string());
            tags.insert("pool", self.pool_index.to_string());
            tags.insert("merrs", join_errs(errs));
            tags.insert("derrs", format!("{data_errs_by_part:?}"));
            if m.is_valid() {
                tags.insert("sz", m.size.to_string());
                tags.insert(
                    "mt",
                    m.mod_time
                        .as_ref()
                        .map_or(String::new(), |mod_time| mod_time.unix_timestamp().to_string()),
                );
                tags.insert("d:p", format!("{}:{}", m.erasure.data_blocks, m.erasure.parity_blocks));
            } else {
                tags.insert("invalid", "1".to_string());
                tags.insert(
                    "d:p",
                    format!("{}:{}", self.set_drive_count - self.default_parity_count, self.default_parity_count),
                );
            }
            let mut offline = 0;
            for (i, err) in errs.iter().enumerate() {
                let mut found = false;
                if let Some(err) = err {
                    if err == &DiskError::DiskNotFound {
                        found = true;
                    }
                }
                for p in data_errs_by_part {
                    if let Some(v) = p.1.get(i) {
                        if *v == CHECK_PART_DISK_NOT_FOUND {
                            found = true;
                            break;
                        }
                    }
                }

                if found {
                    offline += 1;
                }
            }

            if offline > 0 {
                tags.insert("offline", offline.to_string());
            }

            // TODO: audit
            let mut fi = FileInfo::default();
            if let Some(ref version_id) = opts.version_id {
                fi.version_id = Uuid::parse_str(version_id).ok();
            }
            // TODO: tier
            for disk in self.disks.read().await.iter().flatten() {
                let _ = disk
                    .delete_version(bucket, object, fi.clone(), false, DeleteOptions::default())
                    .await;
            }
            Ok(m)
        } else {
            error!("delete_if_dang_ling: is_object_dang_ling errs={:?}", errs);
            Err(DiskError::ErasureReadQuorum)
        }
    }

    async fn delete_prefix(&self, bucket: &str, prefix: &str) -> disk::error::Result<()> {
        let disks = self.get_disks_internal().await;
        let write_quorum = disks.len() / 2 + 1;

        let mut futures = Vec::with_capacity(disks.len());

        for disk_op in disks.iter() {
            let bucket = bucket.to_string();
            let prefix = prefix.to_string();
            futures.push(async move {
                if let Some(disk) = disk_op {
                    disk.delete(
                        &bucket,
                        &prefix,
                        DeleteOptions {
                            recursive: true,
                            immediate: true,
                            ..Default::default()
                        },
                    )
                    .await
                } else {
                    Ok(())
                }
            });
        }

        let errs = join_all(futures).await.into_iter().map(|v| v.err()).collect::<Vec<_>>();

        if let Some(err) = reduce_write_quorum_errs(&errs, OBJECT_OP_IGNORED_ERRS, write_quorum) {
            return Err(err);
        }

        Ok(())
    }

    pub async fn update_restore_metadata(
        &self,
        bucket: &str,
        object: &str,
        obj_info: &ObjectInfo,
        opts: &ObjectOptions,
    ) -> Result<()> {
        let mut oi = obj_info.clone();
        oi.metadata_only = true;

        oi.user_defined.remove(X_AMZ_RESTORE.as_str());

        let version_id = oi.version_id.map(|v| v.to_string());
        let _obj = self
            .copy_object(
                bucket,
                object,
                bucket,
                object,
                &mut oi,
                &ObjectOptions {
                    version_id: version_id.clone(),
                    ..Default::default()
                },
                &ObjectOptions {
                    version_id,
                    ..Default::default()
                },
            )
            .await?;
        Ok(())
    }

    async fn check_write_precondition(&self, bucket: &str, object: &str, opts: &ObjectOptions) -> Option<StorageError> {
        let mut opts = opts.clone();

        let http_preconditions = opts.http_preconditions?;
        opts.http_preconditions = None;

        // Never claim a lock here, to avoid deadlock
        // - If no_lock is false, we must have obtained the lock out side of this function
        // - If no_lock is true, we should not obtain locks
        opts.no_lock = true;
        let oi = self.get_object_info(bucket, object, &opts).await;

        match oi {
            Ok(oi) => {
                if should_prevent_write(&oi, http_preconditions.if_none_match, http_preconditions.if_match) {
                    return Some(StorageError::PreconditionFailed);
                }
            }

            Err(StorageError::VersionNotFound(_, _, _))
            | Err(StorageError::ObjectNotFound(_, _))
            | Err(StorageError::ErasureReadQuorum) => {
                // When the object is not found,
                // - if If-Match is set, we should return 404 NotFound
                // - if If-None-Match is set, we should be able to proceed with the request
                if http_preconditions.if_match.is_some() {
                    return Some(StorageError::ObjectNotFound(bucket.to_string(), object.to_string()));
                }
            }

            Err(e) => {
                return Some(e);
            }
        }

        None
    }
}

#[async_trait::async_trait]
impl ObjectIO for SetDisks {
    #[tracing::instrument(level = "debug", skip(self))]
    async fn get_object_reader(
        &self,
        bucket: &str,
        object: &str,
        range: Option<HTTPRangeSpec>,
        h: HeaderMap,
        opts: &ObjectOptions,
    ) -> Result<GetObjectReader> {
        // Acquire a shared read-lock early to protect read consistency
        let _read_lock_guard = if !opts.no_lock {
            Some(
                self.fast_lock_manager
                    .acquire_read_lock(bucket, object, self.locker_owner.as_str())
                    .await
                    .map_err(|e| Error::other(self.format_lock_error(bucket, object, "read", &e)))?,
            )
        } else {
            None
        };

        let (fi, files, disks) = self
            .get_object_fileinfo(bucket, object, opts, true)
            .await
            .map_err(|err| to_object_err(err, vec![bucket, object]))?;
        let object_info = ObjectInfo::from_file_info(&fi, bucket, object, opts.versioned || opts.version_suspended);

        if object_info.delete_marker {
            if opts.version_id.is_none() {
                return Err(to_object_err(Error::FileNotFound, vec![bucket, object]));
            }
            return Err(to_object_err(Error::MethodNotAllowed, vec![bucket, object]));
        }

        // if object_info.size == 0 {
        //     let empty_rd: Box<dyn AsyncRead> = Box::new(Bytes::new());

        //     return Ok(GetObjectReader {
        //         stream: empty_rd,
        //         object_info,
        //     });
        // }

        if object_info.size == 0 {
            if let Some(rs) = range {
                let _ = rs.get_offset_length(object_info.size)?;
            }

            let reader = GetObjectReader {
                stream: Box::new(Cursor::new(Vec::new())),
                object_info,
            };
            return Ok(reader);
        }

        if object_info.is_remote() {
            let gr = get_transitioned_object_reader(bucket, object, &range, &h, &object_info, opts).await?;
            return Ok(gr);
        }

        let (rd, wd) = tokio::io::duplex(DEFAULT_READ_BUFFER_SIZE);

        let (reader, offset, length) = GetObjectReader::new(Box::new(rd), range, &object_info, opts, &h)?;

        // let disks = disks.clone();
        let bucket = bucket.to_owned();
        let object = object.to_owned();
        let set_index = self.set_index;
        let pool_index = self.pool_index;
        // Move the read-lock guard into the task so it lives for the duration of the read
        // let _guard_to_hold = _read_lock_guard; // moved into closure below
        tokio::spawn(async move {
            // let _guard = _guard_to_hold; // keep guard alive until task ends
            let mut writer = wd;
            if let Err(e) = Self::get_object_with_fileinfo(
                &bucket,
                &object,
                offset,
                length,
                &mut writer,
                fi,
                files,
                &disks,
                set_index,
                pool_index,
            )
            .await
            {
                error!("get_object_with_fileinfo err {:?}", e);
            };

            // error!("get_object_with_fileinfo end {}/{}", bucket, object);
        });

        Ok(reader)
    }

    #[tracing::instrument(level = "debug", skip(self, data,))]
    async fn put_object(&self, bucket: &str, object: &str, data: &mut PutObjReader, opts: &ObjectOptions) -> Result<ObjectInfo> {
        let disks = self.disks.read().await;

        // Acquire per-object exclusive lock via RAII guard. It auto-releases asynchronously on drop.
        let _object_lock_guard = if !opts.no_lock {
            Some(
                self.fast_lock_manager
                    .acquire_write_lock(bucket, object, self.locker_owner.as_str())
                    .await
                    .map_err(|e| Error::other(self.format_lock_error(bucket, object, "write", &e)))?,
            )
        } else {
            None
        };

        if let Some(http_preconditions) = opts.http_preconditions.clone() {
            if let Some(err) = self.check_write_precondition(bucket, object, opts).await {
                return Err(err);
            }
        }

        let mut user_defined = opts.user_defined.clone();

        let sc_parity_drives = {
            if let Some(sc) = GLOBAL_STORAGE_CLASS.get() {
                sc.get_parity_for_sc(user_defined.get(AMZ_STORAGE_CLASS).cloned().unwrap_or_default().as_str())
            } else {
                None
            }
        };

        let mut parity_drives = sc_parity_drives.unwrap_or(self.default_parity_count);
        if opts.max_parity {
            parity_drives = disks.len() / 2;
        }

        let data_drives = disks.len() - parity_drives;
        let mut write_quorum = data_drives;
        if data_drives == parity_drives {
            write_quorum += 1
        }

        let mut fi = FileInfo::new([bucket, object].join("/").as_str(), data_drives, parity_drives);

        fi.version_id = {
            if let Some(ref vid) = opts.version_id {
                Some(Uuid::parse_str(vid.as_str()).map_err(Error::other)?)
            } else {
                None
            }
        };

        if opts.versioned && fi.version_id.is_none() {
            fi.version_id = Some(Uuid::new_v4());
        }

        fi.data_dir = Some(Uuid::new_v4());

        let parts_metadata = vec![fi.clone(); disks.len()];

        let (shuffle_disks, mut parts_metadatas) = Self::shuffle_disks_and_parts_metadata(&disks, &parts_metadata, &fi);

        let tmp_dir = Uuid::new_v4().to_string();

        let tmp_object = format!("{}/{}/part.1", tmp_dir, fi.data_dir.unwrap());

        let erasure = erasure_coding::Erasure::new(fi.erasure.data_blocks, fi.erasure.parity_blocks, fi.erasure.block_size);

        let is_inline_buffer = {
            if let Some(sc) = GLOBAL_STORAGE_CLASS.get() {
                sc.should_inline(erasure.shard_file_size(data.size()), opts.versioned)
            } else {
                false
            }
        };

        let mut writers = Vec::with_capacity(shuffle_disks.len());
        let mut errors = Vec::with_capacity(shuffle_disks.len());
        for disk_op in shuffle_disks.iter() {
            if let Some(disk) = disk_op {
                let writer = create_bitrot_writer(
                    is_inline_buffer,
                    Some(disk),
                    RUSTFS_META_TMP_BUCKET,
                    &tmp_object,
                    erasure.shard_file_size(data.size()),
                    erasure.shard_size(),
                    HashAlgorithm::HighwayHash256,
                )
                .await?;

                // let writer = if is_inline_buffer {
                //     BitrotWriter::new(
                //         Writer::from_cursor(Cursor::new(Vec::new())),
                //         erasure.shard_size(),
                //         HashAlgorithm::HighwayHash256,
                //     )
                // } else {
                //     let f = match disk
                //         .create_file("", RUSTFS_META_TMP_BUCKET, &tmp_object, erasure.shard_file_size(data.content_length))
                //         .await
                //     {
                //         Ok(f) => f,
                //         Err(e) => {
                //             errors.push(Some(e));
                //             writers.push(None);
                //             continue;
                //         }
                //     };

                //     BitrotWriter::new(Writer::from_tokio_writer(f), erasure.shard_size(), HashAlgorithm::HighwayHash256)
                // };

                writers.push(Some(writer));
                errors.push(None);
            } else {
                errors.push(Some(DiskError::DiskNotFound));
                writers.push(None);
            }
        }

        let nil_count = errors.iter().filter(|&e| e.is_none()).count();
        if nil_count < write_quorum {
            error!("not enough disks to write: {:?}", errors);
            if let Some(write_err) = reduce_write_quorum_errs(&errors, OBJECT_OP_IGNORED_ERRS, write_quorum) {
                return Err(to_object_err(write_err.into(), vec![bucket, object]));
            }

            return Err(Error::other(format!("not enough disks to write: {errors:?}")));
        }

        let stream = mem::replace(
            &mut data.stream,
            HashReader::new(Box::new(WarpReader::new(Cursor::new(Vec::new()))), 0, 0, None, false)?,
        );

        let (reader, w_size) = match Arc::new(erasure).encode(stream, &mut writers, write_quorum).await {
            Ok((r, w)) => (r, w),
            Err(e) => {
                error!("encode err {:?}", e);
                return Err(e.into());
            }
        }; // TODO: 出错，删除临时目录

        let _ = mem::replace(&mut data.stream, reader);
        // if let Err(err) = close_bitrot_writers(&mut writers).await {
        //     error!("close_bitrot_writers err {:?}", err);
        // }

        if (w_size as i64) < data.size() {
            return Err(Error::other("put_object write size < data.size()"));
        }

        if user_defined.contains_key(&format!("{RESERVED_METADATA_PREFIX_LOWER}compression")) {
            user_defined.insert(format!("{RESERVED_METADATA_PREFIX_LOWER}compression-size"), w_size.to_string());
        }

        let index_op = data.stream.try_get_index().map(|v| v.clone().into_vec());

        //TODO: userDefined

        let etag = data.stream.try_resolve_etag().unwrap_or_default();

        user_defined.insert("etag".to_owned(), etag.clone());

        if !user_defined.contains_key("content-type") {
            //  get content-type
        }

        let mut actual_size = data.actual_size();
        if actual_size < 0 {
            let is_compressed = fi.is_compressed();
            if !is_compressed {
                actual_size = w_size as i64;
            }
        }

        if let Some(sc) = user_defined.get(AMZ_STORAGE_CLASS) {
            if sc == storageclass::STANDARD {
                let _ = user_defined.remove(AMZ_STORAGE_CLASS);
            }
        }

        let now = OffsetDateTime::now_utc();

        for (i, fi) in parts_metadatas.iter_mut().enumerate() {
            fi.metadata = user_defined.clone();
            if is_inline_buffer {
                if let Some(writer) = writers[i].take() {
                    fi.data = Some(writer.into_inline_data().map(bytes::Bytes::from).unwrap_or_default());
                }

                fi.set_inline_data();
            }

            fi.mod_time = Some(now);
            fi.size = w_size as i64;
            fi.versioned = opts.versioned || opts.version_suspended;
            fi.add_object_part(1, etag.clone(), w_size, fi.mod_time, actual_size, index_op.clone());

            if opts.data_movement {
                fi.set_data_moved();
            }
        }

        drop(writers); // drop writers to close all files, this is to prevent FileAccessDenied errors when renaming data

        let (online_disks, _, op_old_dir) = Self::rename_data(
            &shuffle_disks,
            RUSTFS_META_TMP_BUCKET,
            tmp_dir.as_str(),
            &parts_metadatas,
            bucket,
            object,
            write_quorum,
        )
        .await?;

        if let Some(old_dir) = op_old_dir {
            self.commit_rename_data_dir(&shuffle_disks, bucket, object, &old_dir.to_string(), write_quorum)
                .await?;
        }

        self.delete_all(RUSTFS_META_TMP_BUCKET, &tmp_dir).await?;

        for (i, op_disk) in online_disks.iter().enumerate() {
            if let Some(disk) = op_disk {
                if disk.is_online().await {
                    fi = parts_metadatas[i].clone();
                    break;
                }
            }
        }

        fi.replication_state_internal = Some(opts.put_replication_state());

        // TODO: version support
        Ok(ObjectInfo::from_file_info(&fi, bucket, object, opts.versioned || opts.version_suspended))
    }
}

#[async_trait::async_trait]
impl StorageAPI for SetDisks {
    #[tracing::instrument(skip(self))]
    async fn backend_info(&self) -> rustfs_madmin::BackendInfo {
        unimplemented!()
    }
    #[tracing::instrument(skip(self))]
    async fn storage_info(&self) -> rustfs_madmin::StorageInfo {
        let disks = self.get_disks_internal().await;

        get_storage_info(&disks, &self.set_endpoints).await
    }
    #[tracing::instrument(skip(self))]
    async fn local_storage_info(&self) -> rustfs_madmin::StorageInfo {
        let disks = self.get_disks_internal().await;

        let mut local_disks: Vec<Option<Arc<disk::Disk>>> = Vec::new();
        let mut local_endpoints = Vec::new();

        for (i, ep) in self.set_endpoints.iter().enumerate() {
            if ep.is_local {
                local_disks.push(disks[i].clone());
                local_endpoints.push(ep.clone());
            }
        }

        get_storage_info(&local_disks, &local_endpoints).await
    }
    #[tracing::instrument(skip(self))]
    async fn list_bucket(&self, _opts: &BucketOptions) -> Result<Vec<BucketInfo>> {
        unimplemented!()
    }
    #[tracing::instrument(skip(self))]
    async fn make_bucket(&self, _bucket: &str, _opts: &MakeBucketOptions) -> Result<()> {
        unimplemented!()
    }

    #[tracing::instrument(skip(self))]
    async fn get_bucket_info(&self, _bucket: &str, _opts: &BucketOptions) -> Result<BucketInfo> {
        unimplemented!()
    }

    #[tracing::instrument(skip(self))]
    async fn copy_object(
        &self,
        src_bucket: &str,
        src_object: &str,
        _dst_bucket: &str,
        _dst_object: &str,
        src_info: &mut ObjectInfo,
        src_opts: &ObjectOptions,
        dst_opts: &ObjectOptions,
    ) -> Result<ObjectInfo> {
        // FIXME: TODO:

        if !src_info.metadata_only {
            return Err(StorageError::NotImplemented);
        }

        // Guard lock for source object metadata update
        let _lock_guard = self
            .fast_lock_manager
            .acquire_write_lock(src_bucket, src_object, self.locker_owner.as_str())
            .await
            .map_err(|e| Error::other(self.format_lock_error(src_bucket, src_object, "write", &e)))?;

        let disks = self.get_disks_internal().await;

        let (mut metas, errs) = {
            if let Some(vid) = &src_opts.version_id {
                Self::read_all_fileinfo(&disks, "", src_bucket, src_object, vid, true, false).await?
            } else {
                Self::read_all_xl(&disks, src_bucket, src_object, true, false).await
            }
        };

        let (read_quorum, write_quorum) = match Self::object_quorum_from_meta(&metas, &errs, self.default_parity_count) {
            Ok((r, w)) => (r as usize, w as usize),
            Err(mut err) => {
                if err == DiskError::ErasureReadQuorum
                    && !src_bucket.starts_with(RUSTFS_META_BUCKET)
                    && self
                        .delete_if_dang_ling(src_bucket, src_object, &metas, &errs, &HashMap::new(), src_opts.clone())
                        .await
                        .is_ok()
                {
                    if src_opts.version_id.is_some() {
                        err = DiskError::FileVersionNotFound
                    } else {
                        err = DiskError::FileNotFound
                    }
                }
                return Err(to_object_err(err.into(), vec![src_bucket, src_object]));
            }
        };

        let (online_disks, mod_time, etag) = Self::list_online_disks(&disks, &metas, &errs, read_quorum);

        let mut fi = Self::pick_valid_fileinfo(&metas, mod_time, etag, read_quorum)
            .map_err(|e| to_object_err(e.into(), vec![src_bucket, src_object]))?;

        if fi.deleted {
            if src_opts.version_id.is_none() {
                return Err(to_object_err(Error::FileNotFound, vec![src_bucket, src_object]));
            }
            return Err(to_object_err(Error::MethodNotAllowed, vec![src_bucket, src_object]));
        }

        let version_id = {
            if src_info.version_only {
                if let Some(vid) = &dst_opts.version_id {
                    Some(Uuid::parse_str(vid)?)
                } else {
                    Some(Uuid::new_v4())
                }
            } else {
                src_info.version_id
            }
        };

        let inline_data = fi.inline_data();
        fi.metadata = src_info.user_defined.clone();

        if let Some(etag) = &src_info.etag {
            fi.metadata.insert("etag".to_owned(), etag.clone());
        }

        let mod_time = OffsetDateTime::now_utc();

        for fi in metas.iter_mut() {
            if fi.is_valid() {
                fi.metadata = src_info.user_defined.clone();
                fi.mod_time = Some(mod_time);
                fi.version_id = version_id;
                fi.versioned = src_opts.versioned || src_opts.version_suspended;

                if !fi.inline_data() {
                    fi.data = None;
                }

                if inline_data {
                    fi.set_inline_data();
                }
            }
        }

        Self::write_unique_file_info(&online_disks, "", src_bucket, src_object, &metas, write_quorum)
            .await
            .map_err(|e| to_object_err(e.into(), vec![src_bucket, src_object]))?;

        Ok(ObjectInfo::from_file_info(
            &fi,
            src_bucket,
            src_object,
            src_opts.versioned || src_opts.version_suspended,
        ))
    }
    #[tracing::instrument(skip(self))]
    async fn delete_object_version(&self, bucket: &str, object: &str, fi: &FileInfo, force_del_marker: bool) -> Result<()> {
        // // Guard lock for single object delete-version
        // let _lock_guard = self
        //     .fast_lock_manager
        //     .acquire_write_lock("", object, self.locker_owner.as_str())
        //     .await
        //     .map_err(|_| Error::other("can not get lock. please retry".to_string()))?;
        let disks = self.get_disks(0, 0).await?;
        let write_quorum = disks.len() / 2 + 1;

        let mut futures = Vec::with_capacity(disks.len());
        let mut errs = Vec::with_capacity(disks.len());

        for disk in disks.iter() {
            futures.push(async move {
                if let Some(disk) = disk {
                    match disk
                        .delete_version(bucket, object, fi.clone(), force_del_marker, DeleteOptions::default())
                        .await
                    {
                        Ok(r) => Ok(r),
                        Err(e) => Err(e),
                    }
                } else {
                    Err(DiskError::DiskNotFound)
                }
            });
        }

        let results = join_all(futures).await;
        for result in results {
            match result {
                Ok(_) => {
                    errs.push(None);
                }
                Err(e) => {
                    errs.push(Some(e));
                }
            }
        }

        if let Some(err) = reduce_write_quorum_errs(&errs, OBJECT_OP_IGNORED_ERRS, write_quorum) {
            return Err(err.into());
        }
        Ok(())
    }

    #[tracing::instrument(skip(self))]
    async fn delete_objects(
        &self,
        bucket: &str,
        objects: Vec<ObjectToDelete>,
        opts: ObjectOptions,
    ) -> (Vec<DeletedObject>, Vec<Option<Error>>) {
        // 默认返回值
        let mut del_objects = vec![DeletedObject::default(); objects.len()];

        let mut del_errs = Vec::with_capacity(objects.len());

        for _ in 0..objects.len() {
            del_errs.push(None)
        }

        // Acquire locks in batch mode (best effort, matching previous behavior)
        let mut batch = rustfs_lock::BatchLockRequest::new(self.locker_owner.as_str()).with_all_or_nothing(false);
        let mut unique_objects: std::collections::HashSet<String> = std::collections::HashSet::new();
        for dobj in &objects {
            if unique_objects.insert(dobj.object_name.clone()) {
                batch = batch.add_write_lock(bucket, dobj.object_name.clone());
            }
        }

        let batch_result = self.fast_lock_manager.acquire_locks_batch(batch).await;
        let locked_objects: HashSet<String> = batch_result
            .successful_locks
            .iter()
            .map(|key| key.object.as_ref().to_string())
            .collect();
        let _lock_guards = batch_result.guards;

        let failed_map: HashMap<(String, String), rustfs_lock::fast_lock::LockResult> = batch_result
            .failed_locks
            .into_iter()
            .map(|(key, err)| ((key.bucket.as_ref().to_string(), key.object.as_ref().to_string()), err))
            .collect();

        // Mark failures for objects that could not be locked
        for (i, dobj) in objects.iter().enumerate() {
            if let Some(err) = failed_map.get(&(bucket.to_string(), dobj.object_name.clone())) {
                let message = self.format_lock_error(bucket, dobj.object_name.as_str(), "write", err);
                del_errs[i] = Some(Error::other(message));
            }
        }

        // let mut del_fvers = Vec::with_capacity(objects.len());

        let ver_cfg = BucketVersioningSys::get(bucket).await.unwrap_or_default();

        let mut vers_map: HashMap<&String, FileInfoVersions> = HashMap::new();

        for (i, dobj) in objects.iter().enumerate() {
            let mut vr = FileInfo {
                name: dobj.object_name.clone(),
                version_id: dobj.version_id,
                idx: i,
                replication_state_internal: Some(dobj.replication_state()),
                ..Default::default()
            };

            vr.set_tier_free_version_id(&Uuid::new_v4().to_string());

            // 删除
            // del_objects[i].object_name.clone_from(&vr.name);
            // del_objects[i].version_id = vr.version_id.map(|v| v.to_string());

            if dobj.version_id.is_none() {
                let (suspended, versioned) = (ver_cfg.suspended(), ver_cfg.prefix_enabled(dobj.object_name.as_str()));
                if suspended || versioned {
                    vr.mod_time = Some(OffsetDateTime::now_utc());
                    vr.deleted = true;
                    if versioned {
                        vr.version_id = Some(Uuid::new_v4());
                    }
                }
            }

            let v = {
                if vers_map.contains_key(&dobj.object_name) {
                    let val = vers_map.get_mut(&dobj.object_name).unwrap();
                    val.versions.push(vr.clone());
                    val.clone()
                } else {
                    FileInfoVersions {
                        name: vr.name.clone(),
                        versions: vec![vr.clone()],
                        ..Default::default()
                    }
                }
            };

            if vr.deleted {
                del_objects[i] = DeletedObject {
                    delete_marker: vr.deleted,
                    delete_marker_version_id: vr.version_id,
                    delete_marker_mtime: vr.mod_time,
                    object_name: vr.name.clone(),
                    replication_state: vr.replication_state_internal.clone(),
                    ..Default::default()
                }
            } else {
                del_objects[i] = DeletedObject {
                    object_name: vr.name.clone(),
                    version_id: vr.version_id,
                    replication_state: vr.replication_state_internal.clone(),
                    ..Default::default()
                }
            }

            // Only add to vers_map if we hold the lock
            if locked_objects.contains(&dobj.object_name) {
                vers_map.insert(&dobj.object_name, v);
            }
        }

        let mut vers = Vec::with_capacity(vers_map.len());

        for (_, mut fi_vers) in vers_map {
            fi_vers.versions.sort_by(|a, b| a.deleted.cmp(&b.deleted));
            fi_vers.versions.reverse();

            if let Some(index) = fi_vers.versions.iter().position(|fi| fi.deleted) {
                fi_vers.versions.truncate(index + 1);
            }

            vers.push(fi_vers);
        }

        let disks = self.disks.read().await;

        let disks = disks.clone();

        let mut futures = Vec::with_capacity(disks.len());

        // let mut errors = Vec::with_capacity(disks.len());

        for disk in disks.iter() {
            let vers = vers.clone();
            futures.push(async move {
                if let Some(disk) = disk {
                    disk.delete_versions(bucket, vers, DeleteOptions::default()).await
                } else {
                    let mut errs = Vec::with_capacity(vers.len());
                    for _ in 0..vers.len() {
                        errs.push(Some(DiskError::DiskNotFound));
                    }
                    errs
                }
            });
        }

        let results = join_all(futures).await;

        let mut del_obj_errs: Vec<Vec<Option<DiskError>>> = vec![vec![None; objects.len()]; disks.len()];

        // 每个磁盘, 删除所有对象
        for (disk_idx, errors) in results.into_iter().enumerate() {
            // 所有对象的删除结果
            for idx in 0..vers.len() {
                if errors[idx].is_some() {
                    for fi in vers[idx].versions.iter() {
                        del_obj_errs[disk_idx][fi.idx] = errors[idx].clone();
                    }
                }
            }
        }

        for obj_idx in 0..objects.len() {
            let mut disk_err = vec![None; disks.len()];

            for disk_idx in 0..disks.len() {
                if del_obj_errs[disk_idx][obj_idx].is_some() {
                    disk_err[disk_idx] = del_obj_errs[disk_idx][obj_idx].clone();
                }
            }

            let mut has_err = reduce_write_quorum_errs(&disk_err, OBJECT_OP_IGNORED_ERRS, disks.len() / 2 + 1);
            if let Some(err) = has_err.clone() {
                let er = err.into();
                if (is_err_object_not_found(&er) || is_err_version_not_found(&er)) && !del_objects[obj_idx].delete_marker {
                    has_err = None;
                }
            } else {
                del_objects[obj_idx].found = true;
            }

            if let Some(err) = has_err {
                if del_objects[obj_idx].version_id.is_some() {
                    del_errs[obj_idx] = Some(to_object_err(
                        err.into(),
                        vec![
                            bucket,
                            &objects[obj_idx].object_name.clone(),
                            &objects[obj_idx].version_id.unwrap_or_default().to_string(),
                        ],
                    ));
                } else {
                    del_errs[obj_idx] = Some(to_object_err(err.into(), vec![bucket, &objects[obj_idx].object_name.clone()]));
                }
            }
        }

        // TODO: add_partial

        (del_objects, del_errs)
    }

    #[tracing::instrument(skip(self))]
    async fn delete_object(&self, bucket: &str, object: &str, mut opts: ObjectOptions) -> Result<ObjectInfo> {
        // Guard lock for single object delete
        let _lock_guard = if !opts.delete_prefix {
            Some(
                self.fast_lock_manager
                    .acquire_write_lock(bucket, object, self.locker_owner.as_str())
                    .await
                    .map_err(|e| Error::other(self.format_lock_error(bucket, object, "write", &e)))?,
            )
        } else {
            None
        };
        if opts.delete_prefix {
            self.delete_prefix(bucket, object)
                .await
                .map_err(|e| to_object_err(e.into(), vec![bucket, object]))?;

            return Ok(ObjectInfo::default());
        }

        let (mut goi, write_quorum, gerr) = match self.get_object_info_and_quorum(bucket, object, &opts).await {
            Ok((oi, wq)) => (oi, wq, None),
            Err(e) => (ObjectInfo::default(), 0, Some(e)),
        };

        let otd = ObjectToDelete {
            object_name: object.to_string(),
            version_id: opts
                .version_id
                .clone()
                .map(|v| Uuid::parse_str(v.as_str()).ok().unwrap_or_default()),
            ..Default::default()
        };

        let version_found = if opts.delete_marker { gerr.is_none() } else { true };

        let dsc = check_replicate_delete(bucket, &otd, &goi, &opts, gerr.map(|e| e.to_string())).await;

        if dsc.replicate_any() {
            opts.set_delete_replication_state(dsc);
            goi.replication_decision = opts
                .delete_replication
                .as_ref()
                .map(|v| v.replicate_decision_str.clone())
                .unwrap_or_default();
        }

        let mut mark_delete = goi.version_id.is_some();

        let mut delete_marker = opts.versioned;

        if opts.version_id.is_some() {
            if version_found && opts.delete_marker_replication_status() == ReplicationStatusType::Replica {
                mark_delete = false;
            }

            if opts.version_purge_status().is_empty() && opts.delete_marker_replication_status().is_empty() {
                mark_delete = false;
            }

            if opts.version_purge_status() != VersionPurgeStatusType::Complete {
                mark_delete = false;
            }

            if version_found && (goi.version_purge_status.is_empty() || !goi.delete_marker) {
                delete_marker = false;
            }
        }

        let mod_time = if let Some(mt) = opts.mod_time {
            mt
        } else {
            OffsetDateTime::now_utc()
        };

        let find_vid = Uuid::new_v4();

        if mark_delete && (opts.versioned || opts.version_suspended) {
            if !delete_marker {
                delete_marker = opts.version_suspended && opts.version_id.is_none();
            }

            let mut fi = FileInfo {
                name: object.to_string(),
                deleted: delete_marker,
                mark_deleted: mark_delete,
                mod_time: Some(mod_time),
                replication_state_internal: opts.delete_replication.clone(),
                ..Default::default() // TODO: Transition
            };

            fi.set_tier_free_version_id(&find_vid.to_string());

            if opts.skip_free_version {
                fi.set_skip_tier_free_version();
            }

            fi.version_id = if let Some(vid) = opts.version_id {
                Some(Uuid::parse_str(vid.as_str())?)
            } else if opts.versioned {
                Some(Uuid::new_v4())
            } else {
                None
            };

            self.delete_object_version(bucket, object, &fi, opts.delete_marker)
                .await
                .map_err(|e| to_object_err(e, vec![bucket, object]))?;

            return Ok(ObjectInfo::from_file_info(&fi, bucket, object, opts.versioned || opts.version_suspended));
        }

        let version_id = opts.version_id.as_ref().and_then(|v| Uuid::parse_str(v).ok());

        // Create a single object deletion request
        let mut dfi = FileInfo {
            name: object.to_string(),
            version_id: opts.version_id.as_ref().and_then(|v| Uuid::parse_str(v).ok()),
            mark_deleted: mark_delete,
            deleted: delete_marker,
            mod_time: Some(mod_time),
            replication_state_internal: opts.delete_replication.clone(),
            ..Default::default()
        };

        dfi.set_tier_free_version_id(&find_vid.to_string());

        if opts.skip_free_version {
            dfi.set_skip_tier_free_version();
        }

        self.delete_object_version(bucket, object, &dfi, opts.delete_marker)
            .await
            .map_err(|e| to_object_err(e, vec![bucket, object]))?;

        Ok(ObjectInfo::from_file_info(&dfi, bucket, object, opts.versioned || opts.version_suspended))
    }

    #[tracing::instrument(skip(self))]
    async fn list_objects_v2(
        self: Arc<Self>,
        _bucket: &str,
        _prefix: &str,
        _continuation_token: Option<String>,
        _delimiter: Option<String>,
        _max_keys: i32,
        _fetch_owner: bool,
        _start_after: Option<String>,
    ) -> Result<ListObjectsV2Info> {
        unimplemented!()
    }

    #[tracing::instrument(skip(self))]
    async fn list_object_versions(
        self: Arc<Self>,
        _bucket: &str,
        _prefix: &str,
        _marker: Option<String>,
        _version_marker: Option<String>,
        _delimiter: Option<String>,
        _max_keys: i32,
    ) -> Result<ListObjectVersionsInfo> {
        unimplemented!()
    }

    async fn walk(
        self: Arc<Self>,
        _rx: CancellationToken,
        _bucket: &str,
        _prefix: &str,
        _result: tokio::sync::mpsc::Sender<ObjectInfoOrErr>,
        _opts: WalkOptions,
    ) -> Result<()> {
        unimplemented!()
    }

    #[tracing::instrument(skip(self))]
    async fn get_object_info(&self, bucket: &str, object: &str, opts: &ObjectOptions) -> Result<ObjectInfo> {
        // Acquire a shared read-lock to protect consistency during info fetch
        let _read_lock_guard = if !opts.no_lock {
            Some(
                self.fast_lock_manager
                    .acquire_read_lock(bucket, object, self.locker_owner.as_str())
                    .await
                    .map_err(|e| Error::other(self.format_lock_error(bucket, object, "read", &e)))?,
            )
        } else {
            None
        };

        let (fi, _, _) = self
            .get_object_fileinfo(bucket, object, opts, false)
            .await
            .map_err(|e| to_object_err(e, vec![bucket, object]))?;

        // warn!("get object_info fi {:?}", &fi);

        let oi = ObjectInfo::from_file_info(&fi, bucket, object, opts.versioned || opts.version_suspended);

        Ok(oi)
    }

    #[tracing::instrument(skip(self))]
    async fn add_partial(&self, bucket: &str, object: &str, version_id: &str) -> Result<()> {
        let _ = rustfs_common::heal_channel::send_heal_request(rustfs_common::heal_channel::create_heal_request_with_options(
            bucket.to_string(),
            Some(object.to_string()),
            false,
            Some(HealChannelPriority::Normal),
            Some(self.pool_index),
            Some(self.set_index),
        ))
        .await;
        Ok(())
    }

    #[tracing::instrument(skip(self))]
    async fn put_object_metadata(&self, bucket: &str, object: &str, opts: &ObjectOptions) -> Result<ObjectInfo> {
        // TODO: nslock

        // Guard lock for metadata update
        let _lock_guard = if !opts.no_lock {
            Some(
                self.fast_lock_manager
                    .acquire_write_lock(bucket, object, self.locker_owner.as_str())
                    .await
                    .map_err(|e| Error::other(self.format_lock_error(bucket, object, "write", &e)))?,
            )
        } else {
            None
        };

        let disks = self.get_disks_internal().await;

        let (metas, errs) = {
            if opts.version_id.is_some() {
                Self::read_all_fileinfo(
                    &disks,
                    "",
                    bucket,
                    object,
                    opts.version_id.as_ref().unwrap().to_string().as_str(),
                    false,
                    false,
                )
                .await?
            } else {
                Self::read_all_xl(&disks, bucket, object, false, false).await
            }
        };

        let read_quorum = match Self::object_quorum_from_meta(&metas, &errs, self.default_parity_count) {
            Ok((res, _)) => res,
            Err(mut err) => {
                if err == DiskError::ErasureReadQuorum
                    && !bucket.starts_with(RUSTFS_META_BUCKET)
                    && self
                        .delete_if_dang_ling(bucket, object, &metas, &errs, &HashMap::new(), opts.clone())
                        .await
                        .is_ok()
                {
                    if opts.version_id.is_some() {
                        err = DiskError::FileVersionNotFound
                    } else {
                        err = DiskError::FileNotFound
                    }
                }
                return Err(to_object_err(err.into(), vec![bucket, object]));
            }
        };

        let read_quorum = read_quorum as usize;

        let (online_disks, mod_time, etag) = Self::list_online_disks(&disks, &metas, &errs, read_quorum);

        let mut fi = Self::pick_valid_fileinfo(&metas, mod_time, etag, read_quorum)
            .map_err(|e| to_object_err(e.into(), vec![bucket, object]))?;

        if fi.deleted {
            return Err(to_object_err(Error::MethodNotAllowed, vec![bucket, object]));
        }

        let obj_info = ObjectInfo::from_file_info(&fi, bucket, object, opts.versioned || opts.version_suspended);

        for (k, v) in obj_info.user_defined {
            fi.metadata.insert(k, v);
        }

        if let Some(mt) = &opts.eval_metadata {
            for (k, v) in mt {
                fi.metadata.insert(k.clone(), v.clone());
            }
        }

        fi.mod_time = opts.mod_time;
        if let Some(ref version_id) = opts.version_id {
            fi.version_id = Uuid::parse_str(version_id).ok();
        }

        self.update_object_meta(bucket, object, fi.clone(), &online_disks)
            .await
            .map_err(|e| to_object_err(e.into(), vec![bucket, object]))?;

        Ok(ObjectInfo::from_file_info(&fi, bucket, object, opts.versioned || opts.version_suspended))
    }

    #[tracing::instrument(skip(self))]
    async fn get_object_tags(&self, bucket: &str, object: &str, opts: &ObjectOptions) -> Result<String> {
        let oi = self.get_object_info(bucket, object, opts).await?;
        Ok(oi.user_tags)
    }

    #[tracing::instrument(level = "debug", skip(self))]
    async fn transition_object(&self, bucket: &str, object: &str, opts: &ObjectOptions) -> Result<()> {
        let mut tier_config_mgr = GLOBAL_TierConfigMgr.write().await;
        let tgt_client = match tier_config_mgr.get_driver(&opts.transition.tier).await {
            Ok(client) => client,
            Err(err) => {
                return Err(Error::other(format!("remote tier error: {}", err.to_string())));
            }
        };

        // Acquire write-lock early; hold for the whole transition operation scope
        // if !opts.no_lock {
        //     let guard_opt = self
        //         .namespace_lock
        //         .lock_guard(object, &self.locker_owner, Duration::from_secs(5), Duration::from_secs(10))
        //         .await?;
        //     if guard_opt.is_none() {
        //         return Err(Error::other("can not get lock. please retry".to_string()));
        //     }
        //     _lock_guard = guard_opt;
        // }

        let (mut fi, meta_arr, online_disks) = self.get_object_fileinfo(bucket, object, opts, true).await?;
        /*if err != nil {
            return Err(to_object_err(err, vec![bucket, object]));
        }*/
        /*if fi.deleted {
            if opts.version_id.is_none() {
                return Err(to_object_err(DiskError::FileNotFound, vec![bucket, object]));
            }
            return Err(to_object_err(ERR_METHOD_NOT_ALLOWED, vec![bucket, object]));
        }*/
        // Normalize ETags by removing quotes before comparison (PR #592 compatibility)
        let transition_etag = rustfs_utils::path::trim_etag(&opts.transition.etag);
<<<<<<< HEAD
        let stored_etag = rustfs_utils::path::trim_etag(&extract_etag(&fi.metadata));
        if opts.mod_time.expect("err").unix_timestamp() != fi.mod_time.as_ref().expect("err").unix_timestamp()
=======
        let stored_etag = rustfs_utils::path::trim_etag(&get_raw_etag(&fi.metadata));
        if !opts.mod_time.expect("err").unix_timestamp() == fi.mod_time.as_ref().expect("err").unix_timestamp()
>>>>>>> 46797dc8
            || transition_etag != stored_etag
        {
            return Err(to_object_err(Error::other(DiskError::FileNotFound), vec![bucket, object]));
        }
        if fi.transition_status == TRANSITION_COMPLETE {
            return Ok(());
        }

        /*if fi.xlv1 {
            if let Err(err) = self.heal_object(bucket, object, "", &HealOpts {no_lock: true, ..Default::default()}) {
                return err.expect("err");
            }
            (fi, meta_arr, online_disks) = self.get_object_fileinfo(&bucket, &object, &opts, true);
            if err != nil {
                return to_object_err(err, vec![bucket, object]);
            }
        }*/

        let dest_obj = gen_transition_objname(bucket);
        if let Err(err) = dest_obj {
            return Err(to_object_err(err, vec![]));
        }
        let dest_obj = dest_obj.unwrap();

        let oi = ObjectInfo::from_file_info(&fi, bucket, object, opts.versioned || opts.version_suspended);

        let (pr, mut pw) = tokio::io::duplex(fi.erasure.block_size);
        let reader = ReaderImpl::ObjectBody(GetObjectReader {
            stream: Box::new(pr),
            object_info: oi,
        });

        let cloned_bucket = bucket.to_string();
        let cloned_object = object.to_string();
        let cloned_fi = fi.clone();
        let set_index = self.set_index;
        let pool_index = self.pool_index;
        tokio::spawn(async move {
            if let Err(e) = Self::get_object_with_fileinfo(
                &cloned_bucket,
                &cloned_object,
                0,
                cloned_fi.size,
                &mut pw,
                cloned_fi,
                meta_arr,
                &online_disks,
                set_index,
                pool_index,
            )
            .await
            {
                error!("get_object_with_fileinfo err {:?}", e);
            };
        });

        let rv = tgt_client
            .put_with_meta(&dest_obj, reader, fi.size, {
                let mut m = HashMap::<String, String>::new();
                m.insert("name".to_string(), object.to_string());
                m
            })
            .await;
        if let Err(err) = rv {
            return Err(StorageError::Io(err));
        }
        let rv = rv.unwrap();
        fi.transition_status = TRANSITION_COMPLETE.to_string();
        fi.transitioned_objname = dest_obj;
        fi.transition_tier = opts.transition.tier.clone();
        fi.transition_version_id = if rv.is_empty() { None } else { Some(Uuid::parse_str(&rv)?) };
        let mut event_name = EventName::ObjectTransitionComplete.as_ref();

        let disks = self.get_disks(0, 0).await?;

        if let Err(err) = self.delete_object_version(bucket, object, &fi, false).await {
            event_name = EventName::ObjectTransitionFailed.as_ref();
        }

        for disk in disks.iter() {
            if let Some(disk) = disk {
                if disk.is_online().await {
                    continue;
                }
            }
            let _ = self.add_partial(bucket, object, opts.version_id.as_ref().expect("err")).await;
            break;
        }

        let obj_info = ObjectInfo::from_file_info(&fi, bucket, object, opts.versioned || opts.version_suspended);
        send_event(EventArgs {
            event_name: event_name.to_string(),
            bucket_name: bucket.to_string(),
            object: obj_info,
            user_agent: "Internal: [ILM-Transition]".to_string(),
            host: GLOBAL_LocalNodeName.to_string(),
            ..Default::default()
        });
        //let tags = opts.lifecycle_audit_event.tags();
        //auditLogLifecycle(ctx, objInfo, ILMTransition, tags, traceFn)
        Ok(())
    }

    #[tracing::instrument(level = "debug", skip(self))]
    async fn restore_transitioned_object(self: Arc<Self>, bucket: &str, object: &str, opts: &ObjectOptions) -> Result<()> {
        // Acquire write-lock early for the restore operation
        // if !opts.no_lock {
        //     let guard_opt = self
        //         .namespace_lock
        //         .lock_guard(object, &self.locker_owner, Duration::from_secs(5), Duration::from_secs(10))
        //         .await?;
        //     if guard_opt.is_none() {
        //         return Err(Error::other("can not get lock. please retry".to_string()));
        //     }
        //     _lock_guard = guard_opt;
        // }
        let self_ = self.clone();
        let set_restore_header_fn = async move |oi: &mut ObjectInfo, rerr: Option<Error>| -> Result<()> {
            if rerr.is_none() {
                return Ok(());
            }
            self.update_restore_metadata(bucket, object, oi, opts).await?;
            Err(rerr.unwrap())
        };
        let mut oi = ObjectInfo::default();
        let fi = self_.clone().get_object_fileinfo(bucket, object, opts, true).await;
        if let Err(err) = fi {
            return set_restore_header_fn(&mut oi, Some(to_object_err(err.into(), vec![bucket, object]))).await;
        }
        let (actual_fi, _, _) = fi.unwrap();

        oi = ObjectInfo::from_file_info(&actual_fi, bucket, object, opts.versioned || opts.version_suspended);
        let ropts = put_restore_opts(bucket, object, &opts.transition.restore_request, &oi).await?;
        if oi.parts.len() == 1 {
            let rs: Option<HTTPRangeSpec> = None;
            let gr = get_transitioned_object_reader(bucket, object, &rs, &HeaderMap::new(), &oi, &opts).await;
            if let Err(err) = gr {
                return set_restore_header_fn(&mut oi, Some(to_object_err(err.into(), vec![bucket, object]))).await;
            }
            let gr = gr.unwrap();
            let reader = BufReader::new(gr.stream);
            let hash_reader =
                HashReader::new(Box::new(WarpReader::new(reader)), gr.object_info.size, gr.object_info.size, None, false)?;
            let mut p_reader = PutObjReader::new(hash_reader);
            if let Err(err) = self_.clone().put_object(bucket, object, &mut p_reader, &ropts).await {
                return set_restore_header_fn(&mut oi, Some(to_object_err(err.into(), vec![bucket, object]))).await;
            } else {
                return Ok(());
            }
        }

        let res = self_.clone().new_multipart_upload(bucket, object, &ropts).await?;
        //if err != nil {
        //    return set_restore_header_fn(&mut oi, err).await;
        //}

        let mut uploaded_parts: Vec<CompletePart> = vec![];
        let rs: Option<HTTPRangeSpec> = None;
        let gr = get_transitioned_object_reader(bucket, object, &rs, &HeaderMap::new(), &oi, opts).await;
        if let Err(err) = gr {
            return set_restore_header_fn(&mut oi, Some(StorageError::Io(err))).await;
        }
        let gr = gr.unwrap();

        for part_info in &oi.parts {
            let reader = BufReader::new(Cursor::new(vec![] /*gr.stream*/));
            let hash_reader = HashReader::new(
                Box::new(WarpReader::new(reader)),
                part_info.size as i64,
                part_info.size as i64,
                None,
                false,
            )?;
            let mut p_reader = PutObjReader::new(hash_reader);
            let p_info = self_
                .clone()
                .put_object_part(bucket, object, &res.upload_id, part_info.number, &mut p_reader, &ObjectOptions::default())
                .await?;
            //if let Err(err) = p_info {
            //    return set_restore_header_fn(&mut oi, err).await;
            //}
            if p_info.size != part_info.size {
                return set_restore_header_fn(
                    &mut oi,
                    Some(Error::other(ObjectApiError::InvalidObjectState(GenericError {
                        bucket: bucket.to_string(),
                        object: object.to_string(),
                        ..Default::default()
                    }))),
                )
                .await;
            }
            uploaded_parts.push(CompletePart {
                part_num: p_info.part_num,
                etag: p_info.etag,
            });
        }
        if let Err(err) = self_
            .clone()
            .complete_multipart_upload(
                bucket,
                object,
                &res.upload_id,
                uploaded_parts,
                &ObjectOptions {
                    mod_time: oi.mod_time,
                    ..Default::default()
                },
            )
            .await
        {
            return set_restore_header_fn(&mut oi, Some(err)).await;
        }
        Ok(())
    }

    #[tracing::instrument(level = "debug", skip(self))]
    async fn put_object_tags(&self, bucket: &str, object: &str, tags: &str, opts: &ObjectOptions) -> Result<ObjectInfo> {
        // Acquire write-lock for tag update (metadata write)
        // if !opts.no_lock {
        //     let guard_opt = self
        //         .namespace_lock
        //         .lock_guard(object, &self.locker_owner, Duration::from_secs(5), Duration::from_secs(10))
        //         .await?;
        //     if guard_opt.is_none() {
        //         return Err(Error::other("can not get lock. please retry".to_string()));
        //     }
        //     _lock_guard = guard_opt;
        // }
        let (mut fi, _, disks) = self.get_object_fileinfo(bucket, object, opts, false).await?;

        fi.metadata.insert(AMZ_OBJECT_TAGGING.to_owned(), tags.to_owned());

        // TODO: userdeefined

        self.update_object_meta(bucket, object, fi.clone(), disks.as_slice()).await?;

        // TODO: versioned
        Ok(ObjectInfo::from_file_info(&fi, bucket, object, opts.versioned || opts.version_suspended))
    }

    #[tracing::instrument(skip(self))]
    async fn delete_object_tags(&self, bucket: &str, object: &str, opts: &ObjectOptions) -> Result<ObjectInfo> {
        self.put_object_tags(bucket, object, "", opts).await
    }

    #[tracing::instrument(skip(self))]
    async fn copy_object_part(
        &self,
        _src_bucket: &str,
        _src_object: &str,
        _dst_bucket: &str,
        _dst_object: &str,
        _upload_id: &str,
        _part_id: usize,
        _start_offset: i64,
        _length: i64,
        _src_info: &ObjectInfo,
        _src_opts: &ObjectOptions,
        _dst_opts: &ObjectOptions,
    ) -> Result<()> {
        unimplemented!()
    }

    #[tracing::instrument(level = "debug", skip(self, data, opts))]
    async fn put_object_part(
        &self,
        bucket: &str,
        object: &str,
        upload_id: &str,
        part_id: usize,
        data: &mut PutObjReader,
        opts: &ObjectOptions,
    ) -> Result<PartInfo> {
        let upload_id_path = Self::get_upload_id_dir(bucket, object, upload_id);

        let (fi, _) = self.check_upload_id_exists(bucket, object, upload_id, true).await?;

        let write_quorum = fi.write_quorum(self.default_write_quorum());

        let disks = self.disks.read().await;

        let disks = disks.clone();
        let shuffle_disks = Self::shuffle_disks(&disks, &fi.erasure.distribution);

        let part_suffix = format!("part.{part_id}");
        let tmp_part = format!("{}x{}", Uuid::new_v4(), OffsetDateTime::now_utc().unix_timestamp());
        let tmp_part_path = Arc::new(format!("{tmp_part}/{part_suffix}"));

        // let mut writers = Vec::with_capacity(disks.len());
        // let erasure = Erasure::new(fi.erasure.data_blocks, fi.erasure.parity_blocks, fi.erasure.block_size);
        // let shared_size = erasure.shard_size(erasure.block_size);

        // let futures = disks.iter().map(|disk| {
        //     let disk = disk.clone();
        //     let tmp_part_path = tmp_part_path.clone();
        //     tokio::spawn(async move {
        //         if let Some(disk) = disk {
        //             // let writer = disk.append_file(RUSTFS_META_TMP_BUCKET, &tmp_part_path).await?;
        //             // let filewriter = disk
        //             //     .create_file("", RUSTFS_META_TMP_BUCKET, &tmp_part_path, data.content_length)
        //             //     .await?;
        //             match new_bitrot_filewriter(
        //                 disk.clone(),
        //                 RUSTFS_META_TMP_BUCKET,
        //                 &tmp_part_path,
        //                 false,
        //                 DEFAULT_BITROT_ALGO,
        //                 shared_size,
        //             )
        //             .await
        //             {
        //                 Ok(writer) => Ok(Some(writer)),
        //                 Err(e) => Err(e),
        //             }
        //         } else {
        //             Ok(None)
        //         }
        //     })
        // });
        // for x in join_all(futures).await {
        //     let x = x??;
        //     writers.push(x);
        // }

        // let erasure = Erasure::new(fi.erasure.data_blocks, fi.erasure.parity_blocks, fi.erasure.block_size);

        // let stream = replace(&mut data.stream, Box::new(empty()));
        // let etag_stream = EtagReader::new(stream);

        // let (w_size, mut etag) = Arc::new(erasure)
        //     .encode(etag_stream, &mut writers, data.content_length, write_quorum)
        //     .await?;

        // if let Err(err) = close_bitrot_writers(&mut writers).await {
        //     error!("close_bitrot_writers err {:?}", err);
        // }

        let erasure = erasure_coding::Erasure::new(fi.erasure.data_blocks, fi.erasure.parity_blocks, fi.erasure.block_size);

        let mut writers = Vec::with_capacity(shuffle_disks.len());
        let mut errors = Vec::with_capacity(shuffle_disks.len());
        for disk_op in shuffle_disks.iter() {
            if let Some(disk) = disk_op {
                let writer = create_bitrot_writer(
                    false,
                    Some(disk),
                    RUSTFS_META_TMP_BUCKET,
                    &tmp_part_path,
                    erasure.shard_file_size(data.size()),
                    erasure.shard_size(),
                    HashAlgorithm::HighwayHash256,
                )
                .await?;

                // let writer = {
                //     let f = match disk
                //         .create_file("", RUSTFS_META_TMP_BUCKET, &tmp_part_path, erasure.shard_file_size(data.content_length))
                //         .await
                //     {
                //         Ok(f) => f,
                //         Err(e) => {
                //             errors.push(Some(e));
                //             writers.push(None);
                //             continue;
                //         }
                //     };

                //     BitrotWriter::new(Writer::from_tokio_writer(f), erasure.shard_size(), HashAlgorithm::HighwayHash256)
                // };

                writers.push(Some(writer));
                errors.push(None);
            } else {
                errors.push(Some(DiskError::DiskNotFound));
                writers.push(None);
            }
        }

        let nil_count = errors.iter().filter(|&e| e.is_none()).count();
        if nil_count < write_quorum {
            if let Some(write_err) = reduce_write_quorum_errs(&errors, OBJECT_OP_IGNORED_ERRS, write_quorum) {
                return Err(to_object_err(write_err.into(), vec![bucket, object]));
            }

            return Err(Error::other(format!("not enough disks to write: {errors:?}")));
        }

        let stream = mem::replace(
            &mut data.stream,
            HashReader::new(Box::new(WarpReader::new(Cursor::new(Vec::new()))), 0, 0, None, false)?,
        );

        let (reader, w_size) = Arc::new(erasure).encode(stream, &mut writers, write_quorum).await?; // TODO: 出错，删除临时目录

        let _ = mem::replace(&mut data.stream, reader);

        if (w_size as i64) < data.size() {
            return Err(Error::other("put_object_part write size < data.size()"));
        }

        let index_op = data.stream.try_get_index().map(|v| v.clone().into_vec());

        let mut etag = data.stream.try_resolve_etag().unwrap_or_default();

        if let Some(ref tag) = opts.preserve_etag {
            etag = tag.clone();
        }

        let mut actual_size = data.actual_size();
        if actual_size < 0 {
            let is_compressed = fi.is_compressed();
            if !is_compressed {
                actual_size = w_size as i64;
            }
        }

        let part_info = ObjectPartInfo {
            etag: etag.clone(),
            number: part_id,
            size: w_size,
            mod_time: Some(OffsetDateTime::now_utc()),
            actual_size,
            index: index_op,
            ..Default::default()
        };

        // debug!("put_object_part part_info {:?}", part_info);

        // fi.parts = vec![part_info.clone()];

        let part_info_buff = part_info.marshal_msg()?;

        drop(writers); // drop writers to close all files

        let part_path = format!("{}/{}/{}", upload_id_path, fi.data_dir.unwrap_or_default(), part_suffix);
        let _ = Self::rename_part(
            &disks,
            RUSTFS_META_TMP_BUCKET,
            &tmp_part_path,
            RUSTFS_META_MULTIPART_BUCKET,
            &part_path,
            part_info_buff.into(),
            write_quorum,
        )
        .await?;

        let ret: PartInfo = PartInfo {
            etag: Some(etag.clone()),
            part_num: part_id,
            last_mod: Some(OffsetDateTime::now_utc()),
            size: w_size,
            actual_size,
        };

        // error!("put_object_part ret {:?}", &ret);

        Ok(ret)
    }

    #[tracing::instrument(skip(self))]
    async fn list_object_parts(
        &self,
        bucket: &str,
        object: &str,
        upload_id: &str,
        part_number_marker: Option<usize>,
        mut max_parts: usize,
        opts: &ObjectOptions,
    ) -> Result<ListPartsInfo> {
        let (fi, _) = self.check_upload_id_exists(bucket, object, upload_id, false).await?;

        let upload_id_path = Self::get_upload_id_dir(bucket, object, upload_id);

        if max_parts > MAX_PARTS_COUNT {
            max_parts = MAX_PARTS_COUNT;
        }

        let part_number_marker = part_number_marker.unwrap_or_default();

        // Extract storage class from metadata, default to STANDARD if not found
        let storage_class = fi
            .metadata
            .get(AMZ_STORAGE_CLASS)
            .cloned()
            .unwrap_or_else(|| storageclass::STANDARD.to_string());

        let mut ret = ListPartsInfo {
            bucket: bucket.to_owned(),
            object: object.to_owned(),
            upload_id: upload_id.to_owned(),
            storage_class,
            max_parts,
            part_number_marker,
            user_defined: fi.metadata.clone(),
            ..Default::default()
        };

        if max_parts == 0 {
            return Ok(ret);
        }

        let online_disks = self.get_disks_internal().await;

        let read_quorum = fi.read_quorum(self.default_read_quorum());

        let part_path = format!(
            "{}{}",
            path_join_buf(&[
                &upload_id_path,
                fi.data_dir.map(|v| v.to_string()).unwrap_or_default().as_str(),
            ]),
            SLASH_SEPARATOR
        );

        let mut part_numbers = match Self::list_parts(&online_disks, &part_path, read_quorum).await {
            Ok(parts) => parts,
            Err(err) => {
                if err == DiskError::FileNotFound {
                    return Ok(ret);
                }

                return Err(to_object_err(err.into(), vec![bucket, object]));
            }
        };

        if part_numbers.is_empty() {
            return Ok(ret);
        }
        let start_op = part_numbers.iter().find(|&&v| v != 0 && v == part_number_marker);
        if part_number_marker > 0 && start_op.is_none() {
            return Ok(ret);
        }

        if let Some(start) = start_op {
            if start + 1 > part_numbers.len() {
                return Ok(ret);
            }

            part_numbers = part_numbers[start + 1..].to_vec();
        }

        let mut parts = Vec::with_capacity(part_numbers.len());

        let part_meta_paths = part_numbers
            .iter()
            .map(|v| format!("{part_path}part.{v}.meta"))
            .collect::<Vec<String>>();

        let object_parts =
            Self::read_parts(&online_disks, RUSTFS_META_MULTIPART_BUCKET, &part_meta_paths, &part_numbers, read_quorum)
                .await
                .map_err(|e| to_object_err(e.into(), vec![bucket, object, upload_id]))?;

        let mut count = max_parts;

        for (i, part) in object_parts.iter().enumerate() {
            if let Some(err) = &part.error {
                warn!("list_object_parts part error: {:?}", &err);
            }

            parts.push(PartInfo {
                etag: Some(part.etag.clone()),
                part_num: part.number,
                last_mod: part.mod_time,
                size: part.size,
                actual_size: part.actual_size,
            });

            count -= 1;
            if count == 0 {
                break;
            }
        }

        ret.parts = parts;

        if object_parts.len() > ret.parts.len() {
            ret.is_truncated = true;
            ret.next_part_number_marker = ret.parts.last().map(|v| v.part_num).unwrap_or_default();
        }

        Ok(ret)
    }

    #[tracing::instrument(skip(self))]
    async fn list_multipart_uploads(
        &self,
        bucket: &str,
        object: &str,
        key_marker: Option<String>,
        upload_id_marker: Option<String>,
        delimiter: Option<String>,
        max_uploads: usize,
    ) -> Result<ListMultipartsInfo> {
        let disks = {
            let disks = self.get_online_local_disks().await;
            if disks.is_empty() {
                // TODO: getOnlineDisksWithHealing
                self.get_online_disks().await
            } else {
                disks
            }
        };

        let mut upload_ids: Vec<String> = Vec::new();

        for disk in disks.iter().flatten() {
            if !disk.is_online().await {
                continue;
            }

            let has_uoload_ids = match disk
                .list_dir(
                    bucket,
                    RUSTFS_META_MULTIPART_BUCKET,
                    Self::get_multipart_sha_dir(bucket, object).as_str(),
                    -1,
                )
                .await
            {
                Ok(res) => Some(res),
                Err(err) => {
                    if err == DiskError::DiskNotFound {
                        None
                    } else if err == DiskError::FileNotFound {
                        return Ok(ListMultipartsInfo {
                            key_marker: key_marker.to_owned(),
                            max_uploads,
                            prefix: object.to_owned(),
                            delimiter: delimiter.to_owned(),
                            ..Default::default()
                        });
                    } else {
                        return Err(to_object_err(err.into(), vec![bucket, object]));
                    }
                }
            };

            if let Some(ids) = has_uoload_ids {
                upload_ids = ids;
                break;
            }
        }

        let mut uploads = Vec::new();

        let mut populated_upload_ids = HashSet::new();

        for upload_id in upload_ids.iter() {
            let upload_id = upload_id.trim_end_matches(SLASH_SEPARATOR).to_string();
            if populated_upload_ids.contains(&upload_id) {
                continue;
            }

            let start_time = {
                let now = OffsetDateTime::now_utc();

                let splits: Vec<&str> = upload_id.split("x").collect();
                if splits.len() == 2 {
                    if let Ok(unix) = splits[1].parse::<i128>() {
                        OffsetDateTime::from_unix_timestamp_nanos(unix)?
                    } else {
                        now
                    }
                } else {
                    now
                }
            };

            uploads.push(MultipartInfo {
                bucket: bucket.to_owned(),
                object: object.to_owned(),
                upload_id: base64_encode(format!("{}.{}", get_global_deployment_id().unwrap_or_default(), upload_id).as_bytes()),
                initiated: Some(start_time),
                ..Default::default()
            });

            populated_upload_ids.insert(upload_id);
        }

        uploads.sort_by(|a, b| a.initiated.cmp(&b.initiated));

        let mut upload_idx = 0;
        if let Some(upload_id_marker) = &upload_id_marker {
            while upload_idx < uploads.len() {
                if &uploads[upload_idx].upload_id != upload_id_marker {
                    upload_idx += 1;
                    continue;
                }

                if &uploads[upload_idx].upload_id == upload_id_marker {
                    upload_idx += 1;
                    break;
                }

                upload_idx += 1;
            }
        }

        let mut ret_uploads = Vec::new();
        let mut next_upload_id_marker = None;
        while upload_idx < uploads.len() {
            ret_uploads.push(uploads[upload_idx].clone());
            next_upload_id_marker = Some(uploads[upload_idx].upload_id.clone());
            upload_idx += 1;

            if ret_uploads.len() > max_uploads {
                break;
            }
        }

        let is_truncated = ret_uploads.len() < uploads.len();

        if !is_truncated {
            next_upload_id_marker = None;
        }

        Ok(ListMultipartsInfo {
            key_marker: key_marker.to_owned(),
            next_upload_id_marker,
            max_uploads,
            is_truncated,
            uploads: ret_uploads,
            prefix: object.to_owned(),
            delimiter: delimiter.to_owned(),
            ..Default::default()
        })
    }

    #[tracing::instrument(skip(self))]
    async fn new_multipart_upload(&self, bucket: &str, object: &str, opts: &ObjectOptions) -> Result<MultipartUploadResult> {
        let disks = self.disks.read().await;

        let disks = disks.clone();

        let mut user_defined = opts.user_defined.clone();

        if let Some(ref etag) = opts.preserve_etag {
            user_defined.insert("etag".to_owned(), etag.clone());
        }

        if let Some(sc) = user_defined.get(AMZ_STORAGE_CLASS) {
            if sc == storageclass::STANDARD {
                let _ = user_defined.remove(AMZ_STORAGE_CLASS);
            }
        }

        let sc_parity_drives = {
            if let Some(sc) = GLOBAL_STORAGE_CLASS.get() {
                sc.get_parity_for_sc(user_defined.get(AMZ_STORAGE_CLASS).cloned().unwrap_or_default().as_str())
            } else {
                None
            }
        };

        let mut parity_drives = sc_parity_drives.unwrap_or(self.default_parity_count);
        if opts.max_parity {
            parity_drives = disks.len() / 2;
        }

        let data_drives = disks.len() - parity_drives;
        let mut write_quorum = data_drives;
        if data_drives == parity_drives {
            write_quorum += 1
        }

        let mut fi = FileInfo::new([bucket, object].join("/").as_str(), data_drives, parity_drives);

        fi.version_id = if let Some(vid) = &opts.version_id {
            Some(Uuid::parse_str(vid)?)
        } else {
            None
        };

        if opts.versioned && opts.version_id.is_none() {
            fi.version_id = Some(Uuid::new_v4());
        }

        fi.data_dir = Some(Uuid::new_v4());
        fi.fresh = true;

        let parts_metadata = vec![fi.clone(); disks.len()];

        if !user_defined.contains_key("content-type") {
            // TODO: get content-type
        }

        if let Some(sc) = user_defined.get(AMZ_STORAGE_CLASS) {
            if sc == storageclass::STANDARD {
                let _ = user_defined.remove(AMZ_STORAGE_CLASS);
            }
        }

        let (shuffle_disks, mut parts_metadatas) = Self::shuffle_disks_and_parts_metadata(&disks, &parts_metadata, &fi);

        let mod_time = opts.mod_time.unwrap_or(OffsetDateTime::now_utc());

        for fi in parts_metadatas.iter_mut() {
            fi.metadata = user_defined.clone();
            fi.mod_time = Some(mod_time);
            fi.fresh = true;
        }

        // fi.mod_time = Some(now);

        let upload_uuid = format!("{}x{}", Uuid::new_v4(), mod_time.unix_timestamp_nanos());

        let upload_id = base64_encode(format!("{}.{}", get_global_deployment_id().unwrap_or_default(), upload_uuid).as_bytes());

        let upload_path = Self::get_upload_id_dir(bucket, object, upload_uuid.as_str());

        Self::write_unique_file_info(
            &shuffle_disks,
            bucket,
            RUSTFS_META_MULTIPART_BUCKET,
            upload_path.as_str(),
            &parts_metadatas,
            write_quorum,
        )
        .await
        .map_err(|e| to_object_err(e.into(), vec![bucket, object]))?;

        // evalDisks

        Ok(MultipartUploadResult { upload_id })
    }

    #[tracing::instrument(skip(self))]
    async fn get_multipart_info(
        &self,
        bucket: &str,
        object: &str,
        upload_id: &str,
        _opts: &ObjectOptions,
    ) -> Result<MultipartInfo> {
        // TODO: nslock
        let (fi, _) = self
            .check_upload_id_exists(bucket, object, upload_id, false)
            .await
            .map_err(|e| to_object_err(e, vec![bucket, object, upload_id]))?;

        Ok(MultipartInfo {
            bucket: bucket.to_owned(),
            object: object.to_owned(),
            upload_id: upload_id.to_owned(),
            user_defined: fi.metadata.clone(),
            ..Default::default()
        })
    }

    #[tracing::instrument(skip(self))]
    async fn abort_multipart_upload(&self, bucket: &str, object: &str, upload_id: &str, _opts: &ObjectOptions) -> Result<()> {
        self.check_upload_id_exists(bucket, object, upload_id, false).await?;
        let upload_id_path = Self::get_upload_id_dir(bucket, object, upload_id);

        self.delete_all(RUSTFS_META_MULTIPART_BUCKET, &upload_id_path).await
    }
    // complete_multipart_upload 完成
    #[tracing::instrument(skip(self))]
    async fn complete_multipart_upload(
        self: Arc<Self>,
        bucket: &str,
        object: &str,
        upload_id: &str,
        uploaded_parts: Vec<CompletePart>,
        opts: &ObjectOptions,
    ) -> Result<ObjectInfo> {
        let (mut fi, files_metas) = self.check_upload_id_exists(bucket, object, upload_id, true).await?;
        let upload_id_path = Self::get_upload_id_dir(bucket, object, upload_id);

        let write_quorum = fi.write_quorum(self.default_write_quorum());

        let disks = self.disks.read().await;

        let disks = disks.clone();
        // let disks = Self::shuffle_disks(&disks, &fi.erasure.distribution);

        // Acquire per-object exclusive lock via RAII guard. It auto-releases asynchronously on drop.
        if let Some(http_preconditions) = opts.http_preconditions.clone() {
            // if !opts.no_lock {
            //     let guard_opt = self
            //         .namespace_lock
            //         .lock_guard(object, &self.locker_owner, Duration::from_secs(5), Duration::from_secs(10))
            //         .await?;

            //     if guard_opt.is_none() {
            //         return Err(Error::other("can not get lock. please retry".to_string()));
            //     }
            //     _object_lock_guard = guard_opt;
            // }

            if let Some(err) = self.check_write_precondition(bucket, object, opts).await {
                return Err(err);
            }
        }

        let part_path = format!("{}/{}/", upload_id_path, fi.data_dir.unwrap_or(Uuid::nil()));

        let part_meta_paths = uploaded_parts
            .iter()
            .map(|v| format!("{part_path}part.{0}.meta", v.part_num))
            .collect::<Vec<String>>();

        let part_numbers = uploaded_parts.iter().map(|v| v.part_num).collect::<Vec<usize>>();

        let object_parts =
            Self::read_parts(&disks, RUSTFS_META_MULTIPART_BUCKET, &part_meta_paths, &part_numbers, write_quorum).await?;

        if object_parts.len() != uploaded_parts.len() {
            return Err(Error::other("part result number err"));
        }

        for (i, part) in object_parts.iter().enumerate() {
            if let Some(err) = &part.error {
                error!("complete_multipart_upload part error: {:?}", &err);
            }

            if uploaded_parts[i].part_num != part.number {
                error!(
                    "complete_multipart_upload part_id err part_id != part_num {} != {}",
                    uploaded_parts[i].part_num, part.number
                );
                return Err(Error::InvalidPart(uploaded_parts[i].part_num, bucket.to_owned(), object.to_owned()));
            }

            fi.add_object_part(
                part.number,
                part.etag.clone(),
                part.size,
                part.mod_time,
                part.actual_size,
                part.index.clone(),
            );
        }

        let (shuffle_disks, mut parts_metadatas) = Self::shuffle_disks_and_parts_metadata_by_index(&disks, &files_metas, &fi);

        let curr_fi = fi.clone();

        fi.parts = Vec::with_capacity(uploaded_parts.len());

        let mut object_size: usize = 0;
        let mut object_actual_size: i64 = 0;

        for (i, p) in uploaded_parts.iter().enumerate() {
            let has_part = curr_fi.parts.iter().find(|v| v.number == p.part_num);
            if has_part.is_none() {
                error!(
                    "complete_multipart_upload has_part.is_none() {:?}, part_id={}, bucket={}, object={}",
                    has_part, p.part_num, bucket, object
                );
                return Err(Error::InvalidPart(p.part_num, "".to_owned(), p.etag.clone().unwrap_or_default()));
            }

            let ext_part = &curr_fi.parts[i];
            tracing::info!(target:"rustfs_ecstore::set_disk", part_number = p.part_num, part_size = ext_part.size, part_actual_size = ext_part.actual_size, "Completing multipart part");

            // Normalize ETags by removing quotes before comparison (PR #592 compatibility)
            let client_etag = p.etag.as_ref().map(|e| rustfs_utils::path::trim_etag(e));
            let stored_etag = Some(rustfs_utils::path::trim_etag(&ext_part.etag));
            if client_etag != stored_etag {
                error!(
                    "complete_multipart_upload etag err client={:?}, stored={:?}, part_id={}, bucket={}, object={}",
                    p.etag, ext_part.etag, p.part_num, bucket, object
                );
                return Err(Error::InvalidPart(p.part_num, ext_part.etag.clone(), p.etag.clone().unwrap_or_default()));
            }

            // TODO: crypto

            if (i < uploaded_parts.len() - 1) && !is_min_allowed_part_size(ext_part.actual_size) {
                error!(
                    "complete_multipart_upload part size too small: part {} size {} is less than minimum {}",
                    p.part_num,
                    ext_part.actual_size,
                    GLOBAL_MIN_PART_SIZE.as_u64()
                );
                return Err(Error::EntityTooSmall(
                    p.part_num,
                    ext_part.actual_size,
                    GLOBAL_MIN_PART_SIZE.as_u64() as i64,
                ));
            }

            object_size += ext_part.size;
            object_actual_size += ext_part.actual_size;

            fi.parts.push(ObjectPartInfo {
                etag: ext_part.etag.clone(),
                number: p.part_num,
                size: ext_part.size,
                mod_time: ext_part.mod_time,
                actual_size: ext_part.actual_size,
                index: ext_part.index.clone(),
                ..Default::default()
            });
        }

        fi.size = object_size as i64;
        fi.mod_time = opts.mod_time;
        if fi.mod_time.is_none() {
            fi.mod_time = Some(OffsetDateTime::now_utc());
        }

        // etag
        let etag = {
            if let Some(etag) = opts.user_defined.get("etag") {
                etag.clone()
            } else {
                get_complete_multipart_md5(&uploaded_parts)
            }
        };

        fi.metadata.insert("etag".to_owned(), etag);

        fi.metadata
            .insert(format!("{RESERVED_METADATA_PREFIX_LOWER}actual-size"), object_actual_size.to_string());

        fi.metadata
            .insert("x-rustfs-encryption-original-size".to_string(), object_actual_size.to_string());

        if fi.is_compressed() {
            fi.metadata
                .insert(format!("{RESERVED_METADATA_PREFIX_LOWER}compression-size"), object_size.to_string());
        }

        if opts.data_movement {
            fi.set_data_moved();
        }

        // TODO: object_actual_size
        let _ = object_actual_size;

        for meta in parts_metadatas.iter_mut() {
            if meta.is_valid() {
                meta.size = fi.size;
                meta.mod_time = fi.mod_time;
                meta.parts.clone_from(&fi.parts);
                meta.metadata = fi.metadata.clone();
                meta.versioned = opts.versioned || opts.version_suspended;

                // TODO: Checksum
            }
        }

        let mut parts = Vec::with_capacity(curr_fi.parts.len());
        // TODO: 优化 cleanupMultipartPath
        for p in curr_fi.parts.iter() {
            parts.push(path_join_buf(&[
                &upload_id_path,
                curr_fi.data_dir.unwrap_or(Uuid::nil()).to_string().as_str(),
                format!("part.{}.meta", p.number).as_str(),
            ]));

            if !fi.parts.iter().any(|v| v.number == p.number) {
                parts.push(path_join_buf(&[
                    &upload_id_path,
                    curr_fi.data_dir.unwrap_or(Uuid::nil()).to_string().as_str(),
                    format!("part.{}", p.number).as_str(),
                ]));
            }

            // let _ = self
            //     .remove_part_meta(
            //         bucket,
            //         object,
            //         upload_id,
            //         curr_fi.data_dir.unwrap_or(Uuid::nil()).to_string().as_str(),
            //         p.number,
            //     )
            //     .await;

            // if !fi.parts.iter().any(|v| v.number == p.number) {
            //     let _ = self
            //         .remove_object_part(
            //             bucket,
            //             object,
            //             upload_id,
            //             curr_fi.data_dir.unwrap_or(Uuid::nil()).to_string().as_str(),
            //             p.number,
            //         )
            //         .await;
            // }
        }

        {
            let disks = self.get_disks_internal().await;
            Self::cleanup_multipart_path(&disks, &parts).await;
        }

        let (online_disks, versions, op_old_dir) = Self::rename_data(
            &shuffle_disks,
            RUSTFS_META_MULTIPART_BUCKET,
            &upload_id_path,
            &parts_metadatas,
            bucket,
            object,
            write_quorum,
        )
        .await?;

        // debug!("complete fileinfo {:?}", &fi);

        // TODO: reduce_common_data_dir
        if let Some(old_dir) = op_old_dir {
            self.commit_rename_data_dir(&shuffle_disks, bucket, object, &old_dir.to_string(), write_quorum)
                .await?;
        }
        if let Some(versions) = versions {
            let _ =
                rustfs_common::heal_channel::send_heal_request(rustfs_common::heal_channel::create_heal_request_with_options(
                    bucket.to_string(),
                    Some(object.to_string()),
                    false,
                    Some(rustfs_common::heal_channel::HealChannelPriority::Normal),
                    Some(self.pool_index),
                    Some(self.set_index),
                ))
                .await;
        }

        let upload_id_path = upload_id_path.clone();
        let store = self.clone();
        let _cleanup_handle = tokio::spawn(async move {
            let _ = store.delete_all(RUSTFS_META_MULTIPART_BUCKET, &upload_id_path).await;
        });

        for (i, op_disk) in online_disks.iter().enumerate() {
            if let Some(disk) = op_disk {
                if disk.is_online().await {
                    fi = parts_metadatas[i].clone();
                    break;
                }
            }
        }

        fi.is_latest = true;

        Ok(ObjectInfo::from_file_info(&fi, bucket, object, opts.versioned || opts.version_suspended))
    }

    #[tracing::instrument(skip(self))]
    async fn get_disks(&self, _pool_idx: usize, _set_idx: usize) -> Result<Vec<Option<DiskStore>>> {
        Ok(self.get_disks_internal().await)
    }

    #[tracing::instrument(skip(self))]
    fn set_drive_counts(&self) -> Vec<usize> {
        unimplemented!()
    }

    #[tracing::instrument(skip(self))]
    async fn delete_bucket(&self, _bucket: &str, _opts: &DeleteBucketOptions) -> Result<()> {
        unimplemented!()
    }

    #[tracing::instrument(skip(self))]
    async fn heal_format(&self, _dry_run: bool) -> Result<(HealResultItem, Option<Error>)> {
        unimplemented!()
    }

    #[tracing::instrument(skip(self))]
    async fn heal_bucket(&self, _bucket: &str, _opts: &HealOpts) -> Result<HealResultItem> {
        unimplemented!()
    }

    #[tracing::instrument(skip(self))]
    async fn heal_object(
        &self,
        bucket: &str,
        object: &str,
        version_id: &str,
        opts: &HealOpts,
    ) -> Result<(HealResultItem, Option<Error>)> {
        let _write_lock_guard = if !opts.no_lock {
            let key = rustfs_lock::fast_lock::types::ObjectKey::new(bucket, object);
            let mut skip_lock = false;
            if let Some(lock_info) = self.fast_lock_manager.get_lock_info(&key) {
                if lock_info.owner.as_ref() == self.locker_owner.as_str()
                    && matches!(lock_info.mode, rustfs_lock::fast_lock::types::LockMode::Exclusive)
                {
                    debug!(
                        "Reusing existing exclusive lock for heal operation on {}/{} held by {}",
                        bucket, object, self.locker_owner
                    );
                    skip_lock = true;
                }
            }

            if skip_lock {
                None
            } else {
                Some(
                    self.fast_lock_manager
                        .acquire_write_lock(bucket, object, self.locker_owner.as_str())
                        .await
                        .map_err(|e| Error::other(self.format_lock_error(bucket, object, "write", &e)))?,
                )
            }
        } else {
            None
        };

        if has_suffix(object, SLASH_SEPARATOR) {
            let (result, err) = self.heal_object_dir_locked(bucket, object, opts.dry_run, opts.remove).await?;
            return Ok((result, err.map(|e| e.into())));
        }

        let disks = self.disks.read().await;

        let disks = disks.clone();
        let (_, errs) = Self::read_all_fileinfo(&disks, "", bucket, object, version_id, false, false).await?;
        if DiskError::is_all_not_found(&errs) {
            warn!(
                "heal_object failed, all obj part not found, bucket: {}, obj: {}, version_id: {}",
                bucket, object, version_id
            );
            let err = if !version_id.is_empty() {
                Error::FileVersionNotFound
            } else {
                Error::FileNotFound
            };
            return Ok((
                self.default_heal_result(FileInfo::default(), &errs, bucket, object, version_id)
                    .await,
                Some(err),
            ));
        }

        // Heal the object.
        let (result, err) = self.heal_object(bucket, object, version_id, opts).await?;
        if let Some(err) = err.as_ref() {
            match err {
                &DiskError::FileCorrupt if opts.scan_mode != HealScanMode::Deep => {
                    // Instead of returning an error when a bitrot error is detected
                    // during a normal heal scan, heal again with bitrot flag enabled.
                    let mut opts = *opts;
                    opts.scan_mode = HealScanMode::Deep;
                    let (result, err) = self.heal_object(bucket, object, version_id, &opts).await?;
                    return Ok((result, err.map(|e| e.into())));
                }
                _ => {}
            }
        }
        Ok((result, err.map(|e| e.into())))
    }

    #[tracing::instrument(skip(self))]
    async fn get_pool_and_set(&self, _id: &str) -> Result<(Option<usize>, Option<usize>, Option<usize>)> {
        unimplemented!()
    }

    #[tracing::instrument(skip(self))]
    async fn check_abandoned_parts(&self, _bucket: &str, _object: &str, _opts: &HealOpts) -> Result<()> {
        unimplemented!()
    }

    #[tracing::instrument(skip(self))]
    async fn verify_object_integrity(&self, bucket: &str, object: &str, opts: &ObjectOptions) -> Result<()> {
        let get_object_reader = <Self as ObjectIO>::get_object_reader(self, bucket, object, None, HeaderMap::new(), opts).await?;
        // Stream to sink to avoid loading entire object into memory during verification
        let mut reader = get_object_reader.stream;
        tokio::io::copy(&mut reader, &mut tokio::io::sink()).await?;
        Ok(())
    }
}

#[derive(Debug, PartialEq, Eq)]
struct ObjProps {
    mod_time: Option<OffsetDateTime>,
    num_versions: usize,
}

impl Hash for ObjProps {
    fn hash<H: std::hash::Hasher>(&self, state: &mut H) {
        self.mod_time.hash(state);
        self.num_versions.hash(state);
    }
}

#[derive(Default, Clone, Debug)]
pub struct HealEntryResult {
    pub bytes: usize,
    pub success: bool,
    pub skipped: bool,
    pub entry_done: bool,
    pub name: String,
}

fn is_object_dang_ling(
    meta_arr: &[FileInfo],
    errs: &[Option<DiskError>],
    data_errs_by_part: &HashMap<usize, Vec<usize>>,
) -> disk::error::Result<FileInfo> {
    let mut valid_meta = FileInfo::default();
    let (not_found_meta_errs, non_actionable_meta_errs) = dang_ling_meta_errs_count(errs);

    let (mut not_found_parts_errs, mut non_actionable_parts_errs) = (0, 0);

    data_errs_by_part.iter().for_each(|(_, v)| {
        let (nf, na) = dang_ling_part_errs_count(v);
        if nf > not_found_parts_errs {
            (not_found_parts_errs, non_actionable_parts_errs) = (nf, na);
        }
    });

    meta_arr.iter().for_each(|fi| {
        if fi.is_valid() {
            valid_meta = fi.clone();
        }
    });

    if !valid_meta.is_valid() {
        let data_blocks = meta_arr.len().div_ceil(2);
        if not_found_parts_errs > data_blocks {
            return Ok(valid_meta);
        }

        return Err(DiskError::other("not ok"));
    }

    if non_actionable_meta_errs > 0 || non_actionable_parts_errs > 0 {
        return Err(DiskError::other("not ok"));
    }

    if valid_meta.deleted {
        let data_blocks = errs.len().div_ceil(2);
        if not_found_meta_errs > data_blocks {
            return Ok(valid_meta);
        }
        return Err(DiskError::other("not ok"));
    }

    if not_found_meta_errs > 0 && not_found_meta_errs > valid_meta.erasure.parity_blocks {
        return Ok(valid_meta);
    }

    if !valid_meta.is_remote() && not_found_parts_errs > 0 && not_found_parts_errs > valid_meta.erasure.parity_blocks {
        return Ok(valid_meta);
    }

    Err(DiskError::other("not ok"))
}

fn dang_ling_meta_errs_count(cerrs: &[Option<DiskError>]) -> (usize, usize) {
    let (mut not_found_count, mut non_actionable_count) = (0, 0);
    cerrs.iter().for_each(|err| {
        if let Some(err) = err {
            if err == &DiskError::FileNotFound || err == &DiskError::FileVersionNotFound {
                not_found_count += 1;
            } else {
                non_actionable_count += 1;
            }
        }
    });

    (not_found_count, non_actionable_count)
}

fn dang_ling_part_errs_count(results: &[usize]) -> (usize, usize) {
    let (mut not_found_count, mut non_actionable_count) = (0, 0);
    results.iter().for_each(|result| {
        if *result == CHECK_PART_SUCCESS {
            // skip
        } else if *result == CHECK_PART_FILE_NOT_FOUND {
            not_found_count += 1;
        } else {
            non_actionable_count += 1;
        }
    });

    (not_found_count, non_actionable_count)
}

fn is_object_dir_dang_ling(errs: &[Option<DiskError>]) -> bool {
    let mut found = 0;
    let mut not_found = 0;
    let mut found_not_empty = 0;
    let mut other_found = 0;
    errs.iter().for_each(|err| {
        if err.is_none() {
            found += 1;
        } else if let Some(err) = err {
            if err == &DiskError::FileNotFound || err == &DiskError::VolumeNotFound {
                not_found += 1;
            } else if err == &DiskError::VolumeNotEmpty {
                found_not_empty += 1;
            } else {
                other_found += 1;
            }
        }
    });

    found = found + found_not_empty + other_found;
    found < not_found && found > 0
}

fn join_errs(errs: &[Option<DiskError>]) -> String {
    let errs = errs
        .iter()
        .map(|err| {
            if let Some(err) = err {
                return err.to_string();
            }
            "<nil>".to_string()
        })
        .collect::<Vec<_>>();

    errs.join(", ")
}

async fn disks_with_all_parts(
    online_disks: &[Option<DiskStore>],
    parts_metadata: &mut [FileInfo],
    errs: &[Option<DiskError>],
    latest_meta: &FileInfo,
    bucket: &str,
    object: &str,
    scan_mode: HealScanMode,
) -> disk::error::Result<(Vec<Option<DiskStore>>, HashMap<usize, Vec<usize>>, HashMap<usize, Vec<usize>>)> {
    info!(
        "disks_with_all_parts: starting with online_disks.len()={}, scan_mode={:?}",
        online_disks.len(),
        scan_mode
    );
    let mut available_disks = vec![None; online_disks.len()];
    let mut data_errs_by_disk: HashMap<usize, Vec<usize>> = HashMap::new();
    for i in 0..online_disks.len() {
        data_errs_by_disk.insert(i, vec![1; latest_meta.parts.len()]);
    }
    let mut data_errs_by_part: HashMap<usize, Vec<usize>> = HashMap::new();
    for i in 0..latest_meta.parts.len() {
        data_errs_by_part.insert(i, vec![1; online_disks.len()]);
    }

    let mut inconsistent = 0;
    parts_metadata.iter().enumerate().for_each(|(index, meta)| {
        if meta.is_valid() && !meta.deleted && meta.erasure.distribution.len() != online_disks.len()
            || (!meta.erasure.distribution.is_empty() && meta.erasure.distribution[index] != meta.erasure.index)
        {
            warn!("file info inconsistent, meta: {:?}", meta);
            inconsistent += 1;
        }
    });

    let erasure_distribution_reliable = inconsistent <= parts_metadata.len() / 2;

    let mut meta_errs = Vec::with_capacity(errs.len());
    for _ in 0..errs.len() {
        meta_errs.push(None);
    }

    for (index, disk) in online_disks.iter().enumerate() {
        let disk = if let Some(disk) = disk {
            disk
        } else {
            meta_errs[index] = Some(DiskError::DiskNotFound);
            continue;
        };

        if let Some(err) = &errs[index] {
            meta_errs[index] = Some(err.clone());
            continue;
        }
        if !disk.is_online().await {
            meta_errs[index] = Some(DiskError::DiskNotFound);
            continue;
        }
        let meta = &parts_metadata[index];
        if !meta.mod_time.eq(&latest_meta.mod_time) || !meta.data_dir.eq(&latest_meta.data_dir) {
            warn!("mod_time is not Eq, file corrupt, index: {index}");
            meta_errs[index] = Some(DiskError::FileCorrupt);
            parts_metadata[index] = FileInfo::default();
            continue;
        }
        if erasure_distribution_reliable {
            if !meta.is_valid() {
                warn!("file info is not valid, file corrupt, index: {index}");
                parts_metadata[index] = FileInfo::default();
                meta_errs[index] = Some(DiskError::FileCorrupt);
                continue;
            }

            if !meta.deleted && meta.erasure.distribution.len() != online_disks.len() {
                warn!("file info distribution len not Eq online_disks len, file corrupt, index: {index}");
                parts_metadata[index] = FileInfo::default();
                meta_errs[index] = Some(DiskError::FileCorrupt);
                continue;
            }
        }
    }
    // info!("meta_errs: {:?}, errs: {:?}", meta_errs, errs);
    meta_errs.iter().enumerate().for_each(|(index, err)| {
        if err.is_some() {
            let part_err = conv_part_err_to_int(err);
            for p in 0..latest_meta.parts.len() {
                data_errs_by_part.entry(p).or_insert(vec![0; meta_errs.len()])[index] = part_err;
            }
        }
    });

    // info!("data_errs_by_part: {:?}, data_errs_by_disk: {:?}", data_errs_by_part, data_errs_by_disk);
    for (index, disk) in online_disks.iter().enumerate() {
        if meta_errs[index].is_some() {
            continue;
        }

        let disk = if let Some(disk) = disk {
            disk
        } else {
            meta_errs[index] = Some(DiskError::DiskNotFound);
            continue;
        };

        let meta = &mut parts_metadata[index];
        if meta.deleted || meta.is_remote() {
            continue;
        }

        // Always check data, if we got it.
        if (meta.data.is_some() || meta.size == 0) && !meta.parts.is_empty() {
            if let Some(data) = &meta.data {
                let checksum_info = meta.erasure.get_checksum_info(meta.parts[0].number);
                let data_len = data.len();
                let verify_err = bitrot_verify(
                    Box::new(Cursor::new(data.clone())),
                    data_len,
                    meta.erasure.shard_file_size(meta.size) as usize,
                    checksum_info.algorithm,
                    checksum_info.hash,
                    meta.erasure.shard_size(),
                )
                .await
                .err();

                if let Some(vec) = data_errs_by_part.get_mut(&0) {
                    if index < vec.len() {
                        vec[index] = conv_part_err_to_int(&verify_err.map(|e| e.into()));
                        info!("bitrot check result: {}", vec[index]);
                    }
                }
            }
            continue;
        }

        let mut verify_resp = CheckPartsResp::default();
        let mut verify_err = None;
        meta.data_dir = latest_meta.data_dir;
        if scan_mode == HealScanMode::Deep {
            // disk has a valid xl.meta but may not have all the
            // parts. This is considered an outdated disk, since
            // it needs healing too.
            match disk.verify_file(bucket, object, meta).await {
                Ok(v) => {
                    verify_resp = v;
                }
                Err(err) => {
                    verify_err = Some(err);
                }
            }
        } else {
            match disk.check_parts(bucket, object, meta).await {
                Ok(v) => {
                    verify_resp = v;
                }
                Err(err) => {
                    verify_err = Some(err);
                }
            }
        }

        for p in 0..latest_meta.parts.len() {
            if let Some(vec) = data_errs_by_part.get_mut(&p) {
                if index < vec.len() {
                    if verify_err.is_some() {
                        info!("verify_err");
                        vec[index] = conv_part_err_to_int(&verify_err.clone());
                    } else {
                        info!("verify_resp, verify_resp.results {}", verify_resp.results[p]);
                        vec[index] = verify_resp.results[p];
                    }
                }
            }
        }
    }
    // info!("data_errs_by_part: {:?}, data_errs_by_disk: {:?}", data_errs_by_part, data_errs_by_disk);
    for (part, disks) in data_errs_by_part.iter() {
        for (idx, disk) in disks.iter().enumerate() {
            if let Some(vec) = data_errs_by_disk.get_mut(&idx) {
                vec[*part] = *disk;
            }
        }
    }
    // info!("data_errs_by_part: {:?}, data_errs_by_disk: {:?}", data_errs_by_part, data_errs_by_disk);
    for (i, disk) in online_disks.iter().enumerate() {
        if meta_errs[i].is_none() && disk.is_some() && !has_part_err(&data_errs_by_disk[&i]) {
            available_disks[i] = Some(disk.clone().unwrap());
        } else {
            parts_metadata[i] = FileInfo::default();
        }
    }

    Ok((available_disks, data_errs_by_disk, data_errs_by_part))
}

pub fn should_heal_object_on_disk(
    err: &Option<DiskError>,
    parts_errs: &[usize],
    meta: &FileInfo,
    latest_meta: &FileInfo,
) -> (bool, Option<DiskError>) {
    if let Some(err) = err {
        if err == &DiskError::FileNotFound || err == &DiskError::FileVersionNotFound || err == &DiskError::FileCorrupt {
            return (true, Some(err.clone()));
        }
    }

    if latest_meta.volume != meta.volume
        || latest_meta.name != meta.name
        || latest_meta.version_id != meta.version_id
        || latest_meta.deleted != meta.deleted
    {
        info!("latest_meta not Eq meta, latest_meta: {:?}, meta: {:?}", latest_meta, meta);
        return (true, Some(DiskError::OutdatedXLMeta));
    }
    if !meta.deleted && !meta.is_remote() {
        let err_vec = [CHECK_PART_FILE_NOT_FOUND, CHECK_PART_FILE_CORRUPT];
        for part_err in parts_errs.iter() {
            if err_vec.contains(part_err) {
                return (true, Some(DiskError::PartMissingOrCorrupt));
            }
        }
    }
    (false, err.clone())
}

async fn get_disks_info(disks: &[Option<DiskStore>], eps: &[Endpoint]) -> Vec<rustfs_madmin::Disk> {
    let mut ret = Vec::new();

    for (i, pool) in disks.iter().enumerate() {
        if let Some(disk) = pool {
            match disk.disk_info(&DiskInfoOptions::default()).await {
                Ok(res) => ret.push(rustfs_madmin::Disk {
                    endpoint: eps[i].to_string(),
                    local: eps[i].is_local,
                    pool_index: eps[i].pool_idx,
                    set_index: eps[i].set_idx,
                    disk_index: eps[i].disk_idx,
                    state: "ok".to_owned(),

                    root_disk: res.root_disk,
                    drive_path: res.mount_path.clone(),
                    healing: res.healing,
                    scanning: res.scanning,

                    uuid: res.id.clone(),
                    major: res.major as u32,
                    minor: res.minor as u32,
                    model: None,
                    total_space: res.total,
                    used_space: res.used,
                    available_space: res.free,
                    utilization: {
                        if res.total > 0 {
                            res.used as f64 / res.total as f64 * 100_f64
                        } else {
                            0_f64
                        }
                    },
                    used_inodes: res.used_inodes,
                    free_inodes: res.free_inodes,
                    ..Default::default()
                }),
                Err(err) => ret.push(rustfs_madmin::Disk {
                    state: err.to_string(),
                    endpoint: eps[i].to_string(),
                    local: eps[i].is_local,
                    pool_index: eps[i].pool_idx,
                    set_index: eps[i].set_idx,
                    disk_index: eps[i].disk_idx,
                    ..Default::default()
                }),
            }
        } else {
            ret.push(rustfs_madmin::Disk {
                endpoint: eps[i].to_string(),
                local: eps[i].is_local,
                pool_index: eps[i].pool_idx,
                set_index: eps[i].set_idx,
                disk_index: eps[i].disk_idx,
                state: DiskError::DiskNotFound.to_string(),
                ..Default::default()
            })
        }
    }

    ret
}
async fn get_storage_info(disks: &[Option<DiskStore>], eps: &[Endpoint]) -> rustfs_madmin::StorageInfo {
    let mut disks = get_disks_info(disks, eps).await;
    disks.sort_by(|a, b| a.total_space.cmp(&b.total_space));

    rustfs_madmin::StorageInfo {
        disks,
        backend: rustfs_madmin::BackendInfo {
            backend_type: rustfs_madmin::BackendByte::Erasure,
            ..Default::default()
        },
    }
}
pub async fn stat_all_dirs(disks: &[Option<DiskStore>], bucket: &str, prefix: &str) -> Vec<Option<DiskError>> {
    let mut errs = Vec::with_capacity(disks.len());
    let mut futures = Vec::with_capacity(disks.len());
    for disk in disks.iter().flatten() {
        let disk = disk.clone();
        let bucket = bucket.to_string();
        let prefix = prefix.to_string();
        futures.push(tokio::spawn(async move {
            match disk.list_dir("", &bucket, &prefix, 1).await {
                Ok(entries) => {
                    if !entries.is_empty() {
                        return Some(DiskError::VolumeNotEmpty);
                    }
                    None
                }
                Err(err) => Some(err),
            }
        }));
    }

    let results = join_all(futures).await;

    for err in results.into_iter().flatten() {
        errs.push(err);
    }
    errs
}

const GLOBAL_MIN_PART_SIZE: ByteSize = ByteSize::mib(5);
fn is_min_allowed_part_size(size: i64) -> bool {
    size >= GLOBAL_MIN_PART_SIZE.as_u64() as i64
}

fn get_complete_multipart_md5(parts: &[CompletePart]) -> String {
    let mut buf = Vec::new();

    for part in parts.iter() {
        if let Some(etag) = &part.etag {
            if let Ok(etag_bytes) = hex_simd::decode_to_vec(etag.as_bytes()) {
                buf.extend(etag_bytes);
            } else {
                buf.extend(etag.bytes());
            }
        }
    }

    let mut hasher = Md5::new();
    let _ = hasher.write(&buf);

    format!("{:x}-{}", hasher.finalize(), parts.len())
}

pub fn canonicalize_etag(etag: &str) -> String {
    let re = Regex::new("\"*?([^\"]*?)\"*?$").unwrap();
    re.replace_all(etag, "$1").to_string()
}

pub fn e_tag_matches(etag: &str, condition: &str) -> bool {
    if condition.trim() == "*" {
        return true;
    }
    canonicalize_etag(etag) == canonicalize_etag(condition)
}

pub fn should_prevent_write(oi: &ObjectInfo, if_none_match: Option<String>, if_match: Option<String>) -> bool {
    match &oi.etag {
        Some(etag) => {
            if let Some(if_none_match) = if_none_match {
                if e_tag_matches(etag, &if_none_match) {
                    return true;
                }
            }
            if let Some(if_match) = if_match {
                if !e_tag_matches(etag, &if_match) {
                    return true;
                }
            }
            false
        }
        // If we can't obtain the etag of the object, perevent the write only when we have at least one condition
        None => if_none_match.is_some() || if_match.is_some(),
    }
}

/// Validates if the given storage class is supported
pub fn is_valid_storage_class(storage_class: &str) -> bool {
    matches!(
        storage_class,
        storageclass::STANDARD
            | storageclass::RRS
            | storageclass::DEEP_ARCHIVE
            | storageclass::EXPRESS_ONEZONE
            | storageclass::GLACIER
            | storageclass::GLACIER_IR
            | storageclass::INTELLIGENT_TIERING
            | storageclass::ONEZONE_IA
            | storageclass::OUTPOSTS
            | storageclass::SNOW
            | storageclass::STANDARD_IA
    )
}

/// Returns true if the storage class is a cold storage tier that requires special handling
pub fn is_cold_storage_class(storage_class: &str) -> bool {
    matches!(
        storage_class,
        storageclass::DEEP_ARCHIVE | storageclass::GLACIER | storageclass::GLACIER_IR
    )
}

/// Returns true if the storage class is an infrequent access tier
pub fn is_infrequent_access_class(storage_class: &str) -> bool {
    matches!(
        storage_class,
        storageclass::ONEZONE_IA | storageclass::STANDARD_IA | storageclass::INTELLIGENT_TIERING
    )
}

#[cfg(test)]
mod tests {
    use super::*;
    use crate::disk::CHECK_PART_UNKNOWN;
    use crate::disk::CHECK_PART_VOLUME_NOT_FOUND;
    use crate::disk::error::DiskError;
    use crate::store_api::{CompletePart, ObjectInfo};
    use rustfs_filemeta::ErasureInfo;
    use std::collections::HashMap;
    use time::OffsetDateTime;

    #[test]
    fn test_check_part_constants() {
        // Test that all CHECK_PART constants have expected values
        assert_eq!(CHECK_PART_UNKNOWN, 0);
        assert_eq!(CHECK_PART_SUCCESS, 1);
        assert_eq!(CHECK_PART_FILE_NOT_FOUND, 4); // 实际值是 4，不是 2
        assert_eq!(CHECK_PART_VOLUME_NOT_FOUND, 3);
        assert_eq!(CHECK_PART_FILE_CORRUPT, 5);
    }

    #[test]
    fn test_is_min_allowed_part_size() {
        // Test minimum part size validation
        assert!(!is_min_allowed_part_size(0));
        assert!(!is_min_allowed_part_size(1024)); // 1KB - too small
        assert!(!is_min_allowed_part_size(1024 * 1024)); // 1MB - too small
        assert!(is_min_allowed_part_size(5 * 1024 * 1024)); // 5MB - minimum allowed
        assert!(is_min_allowed_part_size(10 * 1024 * 1024)); // 10MB - allowed
        assert!(is_min_allowed_part_size(100 * 1024 * 1024)); // 100MB - allowed
    }

    #[test]
    fn test_get_complete_multipart_md5() {
        // Test MD5 calculation for multipart upload
        let parts = vec![
            CompletePart {
                part_num: 1,
                etag: Some("d41d8cd98f00b204e9800998ecf8427e".to_string()),
            },
            CompletePart {
                part_num: 2,
                etag: Some("098f6bcd4621d373cade4e832627b4f6".to_string()),
            },
        ];

        let md5 = get_complete_multipart_md5(&parts);
        assert!(md5.ends_with("-2")); // Should end with part count
        assert!(md5.len() > 10); // Should have reasonable length

        // Test with empty parts
        let empty_parts = vec![];
        let empty_result = get_complete_multipart_md5(&empty_parts);
        assert!(empty_result.ends_with("-0"));

        // Test with single part
        let single_part = vec![CompletePart {
            part_num: 1,
            etag: Some("d41d8cd98f00b204e9800998ecf8427e".to_string()),
        }];
        let single_result = get_complete_multipart_md5(&single_part);
        assert!(single_result.ends_with("-1"));
    }

    #[test]
    fn test_get_upload_id_dir() {
        // Test upload ID directory path generation
        let dir = SetDisks::get_upload_id_dir("bucket", "object", "upload-id");
        // The function returns SHA256 hash of bucket/object + upload_id processing
        assert!(dir.len() > 64); // Should be longer than just SHA256 hash
        assert!(dir.contains("/")); // Should contain path separator

        // Test with base64 encoded upload ID
        let result2 = SetDisks::get_upload_id_dir("bucket", "object", "dXBsb2FkLWlk"); // base64 for "upload-id"
        assert!(!result2.is_empty());
        assert!(result2.len() > 10);
    }

    #[test]
    fn test_get_multipart_sha_dir() {
        // Test multipart SHA directory path generation
        let dir = SetDisks::get_multipart_sha_dir("bucket", "object");
        // The function returns SHA256 hash of "bucket/object"
        assert_eq!(dir.len(), 64); // SHA256 hash length
        assert!(!dir.contains("bucket")); // Should be hash, not original text
        assert!(!dir.contains("object")); // Should be hash, not original text

        // Test with empty strings
        let result2 = SetDisks::get_multipart_sha_dir("", "");
        assert!(!result2.is_empty());
        assert_eq!(result2.len(), 64); // SHA256 hex string length

        // Test that different inputs produce different hashes
        let result3 = SetDisks::get_multipart_sha_dir("bucket1", "object1");
        let result4 = SetDisks::get_multipart_sha_dir("bucket2", "object2");
        assert_ne!(result3, result4);
    }

    #[test]
    fn test_common_parity() {
        // Test common parity calculation
        // For parities [2, 2, 2, 3] with n=4, default_parity_count=1:
        // - parity=2: read_quorum = 4-2 = 2, occ=3 >= 2, so valid
        // - parity=3: read_quorum = 4-3 = 1, occ=1 >= 1, so valid
        // - max_occ=3 for parity=2, so returns 2
        let parities = vec![2, 2, 2, 3];
        assert_eq!(SetDisks::common_parity(&parities, 1), 2);

        // For parities [1, 2, 3] with n=3, default_parity_count=2:
        // - parity=1: read_quorum = 3-1 = 2, occ=1 < 2, so invalid
        // - parity=2: read_quorum = 3-2 = 1, occ=1 >= 1, so valid
        // - parity=3: read_quorum = 3-3 = 0, occ=1 >= 0, so valid
        // - max_occ=1, both parity=2 and parity=3 have same occurrence
        // - HashMap iteration order is not guaranteed, so result could be either 2 or 3
        let parities = vec![1, 2, 3];
        let result = SetDisks::common_parity(&parities, 2);
        assert!(result == 2 || result == 3); // Either 2 or 3 is valid

        let empty_parities = vec![];
        assert_eq!(SetDisks::common_parity(&empty_parities, 3), -1); // Empty returns -1

        let invalid_parities = vec![-1, -1, -1];
        assert_eq!(SetDisks::common_parity(&invalid_parities, 2), -1); // all invalid

        let single_parity = vec![4];
        assert_eq!(SetDisks::common_parity(&single_parity, 1), 4);

        // Test with -1 values (ignored)
        let parities_with_invalid = vec![-1, 2, 2, -1];
        assert_eq!(SetDisks::common_parity(&parities_with_invalid, 1), 2);
    }

    #[test]
    fn test_common_time() {
        // Test common time calculation
        let now = OffsetDateTime::now_utc();
        let later = now + Duration::from_secs(60);

        let times = vec![Some(now), Some(now), Some(later)];
        assert_eq!(SetDisks::common_time(&times, 2), Some(now));

        let times2 = vec![Some(now), Some(later), Some(later)];
        assert_eq!(SetDisks::common_time(&times2, 2), Some(later));

        let times_with_none = vec![Some(now), None, Some(now)];
        assert_eq!(SetDisks::common_time(&times_with_none, 2), Some(now));

        let times = vec![None, None, None];
        assert_eq!(SetDisks::common_time(&times, 2), None);

        let empty_times = vec![];
        assert_eq!(SetDisks::common_time(&empty_times, 1), None);
    }

    #[test]
    fn test_common_time_and_occurrence() {
        // Test common time with occurrence count
        let now = OffsetDateTime::now_utc();
        let times = vec![Some(now), Some(now), None];
        let (time, count) = SetDisks::common_time_and_occurrence(&times);
        assert_eq!(time, Some(now));
        assert_eq!(count, 2);

        let times = vec![None, None, None];
        let (time, count) = SetDisks::common_time_and_occurrence(&times);
        assert_eq!(time, None);
        assert_eq!(count, 0); // No valid times, so count is 0
    }

    #[test]
    fn test_common_etag() {
        // Test common etag calculation
        let etags = vec![Some("etag1".to_string()), Some("etag1".to_string()), None];
        assert_eq!(SetDisks::common_etag(&etags, 2), Some("etag1".to_string()));

        let etags = vec![None, None, None];
        assert_eq!(SetDisks::common_etag(&etags, 2), None);
    }

    #[test]
    fn test_common_etags() {
        // Test common etags with occurrence count
        let etags = vec![Some("etag1".to_string()), Some("etag1".to_string()), None];
        let (etag, count) = SetDisks::common_etags(&etags);
        assert_eq!(etag, Some("etag1".to_string()));
        assert_eq!(count, 2);
    }

    #[test]
    fn test_list_object_modtimes() {
        // Test extracting modification times from file info
        let now = OffsetDateTime::now_utc();
        let file_info = FileInfo {
            mod_time: Some(now),
            ..Default::default()
        };
        let parts_metadata = vec![file_info];
        let errs = vec![None];

        let modtimes = SetDisks::list_object_modtimes(&parts_metadata, &errs);
        assert_eq!(modtimes.len(), 1);
        assert_eq!(modtimes[0], Some(now));
    }

    #[test]
    fn test_list_object_etags() {
        // Test extracting etags from file info metadata
        let mut metadata = HashMap::new();
        metadata.insert("etag".to_string(), "test-etag".to_string());

        let file_info = FileInfo {
            metadata,
            ..Default::default()
        };
        let parts_metadata = vec![file_info];
        let errs = vec![None];

        let etags = SetDisks::list_object_etags(&parts_metadata, &errs);
        assert_eq!(etags.len(), 1);
        assert_eq!(etags[0], Some("test-etag".to_string()));
    }

    #[test]
    fn test_list_object_parities() {
        // Test extracting parity counts from file info
        let file_info1 = FileInfo {
            erasure: ErasureInfo {
                data_blocks: 4,
                parity_blocks: 2,
                index: 1,                             // Must be > 0 for is_valid() to return true
                distribution: vec![1, 2, 3, 4, 5, 6], // Must match data_blocks + parity_blocks
                ..Default::default()
            },
            size: 100, // Non-zero size
            deleted: false,
            ..Default::default()
        };
        let file_info2 = FileInfo {
            erasure: ErasureInfo {
                data_blocks: 6,
                parity_blocks: 3,
                index: 1,                                      // Must be > 0 for is_valid() to return true
                distribution: vec![1, 2, 3, 4, 5, 6, 7, 8, 9], // Must match data_blocks + parity_blocks
                ..Default::default()
            },
            size: 200, // Non-zero size
            deleted: false,
            ..Default::default()
        };
        let file_info3 = FileInfo {
            erasure: ErasureInfo {
                data_blocks: 2,
                parity_blocks: 1,
                index: 1,                    // Must be > 0 for is_valid() to return true
                distribution: vec![1, 2, 3], // Must match data_blocks + parity_blocks
                ..Default::default()
            },
            size: 0, // Zero size - function returns half of total shards
            deleted: false,
            ..Default::default()
        };

        let parts_metadata = vec![file_info1, file_info2, file_info3];
        let errs = vec![None, None, None];

        let parities = SetDisks::list_object_parities(&parts_metadata, &errs);
        assert_eq!(parities.len(), 3);
        assert_eq!(parities[0], 2); // parity_blocks from first file
        assert_eq!(parities[1], 3); // parity_blocks from second file
        assert_eq!(parities[2], 1); // half of total shards (3/2 = 1) for zero size file
    }

    #[test]
    fn test_conv_part_err_to_int() {
        // Test error conversion to integer codes
        assert_eq!(conv_part_err_to_int(&None), CHECK_PART_SUCCESS);

        let disk_err = DiskError::FileNotFound;
        assert_eq!(conv_part_err_to_int(&Some(disk_err)), CHECK_PART_FILE_NOT_FOUND);

        let other_err = DiskError::other("other error");
        assert_eq!(conv_part_err_to_int(&Some(other_err)), CHECK_PART_UNKNOWN); // other 错误应该返回 UNKNOWN，不是 SUCCESS
    }

    #[test]
    fn test_has_part_err() {
        // Test checking for part errors
        let no_errors = vec![CHECK_PART_SUCCESS, CHECK_PART_SUCCESS];
        assert!(!has_part_err(&no_errors));

        let with_errors = vec![CHECK_PART_SUCCESS, CHECK_PART_FILE_NOT_FOUND];
        assert!(has_part_err(&with_errors));

        let unknown_errors = vec![CHECK_PART_UNKNOWN, CHECK_PART_SUCCESS];
        assert!(has_part_err(&unknown_errors));
    }

    #[test]
    fn test_should_heal_object_on_disk() {
        // Test healing decision logic
        let meta = FileInfo::default();
        let latest_meta = FileInfo::default();

        // Test with file not found error
        let err = Some(DiskError::FileNotFound);
        let (should_heal, _) = should_heal_object_on_disk(&err, &[], &meta, &latest_meta);
        assert!(should_heal);

        // Test with no error and no part errors
        let (should_heal, _) = should_heal_object_on_disk(&None, &[CHECK_PART_SUCCESS], &meta, &latest_meta);
        assert!(!should_heal);

        // Test with part corruption
        let (should_heal, _) = should_heal_object_on_disk(&None, &[CHECK_PART_FILE_CORRUPT], &meta, &latest_meta);
        assert!(should_heal);
    }

    #[test]
    fn test_dang_ling_meta_errs_count() {
        // Test counting dangling metadata errors
        let errs = vec![None, Some(DiskError::FileNotFound), None];
        let (not_found_count, non_actionable_count) = dang_ling_meta_errs_count(&errs);
        assert_eq!(not_found_count, 1); // One FileNotFound error
        assert_eq!(non_actionable_count, 0); // No other errors
    }

    #[test]
    fn test_dang_ling_part_errs_count() {
        // Test counting dangling part errors
        let results = vec![CHECK_PART_SUCCESS, CHECK_PART_FILE_NOT_FOUND, CHECK_PART_SUCCESS];
        let (not_found_count, non_actionable_count) = dang_ling_part_errs_count(&results);
        assert_eq!(not_found_count, 1); // One FILE_NOT_FOUND error
        assert_eq!(non_actionable_count, 0); // No other errors
    }

    #[test]
    fn test_is_object_dir_dang_ling() {
        // Test object directory dangling detection
        let errs = vec![Some(DiskError::FileNotFound), Some(DiskError::FileNotFound), None];
        assert!(is_object_dir_dang_ling(&errs));
        let errs2 = vec![None, None, None];
        assert!(!is_object_dir_dang_ling(&errs2));

        let errs3 = vec![Some(DiskError::FileCorrupt), Some(DiskError::FileNotFound)];
        assert!(!is_object_dir_dang_ling(&errs3)); // Mixed errors, not all not found
    }

    #[test]
    fn test_join_errs() {
        // Test joining error messages
        let errs = vec![None, Some(DiskError::other("error1")), Some(DiskError::other("error2"))];
        let joined = join_errs(&errs);
        assert!(joined.contains("<nil>"));
        assert!(joined.contains("io error")); // DiskError::other 显示为 "io error"

        // Test with different error types
        let errs2 = vec![None, Some(DiskError::FileNotFound), Some(DiskError::FileCorrupt)];
        let joined2 = join_errs(&errs2);
        assert!(joined2.contains("<nil>"));
        assert!(joined2.contains("file not found"));
        assert!(joined2.contains("file is corrupted"));
    }

    #[test]
    fn test_reduce_common_data_dir() {
        // Test reducing common data directory
        use uuid::Uuid;

        let uuid1 = Uuid::new_v4();
        let uuid2 = Uuid::new_v4();

        let data_dirs = vec![Some(uuid1), Some(uuid1), Some(uuid2)];
        let result = SetDisks::reduce_common_data_dir(&data_dirs, 2);
        assert_eq!(result, Some(uuid1)); // uuid1 appears twice, meets quorum

        let data_dirs = vec![Some(uuid1), Some(uuid2), None];
        let result = SetDisks::reduce_common_data_dir(&data_dirs, 2);
        assert_eq!(result, None); // No UUID meets quorum of 2
    }

    #[test]
    fn test_shuffle_parts_metadata() {
        // Test metadata shuffling
        let metadata = vec![
            FileInfo {
                name: "file1".to_string(),
                ..Default::default()
            },
            FileInfo {
                name: "file2".to_string(),
                ..Default::default()
            },
            FileInfo {
                name: "file3".to_string(),
                ..Default::default()
            },
        ];

        // Distribution uses 1-based indexing
        let distribution = vec![3, 1, 2]; // 1-based shuffle order
        let result = SetDisks::shuffle_parts_metadata(&metadata, &distribution);

        assert_eq!(result.len(), 3);
        assert_eq!(result[0].name, "file2"); // distribution[1] = 1, so metadata[1] goes to index 0
        assert_eq!(result[1].name, "file3"); // distribution[2] = 2, so metadata[2] goes to index 1
        assert_eq!(result[2].name, "file1"); // distribution[0] = 3, so metadata[0] goes to index 2

        // Test with empty distribution
        let empty_distribution = vec![];
        let result2 = SetDisks::shuffle_parts_metadata(&metadata, &empty_distribution);
        assert_eq!(result2.len(), 3);
        assert_eq!(result2[0].name, "file1"); // Should return original order
    }

    #[test]
    fn test_shuffle_disks() {
        // Test disk shuffling
        let disks = vec![None, None, None]; // Mock disks
        let distribution = vec![3, 1, 2]; // 1-based indexing

        let result = SetDisks::shuffle_disks(&disks, &distribution);
        assert_eq!(result.len(), 3);
        // All disks are None, so result should be all None
        assert!(result.iter().all(|d| d.is_none()));

        // Test with empty distribution
        let empty_distribution = vec![];
        let result2 = SetDisks::shuffle_disks(&disks, &empty_distribution);
        assert_eq!(result2.len(), 3);
        assert!(result2.iter().all(|d| d.is_none()));
    }

    #[test]
    fn test_etag_matches() {
        assert!(e_tag_matches("abc", "abc"));
        assert!(e_tag_matches("\"abc\"", "abc"));
        assert!(e_tag_matches("\"abc\"", "*"));
    }

    #[test]
    fn test_should_prevent_write() {
        let oi = ObjectInfo {
            etag: Some("abc".to_string()),
            ..Default::default()
        };
        let if_none_match = Some("abc".to_string());
        let if_match = None;
        assert!(should_prevent_write(&oi, if_none_match, if_match));

        let if_none_match = Some("*".to_string());
        let if_match = None;
        assert!(should_prevent_write(&oi, if_none_match, if_match));

        let if_none_match = None;
        let if_match = Some("def".to_string());
        assert!(should_prevent_write(&oi, if_none_match, if_match));

        let if_none_match = None;
        let if_match = Some("*".to_string());
        assert!(!should_prevent_write(&oi, if_none_match, if_match));

        let if_none_match = Some("def".to_string());
        let if_match = None;
        assert!(!should_prevent_write(&oi, if_none_match, if_match));

        let if_none_match = Some("def".to_string());
        let if_match = Some("*".to_string());
        assert!(!should_prevent_write(&oi, if_none_match, if_match));

        let if_none_match = Some("def".to_string());
        let if_match = Some("\"abc\"".to_string());
        assert!(!should_prevent_write(&oi, if_none_match, if_match));

        let if_none_match = Some("*".to_string());
        let if_match = Some("\"abc\"".to_string());
        assert!(should_prevent_write(&oi, if_none_match, if_match));

        let oi = ObjectInfo {
            etag: None,
            ..Default::default()
        };
        let if_none_match = Some("*".to_string());
        let if_match = Some("\"abc\"".to_string());
        assert!(should_prevent_write(&oi, if_none_match, if_match));

        let if_none_match = None;
        let if_match = None;
        assert!(!should_prevent_write(&oi, if_none_match, if_match));
    }

    #[test]
    fn test_is_valid_storage_class() {
        // Test valid storage classes
        assert!(is_valid_storage_class(storageclass::STANDARD));
        assert!(is_valid_storage_class(storageclass::RRS));
        assert!(is_valid_storage_class(storageclass::DEEP_ARCHIVE));
        assert!(is_valid_storage_class(storageclass::EXPRESS_ONEZONE));
        assert!(is_valid_storage_class(storageclass::GLACIER));
        assert!(is_valid_storage_class(storageclass::GLACIER_IR));
        assert!(is_valid_storage_class(storageclass::INTELLIGENT_TIERING));
        assert!(is_valid_storage_class(storageclass::ONEZONE_IA));
        assert!(is_valid_storage_class(storageclass::OUTPOSTS));
        assert!(is_valid_storage_class(storageclass::SNOW));
        assert!(is_valid_storage_class(storageclass::STANDARD_IA));

        // Test invalid storage classes
        assert!(!is_valid_storage_class("INVALID"));
        assert!(!is_valid_storage_class(""));
        assert!(!is_valid_storage_class("standard")); // lowercase
    }

    #[test]
    fn test_is_cold_storage_class() {
        // Test cold storage classes
        assert!(is_cold_storage_class(storageclass::DEEP_ARCHIVE));
        assert!(is_cold_storage_class(storageclass::GLACIER));
        assert!(is_cold_storage_class(storageclass::GLACIER_IR));

        // Test non-cold storage classes
        assert!(!is_cold_storage_class(storageclass::STANDARD));
        assert!(!is_cold_storage_class(storageclass::RRS));
        assert!(!is_cold_storage_class(storageclass::STANDARD_IA));
        assert!(!is_cold_storage_class(storageclass::EXPRESS_ONEZONE));
    }

    #[test]
    fn test_is_infrequent_access_class() {
        // Test infrequent access classes
        assert!(is_infrequent_access_class(storageclass::ONEZONE_IA));
        assert!(is_infrequent_access_class(storageclass::STANDARD_IA));
        assert!(is_infrequent_access_class(storageclass::INTELLIGENT_TIERING));

        // Test frequent access classes
        assert!(!is_infrequent_access_class(storageclass::STANDARD));
        assert!(!is_infrequent_access_class(storageclass::RRS));
        assert!(!is_infrequent_access_class(storageclass::DEEP_ARCHIVE));
        assert!(!is_infrequent_access_class(storageclass::EXPRESS_ONEZONE));
    }
}<|MERGE_RESOLUTION|>--- conflicted
+++ resolved
@@ -98,11 +98,7 @@
 };
 use time::OffsetDateTime;
 use tokio::{
-<<<<<<< HEAD
     io::{AsyncReadExt, AsyncWrite, AsyncWriteExt, BufReader},
-=======
-    io::AsyncWrite,
->>>>>>> 46797dc8
     sync::{RwLock, broadcast},
 };
 use tokio::{
@@ -2186,17 +2182,17 @@
         let (part_index, mut part_offset) = fi.to_part_offset(offset)?;
 
         let mut end_offset = offset;
-        if length > 0 {
+            if length > 0 {
             end_offset += length - 1
-        }
+            }
 
         let (last_part_index, last_part_relative_offset) = fi.to_part_offset(end_offset)?;
 
-        tracing::debug!(
-            bucket,
-            object,
-            offset,
-            length,
+            tracing::debug!(
+                bucket,
+                object,
+                offset,
+                length,
             end_offset,
             part_index,
             last_part_index,
@@ -2210,134 +2206,134 @@
         tracing::debug!(bucket, object, ?part_indices, "Multipart part indices to stream");
 
         let mut total_read = 0;
-        for current_part in part_indices {
+            for current_part in part_indices {
             if total_read == length {
+                    tracing::debug!(
+                        bucket,
+                        object,
+                        total_read,
+                    requested_length = length,
+                        part_index = current_part,
+                    "Stopping multipart stream early because accumulated bytes match request"
+                    );
+                    break;
+                }
+
+                let part_number = fi.parts[current_part].number;
+                let part_size = fi.parts[current_part].size;
+                let mut part_length = part_size - part_offset;
+            if part_length > (length - total_read) {
+                part_length = length - total_read
+                }
+
+                let till_offset = erasure.shard_file_offset(part_offset, part_length, part_size);
+
+                let read_offset = (part_offset / erasure.block_size) * erasure.shard_size();
+
                 tracing::debug!(
                     bucket,
                     object,
-                    total_read,
-                    requested_length = length,
                     part_index = current_part,
-                    "Stopping multipart stream early because accumulated bytes match request"
-                );
-                break;
-            }
-
-            let part_number = fi.parts[current_part].number;
-            let part_size = fi.parts[current_part].size;
-            let mut part_length = part_size - part_offset;
-            if part_length > (length - total_read) {
-                part_length = length - total_read
-            }
-
-            let till_offset = erasure.shard_file_offset(part_offset, part_length, part_size);
-
-            let read_offset = (part_offset / erasure.block_size) * erasure.shard_size();
-
-            tracing::debug!(
-                bucket,
-                object,
-                part_index = current_part,
-                part_number,
-                part_offset,
-                part_size,
-                part_length,
-                read_offset,
-                till_offset,
-                total_read_before = total_read,
-                requested_length = length,
-                "Streaming multipart part"
-            );
-
-            let mut readers = Vec::with_capacity(disks.len());
-            let mut errors = Vec::with_capacity(disks.len());
-            for (idx, disk_op) in disks.iter().enumerate() {
-                match create_bitrot_reader(
-                    files[idx].data.as_deref(),
-                    disk_op.as_ref(),
-                    bucket,
-                    &format!("{}/{}/part.{}", object, files[idx].data_dir.unwrap_or_default(), part_number),
+                    part_number,
+                    part_offset,
+                    part_size,
+                    part_length,
                     read_offset,
                     till_offset,
-                    erasure.shard_size(),
+                    total_read_before = total_read,
+                    requested_length = length,
+                    "Streaming multipart part"
+                );
+
+                let mut readers = Vec::with_capacity(disks.len());
+                let mut errors = Vec::with_capacity(disks.len());
+                for (idx, disk_op) in disks.iter().enumerate() {
+                    match create_bitrot_reader(
+                    files[idx].data.as_deref(),
+                        disk_op.as_ref(),
+                        bucket,
+                        &format!("{}/{}/part.{}", object, files[idx].data_dir.unwrap_or_default(), part_number),
+                        read_offset,
+                        till_offset,
+                        erasure.shard_size(),
                     HashAlgorithm::HighwayHash256,
-                )
-                .await
-                {
-                    Ok(Some(reader)) => {
-                        readers.push(Some(reader));
-                        errors.push(None);
+                    )
+                    .await
+                    {
+                        Ok(Some(reader)) => {
+                            readers.push(Some(reader));
+                            errors.push(None);
+                        }
+                        Ok(None) => {
+                            readers.push(None);
+                            errors.push(Some(DiskError::DiskNotFound));
+                        }
+                        Err(e) => {
+                            readers.push(None);
+                            errors.push(Some(e));
+                        }
                     }
-                    Ok(None) => {
-                        readers.push(None);
-                        errors.push(Some(DiskError::DiskNotFound));
+                }
+
+                let nil_count = errors.iter().filter(|&e| e.is_none()).count();
+                if nil_count < erasure.data_shards {
+                    if let Some(read_err) = reduce_read_quorum_errs(&errors, OBJECT_OP_IGNORED_ERRS, erasure.data_shards) {
+                        error!("create_bitrot_reader reduce_read_quorum_errs {:?}", &errors);
+                        return Err(to_object_err(read_err.into(), vec![bucket, object]));
                     }
-                    Err(e) => {
-                        readers.push(None);
-                        errors.push(Some(e));
+                    error!("create_bitrot_reader not enough disks to read: {:?}", &errors);
+                    return Err(Error::other(format!("not enough disks to read: {errors:?}")));
+                }
+
+                // debug!(
+                //     "read part {} part_offset {},part_length {},part_size {}  ",
+                //     part_number, part_offset, part_length, part_size
+                // );
+                let (written, err) = erasure.decode(writer, readers, part_offset, part_length, part_size).await;
+                tracing::debug!(
+                    bucket,
+                    object,
+                    part_index = current_part,
+                    part_number,
+                    part_length,
+                    bytes_written = written,
+                    "Finished decoding multipart part"
+                );
+                if let Some(e) = err {
+                    let de_err: DiskError = e.into();
+                    let mut has_err = true;
+                    if written == part_length {
+                        match de_err {
+                            DiskError::FileNotFound | DiskError::FileCorrupt => {
+                                error!("erasure.decode err 111 {:?}", &de_err);
+                                let _ = rustfs_common::heal_channel::send_heal_request(
+                                    rustfs_common::heal_channel::create_heal_request_with_options(
+                                        bucket.to_string(),
+                                        Some(object.to_string()),
+                                        false,
+                                        Some(HealChannelPriority::Normal),
+                                        Some(pool_index),
+                                        Some(set_index),
+                                    ),
+                                )
+                                .await;
+                                has_err = false;
+                            }
+                            _ => {}
+                        }
                     }
-                }
-            }
-
-            let nil_count = errors.iter().filter(|&e| e.is_none()).count();
-            if nil_count < erasure.data_shards {
-                if let Some(read_err) = reduce_read_quorum_errs(&errors, OBJECT_OP_IGNORED_ERRS, erasure.data_shards) {
-                    error!("create_bitrot_reader reduce_read_quorum_errs {:?}", &errors);
-                    return Err(to_object_err(read_err.into(), vec![bucket, object]));
-                }
-                error!("create_bitrot_reader not enough disks to read: {:?}", &errors);
-                return Err(Error::other(format!("not enough disks to read: {errors:?}")));
-            }
-
-            // debug!(
-            //     "read part {} part_offset {},part_length {},part_size {}  ",
-            //     part_number, part_offset, part_length, part_size
-            // );
-            let (written, err) = erasure.decode(writer, readers, part_offset, part_length, part_size).await;
-            tracing::debug!(
-                bucket,
-                object,
-                part_index = current_part,
-                part_number,
-                part_length,
-                bytes_written = written,
-                "Finished decoding multipart part"
-            );
-            if let Some(e) = err {
-                let de_err: DiskError = e.into();
-                let mut has_err = true;
-                if written == part_length {
-                    match de_err {
-                        DiskError::FileNotFound | DiskError::FileCorrupt => {
-                            error!("erasure.decode err 111 {:?}", &de_err);
-                            let _ = rustfs_common::heal_channel::send_heal_request(
-                                rustfs_common::heal_channel::create_heal_request_with_options(
-                                    bucket.to_string(),
-                                    Some(object.to_string()),
-                                    false,
-                                    Some(HealChannelPriority::Normal),
-                                    Some(pool_index),
-                                    Some(set_index),
-                                ),
-                            )
-                            .await;
-                            has_err = false;
-                        }
-                        _ => {}
+
+                    if has_err {
+                        error!("erasure.decode err {} {:?}", written, &de_err);
+                        return Err(de_err.into());
                     }
                 }
 
-                if has_err {
-                    error!("erasure.decode err {} {:?}", written, &de_err);
-                    return Err(de_err.into());
-                }
-            }
-
-            // debug!("ec decode {} written size {}", part_number, n);
-
-            total_read += part_length;
-            part_offset = 0;
-        }
+                // debug!("ec decode {} written size {}", part_number, n);
+
+                total_read += part_length;
+                part_offset = 0;
+            }
 
         // debug!("read end");
 
@@ -4589,13 +4585,8 @@
         }*/
         // Normalize ETags by removing quotes before comparison (PR #592 compatibility)
         let transition_etag = rustfs_utils::path::trim_etag(&opts.transition.etag);
-<<<<<<< HEAD
-        let stored_etag = rustfs_utils::path::trim_etag(&extract_etag(&fi.metadata));
+        let stored_etag = rustfs_utils::path::trim_etag(&get_raw_etag(&fi.metadata));
         if opts.mod_time.expect("err").unix_timestamp() != fi.mod_time.as_ref().expect("err").unix_timestamp()
-=======
-        let stored_etag = rustfs_utils::path::trim_etag(&get_raw_etag(&fi.metadata));
-        if !opts.mod_time.expect("err").unix_timestamp() == fi.mod_time.as_ref().expect("err").unix_timestamp()
->>>>>>> 46797dc8
             || transition_etag != stored_etag
         {
             return Err(to_object_err(Error::other(DiskError::FileNotFound), vec![bucket, object]));
