--- conflicted
+++ resolved
@@ -1486,25 +1486,8 @@
             let object = object.clone();
             let version_id = version_id.clone();
             tokio::spawn(async move {
-<<<<<<< HEAD
                 if let Some(disk) = disk {
                     disk.read_version(&org_bucket, &bucket, &object, &version_id, &opts).await
-=======
-                if let Some(disk) = disk
-                    && disk.is_online().await
-                {
-                    if version_id.is_empty() {
-                        match disk.read_xl(&bucket, &object, read_data).await {
-                            Ok(info) => {
-                                let fi = file_info_from_raw(info, &bucket, &object, read_data).await?;
-                                Ok(fi)
-                            }
-                            Err(err) => Err(err),
-                        }
-                    } else {
-                        disk.read_version(&org_bucket, &bucket, &object, &version_id, &opts).await
-                    }
->>>>>>> 73c15d6b
                 } else {
                     Err(DiskError::DiskNotFound)
                 }
