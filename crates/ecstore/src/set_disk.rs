// Copyright 2024 RustFS Team
//
// Licensed under the Apache License, Version 2.0 (the "License");
// you may not use this file except in compliance with the License.
// You may obtain a copy of the License at
//
//     http://www.apache.org/licenses/LICENSE-2.0
//
// Unless required by applicable law or agreed to in writing, software
// distributed under the License is distributed on an "AS IS" BASIS,
// WITHOUT WARRANTIES OR CONDITIONS OF ANY KIND, either express or implied.
// See the License for the specific language governing permissions and
// limitations under the License.

#![allow(unused_imports)]
#![allow(unused_variables)]

use crate::bitrot::{create_bitrot_reader, create_bitrot_writer};
use crate::bucket::lifecycle::lifecycle::TRANSITION_COMPLETE;
use crate::bucket::versioning::VersioningApi;
use crate::bucket::versioning_sys::BucketVersioningSys;
use crate::client::{object_api_utils::extract_etag, transition_api::ReaderImpl};
use crate::disk::STORAGE_FORMAT_FILE;
use crate::disk::error_reduce::{OBJECT_OP_IGNORED_ERRS, reduce_read_quorum_errs, reduce_write_quorum_errs};
use crate::disk::{
    self, CHECK_PART_DISK_NOT_FOUND, CHECK_PART_FILE_CORRUPT, CHECK_PART_FILE_NOT_FOUND, CHECK_PART_SUCCESS,
    conv_part_err_to_int, has_part_err,
};
use crate::erasure_coding;
use crate::erasure_coding::bitrot_verify;
use crate::error::{Error, Result};
use crate::error::{ObjectApiError, is_err_object_not_found};
use crate::global::{GLOBAL_LocalNodeName, GLOBAL_TierConfigMgr};
<<<<<<< HEAD
use crate::heal::data_usage_cache::DataUsageCache;
use crate::heal::heal_ops::{HealEntryFn, HealSequence};
use crate::store_api::{ObjectInfoOrErr, ObjectToDelete, WalkOptions};
=======
use crate::store_api::ListObjectVersionsInfo;
use crate::store_api::{ListPartsInfo, ObjectToDelete};
>>>>>>> e00f5be7
use crate::{
    bucket::lifecycle::bucket_lifecycle_ops::{gen_transition_objname, get_transitioned_object_reader, put_restore_opts},
    cache_value::metacache_set::{ListPathRawOptions, list_path_raw},
    config::{GLOBAL_STORAGE_CLASS, storageclass},
    disk::{
        CheckPartsResp, DeleteOptions, DiskAPI, DiskInfo, DiskInfoOptions, DiskOption, DiskStore, FileInfoVersions,
        RUSTFS_META_BUCKET, RUSTFS_META_MULTIPART_BUCKET, RUSTFS_META_TMP_BUCKET, ReadMultipleReq, ReadMultipleResp, ReadOptions,
        UpdateMetadataOpts, endpoint::Endpoint, error::DiskError, format::FormatV3, new_disk,
    },
    error::{StorageError, to_object_err},
    event::name::EventName,
    event_notification::{EventArgs, send_event},
    global::{GLOBAL_LOCAL_DISK_MAP, GLOBAL_LOCAL_DISK_SET_DRIVES, get_global_deployment_id, is_dist_erasure},
    store_api::{
        BucketInfo, BucketOptions, CompletePart, DeleteBucketOptions, DeletedObject, GetObjectReader, HTTPRangeSpec,
        ListMultipartsInfo, ListObjectsV2Info, MakeBucketOptions, MultipartInfo, MultipartUploadResult, ObjectIO, ObjectInfo,
        ObjectOptions, PartInfo, PutObjReader, StorageAPI,
    },
    store_init::load_format_erasure,
};
use bytes::Bytes;
use bytesize::ByteSize;
use chrono::Utc;
use futures::future::join_all;
use glob::Pattern;
use http::HeaderMap;
use md5::{Digest as Md5Digest, Md5};
use rand::{Rng, seq::SliceRandom};
<<<<<<< HEAD
=======
use rustfs_common::heal_channel::{DriveState, HealChannelPriority, HealItemType, HealOpts, HealScanMode, send_heal_disk};
use rustfs_filemeta::headers::RESERVED_METADATA_PREFIX_LOWER;
>>>>>>> e00f5be7
use rustfs_filemeta::{
    FileInfo, FileMeta, FileMetaShallowVersion, MetaCacheEntries, MetaCacheEntry, MetadataResolutionParams, ObjectPartInfo,
    RawFileInfo, file_info_from_raw, merge_file_meta_versions,
};
use rustfs_lock::NamespaceLockManager;
use rustfs_madmin::heal_commands::{HealDriveInfo, HealResultItem};
use rustfs_rio::{EtagResolvable, HashReader, TryGetIndex as _, WarpReader};
use rustfs_utils::http::headers::AMZ_OBJECT_TAGGING;
use rustfs_utils::http::headers::AMZ_STORAGE_CLASS;
use rustfs_utils::http::headers::RESERVED_METADATA_PREFIX_LOWER;
use rustfs_utils::{
    HashAlgorithm,
    crypto::{base64_decode, base64_encode, hex},
    path::{SLASH_SEPARATOR, encode_dir_object, has_suffix, path_join_buf},
};
use rustfs_workers::workers::Workers;
use s3s::header::X_AMZ_RESTORE;
use sha2::{Digest, Sha256};
use std::hash::Hash;
use std::mem::{self};
use std::time::SystemTime;
use std::{
    collections::{HashMap, HashSet},
    io::{Cursor, Write},
    path::Path,
    sync::Arc,
    time::Duration,
};
use time::OffsetDateTime;
use tokio::{
    io::AsyncWrite,
    sync::{RwLock, broadcast},
};
use tokio::{
    select,
    sync::mpsc::{self, Sender},
    time::interval,
};
use tokio_util::sync::CancellationToken;
use tracing::error;
use tracing::{debug, info, warn};
use uuid::Uuid;

pub const DEFAULT_READ_BUFFER_SIZE: usize = 1024 * 1024;
pub const MAX_PARTS_COUNT: usize = 10000;

#[derive(Clone, Debug)]
pub struct SetDisks {
    pub namespace_lock: Arc<rustfs_lock::NamespaceLock>,
    pub locker_owner: String,
    pub disks: Arc<RwLock<Vec<Option<DiskStore>>>>,
    pub set_endpoints: Vec<Endpoint>,
    pub set_drive_count: usize,
    pub default_parity_count: usize,
    pub set_index: usize,
    pub pool_index: usize,
    pub format: FormatV3,
}

impl SetDisks {
    #[allow(clippy::too_many_arguments)]
    pub async fn new(
        namespace_lock: Arc<rustfs_lock::NamespaceLock>,
        locker_owner: String,
        disks: Arc<RwLock<Vec<Option<DiskStore>>>>,
        set_drive_count: usize,
        default_parity_count: usize,
        set_index: usize,
        pool_index: usize,
        set_endpoints: Vec<Endpoint>,
        format: FormatV3,
    ) -> Arc<Self> {
        Arc::new(SetDisks {
            namespace_lock,
            locker_owner,
            disks,
            set_drive_count,
            default_parity_count,
            set_index,
            pool_index,
            format,
            set_endpoints,
        })
    }
    async fn get_disks_internal(&self) -> Vec<Option<DiskStore>> {
        let rl = self.disks.read().await;

        rl.clone()
    }

    pub async fn get_local_disks(&self) -> Vec<Option<DiskStore>> {
        let rl = self.disks.read().await;

        let mut disks: Vec<Option<DiskStore>> = rl
            .clone()
            .into_iter()
            .filter(|v| v.as_ref().is_some_and(|d| d.is_local()))
            .collect();

        let mut rng = rand::rng();

        disks.shuffle(&mut rng);

        disks
    }

    async fn get_online_disks(&self) -> Vec<Option<DiskStore>> {
        let mut disks = self.get_disks_internal().await;

        // TODO: diskinfo filter online

        let mut new_disk = Vec::with_capacity(disks.len());

        for disk in disks.iter() {
            if let Some(d) = disk {
                if d.is_online().await {
                    new_disk.push(disk.clone());
                }
            }
        }

        let mut rng = rand::rng();

        disks.shuffle(&mut rng);

        new_disk
    }
    async fn get_online_local_disks(&self) -> Vec<Option<DiskStore>> {
        let mut disks = self.get_online_disks().await;

        let mut rng = rand::rng();

        disks.shuffle(&mut rng);

        disks
            .into_iter()
            .filter(|v| v.as_ref().is_some_and(|d| d.is_local()))
            .collect()
    }

    pub async fn get_online_disks_with_healing(&self, incl_healing: bool) -> (Vec<DiskStore>, bool) {
        let (disks, _, healing) = self.get_online_disks_with_healing_and_info(incl_healing).await;
        (disks, healing > 0)
    }

    pub async fn get_online_disks_with_healing_and_info(&self, incl_healing: bool) -> (Vec<DiskStore>, Vec<DiskInfo>, usize) {
        let mut disks = self.get_disks_internal().await;

        let mut infos = Vec::with_capacity(disks.len());

        let mut futures = Vec::with_capacity(disks.len());
        let mut numbers: Vec<usize> = (0..disks.len()).collect();
        {
            let mut rng = rand::rng();
            disks.shuffle(&mut rng);

            numbers.shuffle(&mut rng);
        }

        for &i in numbers.iter() {
            let disk = disks[i].clone();
            futures.push(async move {
                if let Some(disk) = disk {
                    disk.disk_info(&DiskInfoOptions::default()).await
                } else {
                    Err(DiskError::DiskNotFound)
                }
            });
        }

        let results = join_all(futures).await;
        for result in results {
            match result {
                Ok(res) => {
                    infos.push(res);
                }
                Err(err) => {
                    infos.push(DiskInfo {
                        error: err.to_string(),
                        ..Default::default()
                    });
                }
            }
        }

        let mut healing: usize = 0;

        let mut scanning_disks = Vec::new();
        let mut healing_disks = Vec::new();
        let mut scanning_infos = Vec::new();
        let mut healing_infos = Vec::new();

        let mut new_disks = Vec::new();
        let mut new_infos = Vec::new();

        for &i in numbers.iter() {
            let (info, disk) = (infos[i].clone(), disks[i].clone());
            if !info.error.is_empty() || disk.is_none() {
                continue;
            }

            if info.healing {
                healing += 1;
                if incl_healing {
                    healing_disks.push(disk.unwrap());
                    healing_infos.push(info);
                }

                continue;
            }

            if !info.healing {
                new_disks.push(disk.unwrap());
                new_infos.push(info);
            } else {
                scanning_disks.push(disk.unwrap());
                scanning_infos.push(info);
            }
        }

        new_disks.extend(scanning_disks);
        new_infos.extend(scanning_infos);
        new_disks.extend(healing_disks);
        new_infos.extend(healing_infos);

        (new_disks, new_infos, healing)
    }
    async fn _get_local_disks(&self) -> Vec<Option<DiskStore>> {
        let mut disks = self.get_disks_internal().await;

        let mut rng = rand::rng();

        disks.shuffle(&mut rng);

        disks
            .into_iter()
            .filter(|v| v.as_ref().is_some_and(|d| d.is_local()))
            .collect()
    }
    fn default_read_quorum(&self) -> usize {
        self.set_drive_count - self.default_parity_count
    }
    fn default_write_quorum(&self) -> usize {
        let mut data_count = self.set_drive_count - self.default_parity_count;
        if data_count == self.default_parity_count {
            data_count += 1
        }

        data_count
    }

    #[tracing::instrument(level = "debug", skip(disks, file_infos))]
    #[allow(clippy::type_complexity)]
    async fn rename_data(
        disks: &[Option<DiskStore>],
        src_bucket: &str,
        src_object: &str,
        file_infos: &[FileInfo],
        dst_bucket: &str,
        dst_object: &str,
        write_quorum: usize,
    ) -> disk::error::Result<(Vec<Option<DiskStore>>, Option<Vec<u8>>, Option<Uuid>)> {
        let mut futures = Vec::with_capacity(disks.len());

        // let mut ress = Vec::with_capacity(disks.len());
        let mut errs = Vec::with_capacity(disks.len());

        let src_bucket = Arc::new(src_bucket.to_string());
        let src_object = Arc::new(src_object.to_string());
        let dst_bucket = Arc::new(dst_bucket.to_string());
        let dst_object = Arc::new(dst_object.to_string());

        for (i, (disk, file_info)) in disks.iter().zip(file_infos.iter()).enumerate() {
            let mut file_info = file_info.clone();
            let disk = disk.clone();
            let src_bucket = src_bucket.clone();
            let src_object = src_object.clone();
            let dst_object = dst_object.clone();
            let dst_bucket = dst_bucket.clone();

            futures.push(tokio::spawn(async move {
                if file_info.erasure.index == 0 {
                    file_info.erasure.index = i + 1;
                }

                if !file_info.is_valid() {
                    return Err(DiskError::FileCorrupt);
                }

                if let Some(disk) = disk {
                    disk.rename_data(&src_bucket, &src_object, file_info, &dst_bucket, &dst_object)
                        .await
                } else {
                    Err(DiskError::DiskNotFound)
                }
            }));
        }

        let mut disk_versions = vec![None; disks.len()];
        let mut data_dirs = vec![None; disks.len()];

        let results = join_all(futures).await;

        for (idx, result) in results.iter().enumerate() {
            match result.as_ref().map_err(|_| DiskError::Unexpected)? {
                Ok(res) => {
                    data_dirs[idx] = res.old_data_dir;
                    disk_versions[idx].clone_from(&res.sign);
                    errs.push(None);
                }
                Err(e) => {
                    errs.push(Some(e.clone()));
                }
            }
        }

        let mut futures = Vec::with_capacity(disks.len());
        if let Some(ret_err) = reduce_write_quorum_errs(&errs, OBJECT_OP_IGNORED_ERRS, write_quorum) {
            // TODO: 并发
            for (i, err) in errs.iter().enumerate() {
                if err.is_some() {
                    continue;
                }

                if let Some(disk) = disks[i].as_ref() {
                    let fi = file_infos[i].clone();
                    let old_data_dir = data_dirs[i];
                    let disk = disk.clone();
                    let src_bucket = src_bucket.clone();
                    let src_object = src_object.clone();
                    futures.push(tokio::spawn(async move {
                        let _ = disk
                            .delete_version(
                                &src_bucket,
                                &src_object,
                                fi,
                                false,
                                DeleteOptions {
                                    undo_write: true,
                                    old_data_dir,
                                    ..Default::default()
                                },
                            )
                            .await
                            .map_err(|e| {
                                debug!("rename_data delete_version err {:?}", e);
                                e
                            });
                    }));
                }
            }

            let _ = join_all(futures).await;
            return Err(ret_err);
        }

        let versions = None;
        // TODO: reduceCommonVersions

        let data_dir = Self::reduce_common_data_dir(&data_dirs, write_quorum);

        // // TODO: reduce_common_data_dir
        // if let Some(old_dir) = rename_ress
        //     .iter()
        //     .filter_map(|v| if v.is_some() { v.as_ref().unwrap().old_data_dir } else { None })
        //     .map(|v| v.to_string())
        //     .next()
        // {
        //     let cm_errs = self.commit_rename_data_dir(&shuffle_disks, &bucket, &object, &old_dir).await;
        //     warn!("put_object commit_rename_data_dir:{:?}", &cm_errs);
        // }

        // self.delete_all(RUSTFS_META_TMP_BUCKET, &tmp_dir).await?;

        Ok((Self::eval_disks(disks, &errs), versions, data_dir))
    }

    fn reduce_common_data_dir(data_dirs: &Vec<Option<Uuid>>, write_quorum: usize) -> Option<Uuid> {
        let mut data_dirs_count = HashMap::new();

        for ddir in data_dirs {
            *data_dirs_count.entry(ddir).or_insert(0) += 1;
        }

        let mut max = 0;
        let mut data_dir = None;
        for (ddir, count) in data_dirs_count {
            if count > max {
                max = count;
                data_dir = *ddir;
            }
        }

        if max >= write_quorum { data_dir } else { None }
    }

    #[allow(dead_code)]
    #[tracing::instrument(level = "debug", skip(self, disks))]
    async fn commit_rename_data_dir(
        &self,
        disks: &[Option<DiskStore>],
        bucket: &str,
        object: &str,
        data_dir: &str,
        write_quorum: usize,
    ) -> disk::error::Result<()> {
        let file_path = Arc::new(format!("{object}/{data_dir}"));
        let bucket = Arc::new(bucket.to_string());
        let futures = disks.iter().map(|disk| {
            let file_path = file_path.clone();
            let bucket = bucket.clone();
            let disk = disk.clone();
            tokio::spawn(async move {
                if let Some(disk) = disk {
                    (disk
                        .delete(
                            &bucket,
                            &file_path,
                            DeleteOptions {
                                recursive: true,
                                ..Default::default()
                            },
                        )
                        .await)
                        .err()
                } else {
                    Some(DiskError::DiskNotFound)
                }
            })
        });
        let errs: Vec<Option<DiskError>> = join_all(futures)
            .await
            .into_iter()
            .map(|e| e.unwrap_or(Some(DiskError::Unexpected)))
            .collect();

        if let Some(err) = reduce_write_quorum_errs(&errs, OBJECT_OP_IGNORED_ERRS, write_quorum) {
            return Err(err);
        }

        Ok(())
    }

    #[tracing::instrument(skip(disks))]
    async fn cleanup_multipart_path(disks: &[Option<DiskStore>], paths: &[String]) {
        let mut futures = Vec::with_capacity(disks.len());

        let mut errs = Vec::with_capacity(disks.len());

        for disk in disks.iter() {
            futures.push(async move {
                if let Some(disk) = disk {
                    disk.delete_paths(RUSTFS_META_MULTIPART_BUCKET, paths).await
                } else {
                    Err(DiskError::DiskNotFound)
                }
            })
        }

        let results = join_all(futures).await;
        for result in results {
            match result {
                Ok(_) => {
                    errs.push(None);
                }
                Err(e) => {
                    errs.push(Some(e));
                }
            }
        }

        if errs.iter().any(|e| e.is_some()) {
            warn!("cleanup_multipart_path errs {:?}", &errs);
        }
    }

    async fn read_parts(
        disks: &[Option<DiskStore>],
        bucket: &str,
        part_meta_paths: &[String],
        part_numbers: &[usize],
        read_quorum: usize,
    ) -> disk::error::Result<Vec<ObjectPartInfo>> {
        let mut futures = Vec::with_capacity(disks.len());
        for (i, disk) in disks.iter().enumerate() {
            futures.push(async move {
                if let Some(disk) = disk {
                    disk.read_parts(bucket, part_meta_paths).await
                } else {
                    Err(DiskError::DiskNotFound)
                }
            });
        }

        let mut errs = Vec::with_capacity(disks.len());
        let mut object_parts = Vec::with_capacity(disks.len());

        let results = join_all(futures).await;
        for result in results {
            match result {
                Ok(res) => {
                    errs.push(None);
                    object_parts.push(res);
                }
                Err(e) => {
                    errs.push(Some(e));
                    object_parts.push(vec![]);
                }
            }
        }

        if let Some(err) = reduce_read_quorum_errs(&errs, OBJECT_OP_IGNORED_ERRS, read_quorum) {
            return Err(err);
        }

        let mut ret = vec![ObjectPartInfo::default(); part_meta_paths.len()];

        for (part_idx, part_info) in part_meta_paths.iter().enumerate() {
            let mut part_meta_quorum = HashMap::new();
            let mut part_infos = Vec::new();
            for (j, parts) in object_parts.iter().enumerate() {
                if parts.len() != part_meta_paths.len() {
                    *part_meta_quorum.entry(part_info.clone()).or_insert(0) += 1;
                    continue;
                }

                if !parts[part_idx].etag.is_empty() {
                    *part_meta_quorum.entry(parts[part_idx].etag.clone()).or_insert(0) += 1;
                    part_infos.push(parts[part_idx].clone());
                    continue;
                }

                *part_meta_quorum.entry(part_info.clone()).or_insert(0) += 1;
            }

            let mut max_quorum = 0;
            let mut max_etag = None;
            let mut max_part_meta = None;
            for (etag, quorum) in part_meta_quorum.iter() {
                if quorum > &max_quorum {
                    max_quorum = *quorum;
                    max_etag = Some(etag);
                    max_part_meta = Some(etag);
                }
            }

            let mut found = None;
            for info in part_infos.iter() {
                if let Some(etag) = max_etag
                    && info.etag == *etag
                {
                    found = Some(info.clone());
                    break;
                }

                if let Some(part_meta) = max_part_meta
                    && info.etag.is_empty()
                    && part_meta.ends_with(format!("part.{0}.meta", info.number).as_str())
                {
                    found = Some(info.clone());
                    break;
                }
            }

            if let (Some(found), Some(max_etag)) = (found, max_etag)
                && !found.etag.is_empty()
                && part_meta_quorum.get(max_etag).unwrap_or(&0) >= &read_quorum
            {
                ret[part_idx] = found.clone();
            } else {
                ret[part_idx] = ObjectPartInfo {
                    number: part_numbers[part_idx],
                    error: Some(format!("part.{} not found", part_numbers[part_idx])),
                    ..Default::default()
                };
            }
        }

        Ok(ret)
    }

    async fn list_parts(disks: &[Option<DiskStore>], part_path: &str, read_quorum: usize) -> disk::error::Result<Vec<usize>> {
        let mut futures = Vec::with_capacity(disks.len());
        for (i, disk) in disks.iter().enumerate() {
            futures.push(async move {
                if let Some(disk) = disk {
                    disk.list_dir(RUSTFS_META_MULTIPART_BUCKET, RUSTFS_META_MULTIPART_BUCKET, part_path, -1)
                        .await
                } else {
                    Err(DiskError::DiskNotFound)
                }
            });
        }

        let mut errs = Vec::with_capacity(disks.len());
        let mut object_parts = Vec::with_capacity(disks.len());

        let results = join_all(futures).await;
        for result in results {
            match result {
                Ok(res) => {
                    errs.push(None);
                    object_parts.push(res);
                }
                Err(e) => {
                    errs.push(Some(e));
                    object_parts.push(vec![]);
                }
            }
        }

        if let Some(err) = reduce_read_quorum_errs(&errs, OBJECT_OP_IGNORED_ERRS, read_quorum) {
            return Err(err);
        }

        let mut part_quorum_map: HashMap<usize, usize> = HashMap::new();

        for drive_parts in object_parts {
            let mut parts_with_meta_count: HashMap<usize, usize> = HashMap::new();

            // part files can be either part.N or part.N.meta
            for part_path in drive_parts {
                if let Some(num_str) = part_path.strip_prefix("part.") {
                    if let Some(meta_idx) = num_str.find(".meta") {
                        if let Ok(part_num) = num_str[..meta_idx].parse::<usize>() {
                            *parts_with_meta_count.entry(part_num).or_insert(0) += 1;
                        }
                    } else if let Ok(part_num) = num_str.parse::<usize>() {
                        *parts_with_meta_count.entry(part_num).or_insert(0) += 1;
                    }
                }
            }

            // Include only part.N.meta files with corresponding part.N
            for (&part_num, &cnt) in &parts_with_meta_count {
                if cnt >= 2 {
                    *part_quorum_map.entry(part_num).or_insert(0) += 1;
                }
            }
        }

        let mut part_numbers = Vec::with_capacity(part_quorum_map.len());
        for (part_num, count) in part_quorum_map {
            if count >= read_quorum {
                part_numbers.push(part_num);
            }
        }

        part_numbers.sort();

        Ok(part_numbers)
    }

    #[tracing::instrument(skip(disks, meta))]
    async fn rename_part(
        disks: &[Option<DiskStore>],
        src_bucket: &str,
        src_object: &str,
        dst_bucket: &str,
        dst_object: &str,
        meta: Bytes,
        write_quorum: usize,
    ) -> disk::error::Result<Vec<Option<DiskStore>>> {
        let src_bucket = Arc::new(src_bucket.to_string());
        let src_object = Arc::new(src_object.to_string());
        let dst_bucket = Arc::new(dst_bucket.to_string());
        let dst_object = Arc::new(dst_object.to_string());

        let mut errs = Vec::with_capacity(disks.len());

        let futures = disks.iter().map(|disk| {
            let disk = disk.clone();
            let meta = meta.clone();
            let src_bucket = src_bucket.clone();
            let src_object = src_object.clone();
            let dst_bucket = dst_bucket.clone();
            let dst_object = dst_object.clone();
            tokio::spawn(async move {
                if let Some(disk) = disk {
                    disk.rename_part(&src_bucket, &src_object, &dst_bucket, &dst_object, meta)
                        .await
                } else {
                    Err(DiskError::DiskNotFound)
                }
            })
        });

        let results = join_all(futures).await;
        for result in results {
            match result? {
                Ok(_) => {
                    errs.push(None);
                }
                Err(e) => {
                    errs.push(Some(e));
                }
            }
        }

        if let Some(err) = reduce_write_quorum_errs(&errs, OBJECT_OP_IGNORED_ERRS, write_quorum) {
            warn!("rename_part errs {:?}", &errs);
            Self::cleanup_multipart_path(disks, &[dst_object.to_string(), format!("{dst_object}.meta")]).await;
            return Err(err);
        }

        let disks = Self::eval_disks(disks, &errs);
        Ok(disks)
    }

    fn eval_disks(disks: &[Option<DiskStore>], errs: &[Option<DiskError>]) -> Vec<Option<DiskStore>> {
        if disks.len() != errs.len() {
            return Vec::new();
        }

        let mut online_disks = vec![None; disks.len()];

        for (i, err_op) in errs.iter().enumerate() {
            if err_op.is_none() {
                online_disks[i].clone_from(&disks[i]);
            }
        }

        online_disks
    }

    // async fn write_all(disks: &[Option<DiskStore>], bucket: &str, object: &str, buff: Vec<u8>) -> Vec<Option<Error>> {
    //     let mut futures = Vec::with_capacity(disks.len());

    //     let mut errors = Vec::with_capacity(disks.len());

    //     for disk in disks.iter() {
    //         if disk.is_none() {
    //             errors.push(Some(Error::new(DiskError::DiskNotFound)));
    //             continue;
    //         }
    //         let disk = disk.as_ref().unwrap();
    //         futures.push(disk.write_all(bucket, object, buff.clone()));
    //     }

    //     let results = join_all(futures).await;
    //     for result in results {
    //         match result {
    //             Ok(_) => {
    //                 errors.push(None);
    //             }
    //             Err(e) => {
    //                 errors.push(Some(e));
    //             }
    //         }
    //     }
    //     errors
    // }

    #[tracing::instrument(skip(disks, files))]
    async fn write_unique_file_info(
        disks: &[Option<DiskStore>],
        org_bucket: &str,
        bucket: &str,
        prefix: &str,
        files: &[FileInfo],
        write_quorum: usize,
    ) -> disk::error::Result<()> {
        let mut futures = Vec::with_capacity(disks.len());
        let mut errs = Vec::with_capacity(disks.len());

        for (i, disk) in disks.iter().enumerate() {
            let mut file_info = files[i].clone();
            file_info.erasure.index = i + 1;
            futures.push(async move {
                if let Some(disk) = disk {
                    disk.write_metadata(org_bucket, bucket, prefix, file_info).await
                } else {
                    Err(DiskError::DiskNotFound)
                }
            });
        }

        let results = join_all(futures).await;
        for result in results {
            match result {
                Ok(_) => {
                    errs.push(None);
                }
                Err(e) => {
                    errs.push(Some(e));
                }
            }
        }

        if let Some(err) = reduce_write_quorum_errs(&errs, OBJECT_OP_IGNORED_ERRS, write_quorum) {
            // TODO: 并发
            for (i, err) in errs.iter().enumerate() {
                if err.is_some() {
                    continue;
                }

                if let Some(disk) = disks[i].as_ref() {
                    let _ = disk
                        .delete(
                            bucket,
                            &path_join_buf(&[prefix, STORAGE_FORMAT_FILE]),
                            DeleteOptions {
                                recursive: true,
                                ..Default::default()
                            },
                        )
                        .await
                        .map_err(|e| {
                            warn!("write meta revert err {:?}", e);
                            e
                        });
                }
            }

            return Err(err);
        }
        Ok(())
    }

    fn get_upload_id_dir(bucket: &str, object: &str, upload_id: &str) -> String {
        // warn!("get_upload_id_dir upload_id {:?}", upload_id);

        let upload_uuid = base64_decode(upload_id.as_bytes())
            .and_then(|v| {
                String::from_utf8(v).map_or(Ok(upload_id.to_owned()), |v| {
                    let parts: Vec<_> = v.splitn(2, '.').collect();
                    if parts.len() == 2 {
                        Ok(parts[1].to_string())
                    } else {
                        Ok(upload_id.to_string())
                    }
                })
            })
            .unwrap_or_default();

        format!("{}/{}", Self::get_multipart_sha_dir(bucket, object), upload_uuid)
    }

    fn get_multipart_sha_dir(bucket: &str, object: &str) -> String {
        let path = format!("{bucket}/{object}");
        let mut hasher = Sha256::new();
        hasher.update(path);
        hex(hasher.finalize())
    }

    fn common_parity(parities: &[i32], default_parity_count: i32) -> i32 {
        let n = parities.len() as i32;

        let mut occ_map: HashMap<i32, i32> = HashMap::new();
        for &p in parities {
            *occ_map.entry(p).or_insert(0) += 1;
        }

        let mut max_occ = 0;
        let mut cparity = 0;
        for (&parity, &occ) in &occ_map {
            if parity == -1 {
                // Ignore non defined parity
                continue;
            }

            let mut read_quorum = n - parity;
            if default_parity_count > 0 && parity == 0 {
                // In this case, parity == 0 implies that this object version is a
                // delete marker
                read_quorum = n / 2 + 1;
            }
            if occ < read_quorum {
                // Ignore this parity since we don't have enough shards for read quorum
                continue;
            }

            if occ > max_occ {
                max_occ = occ;
                cparity = parity;
            }
        }

        if max_occ == 0 {
            // Did not find anything useful
            return -1;
        }
        cparity
    }

    fn list_object_modtimes(parts_metadata: &[FileInfo], errs: &[Option<DiskError>]) -> Vec<Option<OffsetDateTime>> {
        let mut times = vec![None; parts_metadata.len()];

        for (i, metadata) in parts_metadata.iter().enumerate() {
            if errs[i].is_some() {
                continue;
            }

            times[i] = metadata.mod_time
        }

        times
    }

    fn common_time(times: &[Option<OffsetDateTime>], quorum: usize) -> Option<OffsetDateTime> {
        let (time, count) = Self::common_time_and_occurrence(times);
        if count >= quorum { time } else { None }
    }

    fn common_time_and_occurrence(times: &[Option<OffsetDateTime>]) -> (Option<OffsetDateTime>, usize) {
        let mut time_occurrence_map = HashMap::new();

        // Ignore the uuid sentinel and count the rest.
        for time in times.iter().flatten() {
            *time_occurrence_map.entry(time.unix_timestamp_nanos()).or_insert(0) += 1;
        }

        let mut maxima = 0; // Counter for remembering max occurrence of elements.
        let mut latest = 0;

        // Find the common cardinality from previously collected
        // occurrences of elements.
        for (&nano, &count) in &time_occurrence_map {
            if count < maxima {
                continue;
            }

            // We are at or above maxima
            if count > maxima || nano > latest {
                maxima = count;
                latest = nano;
            }
        }

        if latest == 0 {
            return (None, maxima);
        }

        if let Ok(time) = OffsetDateTime::from_unix_timestamp_nanos(latest) {
            (Some(time), maxima)
        } else {
            (None, maxima)
        }
    }

    fn common_etag(etags: &[Option<String>], quorum: usize) -> Option<String> {
        let (etag, count) = Self::common_etags(etags);
        if count >= quorum { etag } else { None }
    }

    fn common_etags(etags: &[Option<String>]) -> (Option<String>, usize) {
        let mut etags_map = HashMap::new();

        for etag in etags.iter().flatten() {
            *etags_map.entry(etag).or_insert(0) += 1;
        }

        let mut maxima = 0; // Counter for remembering max occurrence of elements.
        let mut latest = None;

        for (&etag, &count) in &etags_map {
            if count < maxima {
                continue;
            }

            // We are at or above maxima
            if count > maxima {
                maxima = count;
                latest = Some(etag.clone());
            }
        }

        (latest, maxima)
    }

    fn list_object_etags(parts_metadata: &[FileInfo], errs: &[Option<DiskError>]) -> Vec<Option<String>> {
        let mut etags = vec![None; parts_metadata.len()];

        for (i, metadata) in parts_metadata.iter().enumerate() {
            if errs[i].is_some() {
                continue;
            }

            if let Some(etag) = metadata.metadata.get("etag") {
                etags[i] = Some(etag.clone())
            }
        }

        etags
    }

    fn list_object_parities(parts_metadata: &[FileInfo], errs: &[Option<DiskError>]) -> Vec<i32> {
        let total_shards = parts_metadata.len();
        let half = total_shards as i32 / 2;
        let mut parities: Vec<i32> = vec![-1; total_shards];

        for (index, metadata) in parts_metadata.iter().enumerate() {
            if errs[index].is_some() {
                parities[index] = -1;
                continue;
            }

            if !metadata.is_valid() {
                parities[index] = -1;
                continue;
            }

            if metadata.deleted || metadata.size == 0 {
                parities[index] = half;
            // } else if metadata.transition_status == "TransitionComplete" {
            // TODO: metadata.transition_status
            //     parities[index] = total_shards - (total_shards / 2 + 1);
            } else {
                parities[index] = metadata.erasure.parity_blocks as i32;
            }
        }
        parities
    }

    // Returns per object readQuorum and writeQuorum
    // readQuorum is the min required disks to read data.
    // writeQuorum is the min required disks to write data.
    #[tracing::instrument(level = "debug", skip(parts_metadata))]
    fn object_quorum_from_meta(
        parts_metadata: &[FileInfo],
        errs: &[Option<DiskError>],
        default_parity_count: usize,
    ) -> disk::error::Result<(i32, i32)> {
        let expected_rquorum = if default_parity_count == 0 {
            parts_metadata.len()
        } else {
            parts_metadata.len() / 2
        };

        if let Some(err) = reduce_read_quorum_errs(errs, OBJECT_OP_IGNORED_ERRS, expected_rquorum) {
            // let object = parts_metadata.first().map(|v| v.name.clone()).unwrap_or_default();
            // error!("object_quorum_from_meta: {:?}, errs={:?}, object={:?}", err, errs, object);
            return Err(err);
        }

        if default_parity_count == 0 {
            return Ok((parts_metadata.len() as i32, parts_metadata.len() as i32));
        }

        let parities = Self::list_object_parities(parts_metadata, errs);

        let parity_blocks = Self::common_parity(&parities, default_parity_count as i32);

        if parity_blocks < 0 {
            error!("object_quorum_from_meta: parity_blocks < 0, errs={:?}", errs);
            return Err(DiskError::ErasureReadQuorum);
        }

        let data_blocks = parts_metadata.len() as i32 - parity_blocks;
        let write_quorum = if data_blocks == parity_blocks {
            data_blocks + 1
        } else {
            data_blocks
        };

        Ok((data_blocks, write_quorum))
    }

    #[tracing::instrument(level = "debug", skip(disks, parts_metadata))]
    fn list_online_disks(
        disks: &[Option<DiskStore>],
        parts_metadata: &[FileInfo],
        errs: &[Option<DiskError>],
        quorum: usize,
    ) -> (Vec<Option<DiskStore>>, Option<OffsetDateTime>, Option<String>) {
        let mod_times = Self::list_object_modtimes(parts_metadata, errs);
        let etags = Self::list_object_etags(parts_metadata, errs);

        let mod_time = Self::common_time(&mod_times, quorum);
        let etag = Self::common_etag(&etags, quorum);

        let mut new_disk = vec![None; disks.len()];

        for (i, &t) in mod_times.iter().enumerate() {
            if parts_metadata[i].is_valid() && mod_time == t {
                new_disk[i].clone_from(&disks[i]);
            }
        }

        (new_disk, mod_time, etag)
    }

    #[tracing::instrument(level = "debug", skip(self))]
    async fn check_upload_id_exists(
        &self,
        bucket: &str,
        object: &str,
        upload_id: &str,
        write: bool,
    ) -> Result<(FileInfo, Vec<FileInfo>)> {
        let upload_id_path = Self::get_upload_id_dir(bucket, object, upload_id);
        let disks = self.disks.read().await;

        let disks = disks.clone();

        let (parts_metadata, errs) =
            Self::read_all_fileinfo(&disks, bucket, RUSTFS_META_MULTIPART_BUCKET, &upload_id_path, "", false, false).await?;

        let map_err_notfound = |err: DiskError| {
            if err == DiskError::FileNotFound {
                return StorageError::InvalidUploadID(bucket.to_owned(), object.to_owned(), upload_id.to_owned());
            }
            err.into()
        };

        let (read_quorum, write_quorum) =
            Self::object_quorum_from_meta(&parts_metadata, &errs, self.default_parity_count).map_err(map_err_notfound)?;

        if read_quorum < 0 {
            error!("check_upload_id_exists: read_quorum < 0, errs={:?}", errs);
            return Err(Error::ErasureReadQuorum);
        }

        if write_quorum < 0 {
            return Err(Error::ErasureWriteQuorum);
        }

        let mut quorum = read_quorum as usize;
        if write {
            quorum = write_quorum as usize;

            if let Some(err) = reduce_write_quorum_errs(&errs, OBJECT_OP_IGNORED_ERRS, quorum) {
                return Err(map_err_notfound(err));
            }
        } else if let Some(err) = reduce_read_quorum_errs(&errs, OBJECT_OP_IGNORED_ERRS, quorum) {
            return Err(map_err_notfound(err));
        }

        let (_, mod_time, etag) = Self::list_online_disks(&disks, &parts_metadata, &errs, quorum);

        let fi = Self::pick_valid_fileinfo(&parts_metadata, mod_time, etag, quorum)?;

        Ok((fi, parts_metadata))
    }

    fn pick_valid_fileinfo(
        metas: &[FileInfo],
        mod_time: Option<OffsetDateTime>,
        etag: Option<String>,
        quorum: usize,
    ) -> disk::error::Result<FileInfo> {
        Self::find_file_info_in_quorum(metas, &mod_time, &etag, quorum)
    }

    fn find_file_info_in_quorum(
        metas: &[FileInfo],
        mod_time: &Option<OffsetDateTime>,
        etag: &Option<String>,
        quorum: usize,
    ) -> disk::error::Result<FileInfo> {
        if quorum < 1 {
            error!("find_file_info_in_quorum: quorum < 1");
            return Err(DiskError::ErasureReadQuorum);
        }

        let mut meta_hashes = vec![None; metas.len()];
        let mut hasher = Sha256::new();

        for (i, meta) in metas.iter().enumerate() {
            if !meta.is_valid() {
                continue;
            }

            let etag_only = mod_time.is_none() && etag.is_some() && meta.get_etag().is_some_and(|v| &v == etag.as_ref().unwrap());
            let mod_valid = mod_time == &meta.mod_time;

            if etag_only || mod_valid {
                for part in meta.parts.iter() {
                    let _ = hasher.write(format!("part.{}", part.number).as_bytes())?;
                    let _ = hasher.write(format!("part.{}", part.size).as_bytes())?;
                }

                if !meta.deleted && meta.size != 0 {
                    let _ = hasher.write(format!("{}+{}", meta.erasure.data_blocks, meta.erasure.parity_blocks).as_bytes())?;
                    let _ = hasher.write(format!("{:?}", meta.erasure.distribution).as_bytes())?;
                }

                if meta.is_remote() {
                    // TODO:
                }

                // TODO: IsEncrypted

                // TODO: IsCompressed

                hasher.flush()?;

                meta_hashes[i] = Some(hex(hasher.clone().finalize().as_slice()));

                hasher.reset();
            }
        }

        let mut count_map = HashMap::new();

        for hash in meta_hashes.iter().flatten() {
            *count_map.entry(hash).or_insert(0) += 1;
        }

        let mut max_val = None;
        let mut max_count = 0;

        for (&val, &count) in &count_map {
            if count > max_count {
                max_val = Some(val);
                max_count = count;
            }
        }

        if max_count < quorum {
            error!("find_file_info_in_quorum: max_count < quorum, max_val={:?}", max_val);
            return Err(DiskError::ErasureReadQuorum);
        }

        let mut found_fi = None;
        let mut found = false;

        let mut valid_obj_map = HashMap::new();

        for (i, op_hash) in meta_hashes.iter().enumerate() {
            if let Some(hash) = op_hash {
                if let Some(max_hash) = max_val {
                    if hash == max_hash {
                        if metas[i].is_valid() && !found {
                            found_fi = Some(metas[i].clone());
                            found = true;
                        }

                        let props = ObjProps {
                            mod_time: metas[i].mod_time,
                            num_versions: metas[i].num_versions,
                        };

                        *valid_obj_map.entry(props).or_insert(0) += 1;
                    }
                }
            }
        }

        if found {
            let mut fi = found_fi.unwrap();

            for (val, &count) in &valid_obj_map {
                if count > quorum {
                    fi.mod_time = val.mod_time;
                    fi.num_versions = val.num_versions;
                    fi.is_latest = val.mod_time.is_none();

                    break;
                }
            }

            return Ok(fi);
        }

        error!("find_file_info_in_quorum: fileinfo not found");

        Err(DiskError::ErasureReadQuorum)
    }

    #[tracing::instrument(level = "debug", skip(disks))]
    async fn read_all_fileinfo(
        disks: &[Option<DiskStore>],
        org_bucket: &str,
        bucket: &str,
        object: &str,
        version_id: &str,
        read_data: bool,
        healing: bool,
    ) -> disk::error::Result<(Vec<FileInfo>, Vec<Option<DiskError>>)> {
        let mut ress = Vec::with_capacity(disks.len());
        let mut errors = Vec::with_capacity(disks.len());
        let opts = Arc::new(ReadOptions {
            read_data,
            healing,
            ..Default::default()
        });
        let org_bucket = Arc::new(org_bucket.to_string());
        let bucket = Arc::new(bucket.to_string());
        let object = Arc::new(object.to_string());
        let version_id = Arc::new(version_id.to_string());
        let futures = disks.iter().map(|disk| {
            let disk = disk.clone();
            let opts = opts.clone();
            let org_bucket = org_bucket.clone();
            let bucket = bucket.clone();
            let object = object.clone();
            let version_id = version_id.clone();
            tokio::spawn(async move {
                if let Some(disk) = disk {
                    if version_id.is_empty() {
                        match disk.read_xl(&bucket, &object, read_data).await {
                            Ok(info) => {
                                let fi = file_info_from_raw(info, &bucket, &object, read_data).await?;
                                Ok(fi)
                            }
                            Err(err) => Err(err),
                        }
                    } else {
                        disk.read_version(&org_bucket, &bucket, &object, &version_id, &opts).await
                    }
                } else {
                    Err(DiskError::DiskNotFound)
                }
            })
        });

        let results = join_all(futures).await;
        for result in results {
            match result? {
                Ok(res) => {
                    ress.push(res);
                    errors.push(None);
                }
                Err(e) => {
                    ress.push(FileInfo::default());
                    errors.push(Some(e));
                }
            }
        }
        Ok((ress, errors))
    }

    async fn read_all_xl(
        disks: &[Option<DiskStore>],
        bucket: &str,
        object: &str,
        read_data: bool,
        incl_free_vers: bool,
    ) -> (Vec<FileInfo>, Vec<Option<DiskError>>) {
        let (fileinfos, errs) = Self::read_all_raw_file_info(disks, bucket, object, read_data).await;

        Self::pick_latest_quorum_files_info(fileinfos, errs, bucket, object, read_data, incl_free_vers).await
    }

    async fn read_all_raw_file_info(
        disks: &[Option<DiskStore>],
        bucket: &str,
        object: &str,
        read_data: bool,
    ) -> (Vec<Option<RawFileInfo>>, Vec<Option<DiskError>>) {
        let mut futures = Vec::with_capacity(disks.len());
        let mut ress = Vec::with_capacity(disks.len());
        let mut errors = Vec::with_capacity(disks.len());

        for disk in disks.iter() {
            futures.push(async move {
                if let Some(disk) = disk {
                    disk.read_xl(bucket, object, read_data).await
                } else {
                    Err(DiskError::DiskNotFound)
                }
            });
        }

        let results = join_all(futures).await;
        for result in results {
            match result {
                Ok(res) => {
                    ress.push(Some(res));
                    errors.push(None);
                }
                Err(e) => {
                    ress.push(None);
                    errors.push(Some(e));
                }
            }
        }

        (ress, errors)
    }

    async fn pick_latest_quorum_files_info(
        fileinfos: Vec<Option<RawFileInfo>>,
        errs: Vec<Option<DiskError>>,
        bucket: &str,
        object: &str,
        read_data: bool,
        _incl_free_vers: bool,
    ) -> (Vec<FileInfo>, Vec<Option<DiskError>>) {
        let mut metadata_array = vec![None; fileinfos.len()];
        let mut meta_file_infos = vec![FileInfo::default(); fileinfos.len()];
        let mut metadata_shallow_versions = vec![None; fileinfos.len()];

        let mut v2_bufs = {
            if !read_data {
                vec![Vec::new(); fileinfos.len()]
            } else {
                Vec::new()
            }
        };

        let mut errs = errs;

        for (idx, info_op) in fileinfos.iter().enumerate() {
            if let Some(info) = info_op {
                if !read_data {
                    v2_bufs[idx] = info.buf.clone();
                }

                let xlmeta = match FileMeta::load(&info.buf) {
                    Ok(res) => res,
                    Err(err) => {
                        errs[idx] = Some(err.into());
                        continue;
                    }
                };

                metadata_array[idx] = Some(xlmeta);
                meta_file_infos[idx] = FileInfo::default();
            }
        }

        for (idx, info_op) in metadata_array.iter().enumerate() {
            if let Some(info) = info_op {
                metadata_shallow_versions[idx] = Some(info.versions.clone());
            }
        }

        let shallow_versions: Vec<Vec<FileMetaShallowVersion>> = metadata_shallow_versions.iter().flatten().cloned().collect();

        let read_quorum = fileinfos.len().div_ceil(2);
        let versions = merge_file_meta_versions(read_quorum, false, 1, &shallow_versions);
        let meta = FileMeta {
            versions,
            ..Default::default()
        };

        let finfo = match meta.into_fileinfo(bucket, object, "", true, true) {
            Ok(res) => res,
            Err(err) => {
                for item in errs.iter_mut() {
                    if item.is_none() {
                        *item = Some(err.clone().into());
                    }
                }

                return (meta_file_infos, errs);
            }
        };

        if !finfo.is_valid() {
            for item in errs.iter_mut() {
                if item.is_none() {
                    *item = Some(DiskError::FileCorrupt);
                }
            }

            return (meta_file_infos, errs);
        }

        let vid = finfo.version_id.unwrap_or(Uuid::nil());

        for (idx, meta_op) in metadata_array.iter().enumerate() {
            if let Some(meta) = meta_op {
                match meta.into_fileinfo(bucket, object, vid.to_string().as_str(), read_data, true) {
                    Ok(res) => meta_file_infos[idx] = res,
                    Err(err) => errs[idx] = Some(err.into()),
                }
            }
        }

        (meta_file_infos, errs)
    }

    async fn read_multiple_files(disks: &[Option<DiskStore>], req: ReadMultipleReq, read_quorum: usize) -> Vec<ReadMultipleResp> {
        let mut futures = Vec::with_capacity(disks.len());
        let mut ress = Vec::with_capacity(disks.len());
        let mut errors = Vec::with_capacity(disks.len());

        for disk in disks.iter() {
            let req = req.clone();
            futures.push(async move {
                if let Some(disk) = disk {
                    disk.read_multiple(req).await
                } else {
                    Err(DiskError::DiskNotFound)
                }
            });
        }

        let results = join_all(futures).await;
        for result in results {
            match result {
                Ok(res) => {
                    ress.push(Some(res));
                    errors.push(None);
                }
                Err(e) => {
                    ress.push(None);
                    errors.push(Some(e));
                }
            }
        }

        // debug!("ReadMultipleResp ress {:?}", ress);
        // debug!("ReadMultipleResp errors {:?}", errors);

        let mut ret = Vec::with_capacity(req.files.len());

        for want in req.files.iter() {
            let mut quorum = 0;

            let mut get_res = ReadMultipleResp::default();

            for res in ress.iter() {
                if res.is_none() {
                    continue;
                }

                let disk_res = res.as_ref().unwrap();

                for resp in disk_res.iter() {
                    if !resp.error.is_empty() || !resp.exists {
                        continue;
                    }

                    if &resp.file != want || resp.bucket != req.bucket || resp.prefix != req.prefix {
                        continue;
                    }
                    quorum += 1;

                    if get_res.mod_time > resp.mod_time || get_res.data.len() > resp.data.len() {
                        continue;
                    }

                    get_res = resp.clone();
                }
            }

            if quorum < read_quorum {
                // debug!("quorum < read_quorum: {} < {}", quorum, read_quorum);
                get_res.exists = false;
                get_res.error = Error::ErasureReadQuorum.to_string();
                get_res.data = Vec::new();
            }

            ret.push(get_res);
        }

        // log err

        ret
    }

    pub async fn connect_disks(&self) {
        let rl = self.disks.read().await;

        let disks = rl.clone();

        //  主动释放锁
        drop(rl);

        for (i, opdisk) in disks.iter().enumerate() {
            if let Some(disk) = opdisk {
                if disk.is_online().await && disk.get_disk_location().set_idx.is_some() {
                    info!("Disk {:?} is online", disk.to_string());
                    continue;
                }

                let _ = disk.close().await;
            }

            if let Some(endpoint) = self.set_endpoints.get(i) {
                info!("will renew disk, opdisk: {:?}", opdisk);
                self.renew_disk(endpoint).await;
            }
        }
    }

    pub async fn renew_disk(&self, ep: &Endpoint) {
        debug!("renew_disk start {:?}", ep);

        let (new_disk, fm) = match Self::connect_endpoint(ep).await {
            Ok(res) => res,
            Err(e) => {
                warn!("connect_endpoint err {:?}", &e);
                if ep.is_local && e == DiskError::UnformattedDisk {
                    info!("unformatteddisk will trigger heal_disk, {:?}", ep);
                    let set_disk_id = format!("pool_{}_set_{}", ep.pool_idx, ep.set_idx);
                    let _ = send_heal_disk(set_disk_id, Some(HealChannelPriority::Normal)).await;
                }
                return;
            }
        };

        let (set_idx, disk_idx) = match self.find_disk_index(&fm) {
            Ok(res) => res,
            Err(e) => {
                warn!("find_disk_index err {:?}", e);
                return;
            }
        };

        // check endpoint 是否一致

        let _ = new_disk.set_disk_id(Some(fm.erasure.this)).await;

        if new_disk.is_local() {
            let mut global_local_disk_map = GLOBAL_LOCAL_DISK_MAP.write().await;
            let path = new_disk.endpoint().to_string();
            global_local_disk_map.insert(path, Some(new_disk.clone()));

            if is_dist_erasure().await {
                let mut local_set_drives = GLOBAL_LOCAL_DISK_SET_DRIVES.write().await;
                local_set_drives[self.pool_index][set_idx][disk_idx] = Some(new_disk.clone());
            }
        }

        debug!("renew_disk update {:?}", fm.erasure.this);

        let mut disk_lock = self.disks.write().await;
        disk_lock[disk_idx] = Some(new_disk);
    }

    fn find_disk_index(&self, fm: &FormatV3) -> Result<(usize, usize)> {
        self.format.check_other(fm)?;

        if fm.erasure.this.is_nil() {
            return Err(Error::other("DriveID: offline"));
        }

        for i in 0..self.format.erasure.sets.len() {
            for j in 0..self.format.erasure.sets[0].len() {
                if fm.erasure.this == self.format.erasure.sets[i][j] {
                    return Ok((i, j));
                }
            }
        }

        Err(Error::other("DriveID: not found"))
    }

    async fn connect_endpoint(ep: &Endpoint) -> disk::error::Result<(DiskStore, FormatV3)> {
        let disk = new_disk(ep, &DiskOption::default()).await?;

        let fm = load_format_erasure(&disk, false).await?;

        Ok((disk, fm))
    }

    // pub async fn walk_dir(&self, opts: &WalkDirOptions) -> (Vec<Option<Vec<MetaCacheEntry>>>, Vec<Option<Error>>) {
    //     let disks = self.disks.read().await;

    //     let disks = disks.clone();
    //     let mut futures = Vec::new();
    //     let mut errs = Vec::new();
    //     let mut ress = Vec::new();

    //     for disk in disks.iter() {
    //         let opts = opts.clone();
    //         futures.push(async move {
    //             if let Some(disk) = disk {
    //                 disk.walk_dir(opts, &mut Writer::NotUse).await
    //             } else {
    //                 Err(DiskError::DiskNotFound)
    //             }
    //         });
    //     }

    //     let results = join_all(futures).await;

    //     for res in results {
    //         match res {
    //             Ok(entries) => {
    //                 ress.push(Some(entries));
    //                 errs.push(None);
    //             }
    //             Err(e) => {
    //                 ress.push(None);
    //                 errs.push(Some(e));
    //             }
    //         }
    //     }

    //     (ress, errs)
    // }

    // async fn remove_object_part(
    //     &self,
    //     bucket: &str,
    //     object: &str,
    //     upload_id: &str,
    //     data_dir: &str,
    //     part_num: usize,
    // ) -> Result<()> {
    //     let upload_id_path = Self::get_upload_id_dir(bucket, object, upload_id);
    //     let disks = self.disks.read().await;

    //     let disks = disks.clone();

    //     let file_path = format!("{}/{}/part.{}", upload_id_path, data_dir, part_num);

    //     let mut futures = Vec::with_capacity(disks.len());
    //     let mut errors = Vec::with_capacity(disks.len());

    //     for disk in disks.iter() {
    //         let file_path = file_path.clone();
    //         let meta_file_path = format!("{}.meta", file_path);

    //         futures.push(async move {
    //             if let Some(disk) = disk {
    //                 disk.delete(RUSTFS_META_MULTIPART_BUCKET, &file_path, DeleteOptions::default())
    //                     .await?;
    //                 disk.delete(RUSTFS_META_MULTIPART_BUCKET, &meta_file_path, DeleteOptions::default())
    //                     .await
    //             } else {
    //                 Err(DiskError::DiskNotFound)
    //             }
    //         });
    //     }

    //     let results = join_all(futures).await;
    //     for result in results {
    //         match result {
    //             Ok(_) => {
    //                 errors.push(None);
    //             }
    //             Err(e) => {
    //                 errors.push(Some(e));
    //             }
    //         }
    //     }

    //     Ok(())
    // }
    // async fn remove_part_meta(&self, bucket: &str, object: &str, upload_id: &str, data_dir: &str, part_num: usize) -> Result<()> {
    //     let upload_id_path = Self::get_upload_id_dir(bucket, object, upload_id);
    //     let disks = self.disks.read().await;

    //     let disks = disks.clone();
    //     // let disks = Self::shuffle_disks(&disks, &fi.erasure.distribution);

    //     let file_path = format!("{}/{}/part.{}.meta", upload_id_path, data_dir, part_num);

    //     let mut futures = Vec::with_capacity(disks.len());
    //     let mut errors = Vec::with_capacity(disks.len());

    //     for disk in disks.iter() {
    //         let file_path = file_path.clone();
    //         futures.push(async move {
    //             if let Some(disk) = disk {
    //                 disk.delete(RUSTFS_META_MULTIPART_BUCKET, &file_path, DeleteOptions::default())
    //                     .await
    //             } else {
    //                 Err(DiskError::DiskNotFound)
    //             }
    //         });
    //     }

    //     let results = join_all(futures).await;
    //     for result in results {
    //         match result {
    //             Ok(_) => {
    //                 errors.push(None);
    //             }
    //             Err(e) => {
    //                 errors.push(Some(e));
    //             }
    //         }
    //     }

    //     Ok(())
    // }

    #[tracing::instrument(skip(self))]
    pub async fn delete_all(&self, bucket: &str, prefix: &str) -> Result<()> {
        let disks = self.disks.read().await;

        let disks = disks.clone();

        let mut futures = Vec::with_capacity(disks.len());
        let mut errors = Vec::with_capacity(disks.len());

        for disk in disks.iter() {
            futures.push(async move {
                if let Some(disk) = disk {
                    disk.delete(
                        bucket,
                        prefix,
                        DeleteOptions {
                            recursive: true,
                            ..Default::default()
                        },
                    )
                    .await
                } else {
                    Err(DiskError::DiskNotFound)
                }
            });
        }

        let results = join_all(futures).await;
        for result in results {
            match result {
                Ok(_) => {
                    errors.push(None);
                }
                Err(e) => {
                    errors.push(Some(e));
                }
            }
        }

        // debug!("delete_all errs {:?}", &errors);

        Ok(())
    }

    // 打乱顺序
    fn shuffle_disks_and_parts_metadata_by_index(
        disks: &[Option<DiskStore>],
        parts_metadata: &[FileInfo],
        fi: &FileInfo,
    ) -> (Vec<Option<DiskStore>>, Vec<FileInfo>) {
        let mut shuffled_disks = vec![None; disks.len()];
        let mut shuffled_parts_metadata = vec![FileInfo::default(); parts_metadata.len()];
        let distribution = &fi.erasure.distribution;

        let mut inconsistent = 0;
        for (k, v) in parts_metadata.iter().enumerate() {
            if disks[k].is_none() {
                inconsistent += 1;
                continue;
            }

            if !v.is_valid() {
                inconsistent += 1;
                continue;
            }

            if distribution[k] != v.erasure.index {
                inconsistent += 1;
                continue;
            }

            let block_idx = distribution[k];
            shuffled_parts_metadata[block_idx - 1] = parts_metadata[k].clone();
            shuffled_disks[block_idx - 1].clone_from(&disks[k]);
        }

        if inconsistent < fi.erasure.parity_blocks {
            return (shuffled_disks, shuffled_parts_metadata);
        }

        Self::shuffle_disks_and_parts_metadata(disks, parts_metadata, fi)
    }

    // 打乱顺序
    fn shuffle_disks_and_parts_metadata(
        disks: &[Option<DiskStore>],
        parts_metadata: &[FileInfo],
        fi: &FileInfo,
    ) -> (Vec<Option<DiskStore>>, Vec<FileInfo>) {
        let init = fi.mod_time.is_none();

        let mut shuffled_disks = vec![None; disks.len()];
        let mut shuffled_parts_metadata = vec![FileInfo::default(); parts_metadata.len()];
        let distribution = &fi.erasure.distribution;

        for (k, v) in disks.iter().enumerate() {
            if v.is_none() {
                continue;
            }

            if !init && !parts_metadata[k].is_valid() {
                continue;
            }

            // if !init && fi.xlv1 != parts_metadata[k].xlv1 {
            //     continue;
            // }

            let block_idx = distribution[k];
            shuffled_parts_metadata[block_idx - 1] = parts_metadata[k].clone();
            shuffled_disks[block_idx - 1].clone_from(&disks[k]);
        }

        (shuffled_disks, shuffled_parts_metadata)
    }

    // Return shuffled partsMetadata depending on distribution.
    fn shuffle_parts_metadata(parts_metadata: &[FileInfo], distribution: &[usize]) -> Vec<FileInfo> {
        if distribution.is_empty() {
            return parts_metadata.to_vec();
        }
        let mut shuffled_parts_metadata = vec![FileInfo::default(); parts_metadata.len()];
        // Shuffle slice xl metadata for expected distribution.
        for index in 0..parts_metadata.len() {
            let block_index = distribution[index];
            shuffled_parts_metadata[block_index - 1] = parts_metadata[index].clone();
        }
        shuffled_parts_metadata
    }

    // shuffle_disks TODO: use origin value
    fn shuffle_disks(disks: &[Option<DiskStore>], distribution: &[usize]) -> Vec<Option<DiskStore>> {
        if distribution.is_empty() {
            return disks.to_vec();
        }

        let mut shuffled_disks = vec![None; disks.len()];

        for (i, v) in disks.iter().enumerate() {
            let idx = distribution[i];
            shuffled_disks[idx - 1].clone_from(v);
        }

        shuffled_disks
    }

    #[tracing::instrument(level = "debug", skip(self))]
    async fn get_object_fileinfo(
        &self,
        bucket: &str,
        object: &str,
        opts: &ObjectOptions,
        read_data: bool,
    ) -> Result<(FileInfo, Vec<FileInfo>, Vec<Option<DiskStore>>)> {
        let disks = self.disks.read().await;

        let disks = disks.clone();

        let vid = opts.version_id.clone().unwrap_or_default();

        // TODO: 优化并发 可用数量中断
        let (parts_metadata, errs) = Self::read_all_fileinfo(&disks, "", bucket, object, vid.as_str(), read_data, false).await?;
        // warn!("get_object_fileinfo parts_metadata {:?}", &parts_metadata);
        // warn!("get_object_fileinfo {}/{} errs {:?}", bucket, object, &errs);

        let _min_disks = self.set_drive_count - self.default_parity_count;

        let (read_quorum, _) = match Self::object_quorum_from_meta(&parts_metadata, &errs, self.default_parity_count)
            .map_err(|err| to_object_err(err.into(), vec![bucket, object]))
        {
            Ok(v) => v,
            Err(e) => {
                // error!("Self::object_quorum_from_meta: {:?}, bucket: {}, object: {}", &e, bucket, object);
                return Err(e);
            }
        };

        if let Some(err) = reduce_read_quorum_errs(&errs, OBJECT_OP_IGNORED_ERRS, read_quorum as usize) {
            error!("reduce_read_quorum_errs: {:?}, bucket: {}, object: {}", &err, bucket, object);
            return Err(to_object_err(err.into(), vec![bucket, object]));
        }

        let (op_online_disks, mot_time, etag) = Self::list_online_disks(&disks, &parts_metadata, &errs, read_quorum as usize);

        let fi = Self::pick_valid_fileinfo(&parts_metadata, mot_time, etag, read_quorum as usize)?;
        if errs.iter().any(|err| err.is_some()) {
            let _ =
                rustfs_common::heal_channel::send_heal_request(rustfs_common::heal_channel::create_heal_request_with_options(
                    fi.volume.to_string(),             // bucket
                    Some(fi.name.to_string()),         // object_prefix
                    false,                             // force_start
                    Some(HealChannelPriority::Normal), // priority
                    Some(self.pool_index),             // pool_index
                    Some(self.set_index),              // set_index
                ))
                .await;
        }
        // debug!("get_object_fileinfo pick fi {:?}", &fi);

        // let online_disks: Vec<Option<DiskStore>> = op_online_disks.iter().filter(|v| v.is_some()).cloned().collect();

        Ok((fi, parts_metadata, op_online_disks))
    }
    async fn get_object_info_and_quorum(&self, bucket: &str, object: &str, opts: &ObjectOptions) -> Result<(ObjectInfo, usize)> {
        let (fi, _, _) = self.get_object_fileinfo(bucket, object, opts, false).await?;

        let write_quorum = fi.write_quorum(self.default_write_quorum());

        let oi = ObjectInfo::from_file_info(&fi, bucket, object, opts.versioned || opts.version_suspended);
        // TODO: replicatio

        if fi.deleted {
            if opts.version_id.is_none() || opts.delete_marker {
                return Err(to_object_err(StorageError::FileNotFound, vec![bucket, object]));
            } else {
                return Err(to_object_err(StorageError::MethodNotAllowed, vec![bucket, object]));
            }
        }

        Ok((oi, write_quorum))
    }

    #[allow(clippy::too_many_arguments)]
    #[tracing::instrument(
        level = "debug",
        skip( writer,disks,fi,files),
        fields(start_time=?time::OffsetDateTime::now_utc())
    )]
    async fn get_object_with_fileinfo<W>(
        // &self,
        bucket: &str,
        object: &str,
        offset: usize,
        length: i64,
        writer: &mut W,
        fi: FileInfo,
        files: Vec<FileInfo>,
        disks: &[Option<DiskStore>],
        set_index: usize,
        pool_index: usize,
    ) -> Result<()>
    where
        W: AsyncWrite + Send + Sync + Unpin + 'static,
    {
        let (disks, files) = Self::shuffle_disks_and_parts_metadata_by_index(disks, &files, &fi);

        let total_size = fi.size as usize;

        let length = if length < 0 {
            fi.size as usize - offset
        } else {
            length as usize
        };

        if offset > total_size || offset + length > total_size {
            error!("get_object_with_fileinfo offset out of range: {}, total_size: {}", offset, total_size);
            return Err(Error::other("offset out of range"));
        }

        let (part_index, mut part_offset) = fi.to_part_offset(offset)?;

        // debug!(
        //     "get_object_with_fileinfo start offset:{}, part_index:{},part_offset:{}",
        //     offset, part_index, part_offset
        // );

        let mut end_offset = offset;
        if length > 0 {
            end_offset += length - 1
        }

        let (last_part_index, _) = fi.to_part_offset(end_offset)?;

        let erasure = erasure_coding::Erasure::new(fi.erasure.data_blocks, fi.erasure.parity_blocks, fi.erasure.block_size);

        let mut total_read = 0;
        for i in part_index..=last_part_index {
            if total_read == length {
                break;
            }

            let part_number = fi.parts[i].number;
            let part_size = fi.parts[i].size;
            let mut part_length = part_size - part_offset;
            if part_length > (length - total_read) {
                part_length = length - total_read
            }

            let till_offset = erasure.shard_file_offset(part_offset, part_length, part_size);

            let read_offset = (part_offset / erasure.block_size) * erasure.shard_size();

            let mut readers = Vec::with_capacity(disks.len());
            let mut errors = Vec::with_capacity(disks.len());
            for (idx, disk_op) in disks.iter().enumerate() {
                match create_bitrot_reader(
                    files[idx].data.as_deref(),
                    disk_op.as_ref(),
                    bucket,
                    &format!("{}/{}/part.{}", object, files[idx].data_dir.unwrap_or_default(), part_number),
                    read_offset,
                    till_offset,
                    erasure.shard_size(),
                    HashAlgorithm::HighwayHash256,
                )
                .await
                {
                    Ok(Some(reader)) => {
                        readers.push(Some(reader));
                        errors.push(None);
                    }
                    Ok(None) => {
                        readers.push(None);
                        errors.push(Some(DiskError::DiskNotFound));
                    }
                    Err(e) => {
                        readers.push(None);
                        errors.push(Some(e));
                    }
                }
            }

            let nil_count = errors.iter().filter(|&e| e.is_none()).count();
            if nil_count < erasure.data_shards {
                if let Some(read_err) = reduce_read_quorum_errs(&errors, OBJECT_OP_IGNORED_ERRS, erasure.data_shards) {
                    error!("create_bitrot_reader reduce_read_quorum_errs {:?}", &errors);
                    return Err(to_object_err(read_err.into(), vec![bucket, object]));
                }
                error!("create_bitrot_reader not enough disks to read: {:?}", &errors);
                return Err(Error::other(format!("not enough disks to read: {errors:?}")));
            }

            // debug!(
            //     "read part {} part_offset {},part_length {},part_size {}  ",
            //     part_number, part_offset, part_length, part_size
            // );
            let (written, err) = erasure.decode(writer, readers, part_offset, part_length, part_size).await;
            if let Some(e) = err {
                let de_err: DiskError = e.into();
                let mut has_err = true;
                if written == part_length {
                    match de_err {
                        DiskError::FileNotFound | DiskError::FileCorrupt => {
                            error!("erasure.decode err 111 {:?}", &de_err);
                            let _ = rustfs_common::heal_channel::send_heal_request(
                                rustfs_common::heal_channel::create_heal_request_with_options(
                                    bucket.to_string(),
                                    Some(object.to_string()),
                                    false,
                                    Some(HealChannelPriority::Normal),
                                    Some(pool_index),
                                    Some(set_index),
                                ),
                            )
                            .await;
                            has_err = false;
                        }
                        _ => {}
                    }
                }

                if has_err {
                    error!("erasure.decode err {} {:?}", written, &de_err);
                    return Err(de_err.into());
                }
            }

            // debug!("ec decode {} written size {}", part_number, n);

            total_read += part_length;
            part_offset = 0;
        }

        // debug!("read end");

        Ok(())
    }

    async fn update_object_meta(
        &self,
        bucket: &str,
        object: &str,
        fi: FileInfo,
        disks: &[Option<DiskStore>],
    ) -> disk::error::Result<()> {
        self.update_object_meta_with_opts(bucket, object, fi, disks, &UpdateMetadataOpts::default())
            .await
    }
    async fn update_object_meta_with_opts(
        &self,
        bucket: &str,
        object: &str,
        fi: FileInfo,
        disks: &[Option<DiskStore>],
        opts: &UpdateMetadataOpts,
    ) -> disk::error::Result<()> {
        if fi.metadata.is_empty() {
            return Ok(());
        }

        let mut futures = Vec::with_capacity(disks.len());

        let mut errs = Vec::with_capacity(disks.len());

        for disk in disks.iter() {
            let fi = fi.clone();
            futures.push(async move {
                if let Some(disk) = disk {
                    disk.update_metadata(bucket, object, fi, opts).await
                } else {
                    Err(DiskError::DiskNotFound)
                }
            })
        }

        let results = join_all(futures).await;
        for result in results {
            match result {
                Ok(_) => {
                    errs.push(None);
                }
                Err(e) => {
                    errs.push(Some(e));
                }
            }
        }

        if let Some(err) = reduce_write_quorum_errs(&errs, OBJECT_OP_IGNORED_ERRS, fi.write_quorum(self.default_write_quorum())) {
            return Err(err);
        }

        Ok(())
    }
<<<<<<< HEAD
    pub async fn list_and_heal(&self, bucket: &str, prefix: &str, opts: &HealOpts, heal_entry: HealEntryFn) -> Result<()> {
        let bucket = bucket.to_string();
        let (disks, _) = self.get_online_disk_with_healing(false).await?;
        if disks.is_empty() {
            return Err(Error::other("listAndHeal: No non-healing drives found"));
        }

        let expected_disks = disks.len() / 2 + 1;
        let fallback_disks = &disks[expected_disks..];
        let disks = &disks[..expected_disks];
        let resolver = MetadataResolutionParams {
            dir_quorum: 1,
            obj_quorum: 1,
            bucket: bucket.clone(),
            strict: false,
            ..Default::default()
        };
        let path = Path::new(prefix).parent().map_or("", |p| p.to_str().unwrap());
        let filter_prefix = prefix.trim_start_matches(path).trim_matches('/');
        let opts_clone = *opts;
        let bucket_agreed = bucket.clone();
        let bucket_partial = bucket.to_string();
        let rx = CancellationToken::new();
        let tx_agreed = rx.clone();
        let tx_partial = rx.clone();
        let func_agreed = heal_entry.clone();
        let func_partial = heal_entry.clone();
        let lopts = ListPathRawOptions {
            disks: disks.to_vec(),
            fallback_disks: fallback_disks.to_vec(),
            bucket: bucket.to_string(),
            path: path.to_string(),
            filter_prefix: {
                if filter_prefix.is_empty() {
                    None
                } else {
                    Some(filter_prefix.to_string())
                }
            },
            recursice: true,
            forward_to: None,
            min_disks: 1,
            report_not_found: false,
            per_disk_limit: 0,
            agreed: Some(Box::new(move |entry: MetaCacheEntry| {
                let heal_entry = func_agreed.clone();
                let tx_agreed = tx_agreed.clone();

                Box::pin({
                    let bucket_agreed = bucket_agreed.clone();
                    async move {
                        if heal_entry(bucket_agreed.clone(), entry.clone(), opts_clone.scan_mode)
                            .await
                            .is_err()
                        {
                            let _ = tx_agreed.cancel();
                        }
                    }
                })
            })),
            partial: Some(Box::new(move |entries: MetaCacheEntries, _: &[Option<DiskError>]| {
                let heal_entry = func_partial.clone();
                let tx_partial = tx_partial.clone();

                Box::pin({
                    let resolver_partial = resolver.clone();
                    let bucket_partial = bucket_partial.clone();
                    async move {
                        let entry = match entries.resolve(resolver_partial) {
                            Some(entry) => entry,
                            _ => match entries.first_found() {
                                (Some(entry), _) => entry,
                                _ => return,
                            },
                        };

                        if heal_entry(bucket_partial.clone(), entry.clone(), opts_clone.scan_mode)
                            .await
                            .is_err()
                        {
                            tx_partial.cancel();
                        }
                    }
                })
            })),
            finished: None,
        };

        _ = list_path_raw(rx, lopts)
            .await
            .map_err(|err| Error::other(format!("listPathRaw returned {err}: bucket: {bucket}, path: {path}")));
        Ok(())
    }
=======
>>>>>>> e00f5be7

    async fn get_online_disk_with_healing(&self, incl_healing: bool) -> Result<(Vec<Option<DiskStore>>, bool)> {
        let (new_disks, _, healing) = self.get_online_disk_with_healing_and_info(incl_healing).await?;
        Ok((new_disks, healing > 0))
    }

    async fn get_online_disk_with_healing_and_info(
        &self,
        incl_healing: bool,
    ) -> Result<(Vec<Option<DiskStore>>, Vec<DiskInfo>, usize)> {
        let mut infos = vec![DiskInfo::default(); self.disks.read().await.len()];
        for (idx, disk) in self.disks.write().await.iter().enumerate() {
            if let Some(disk) = disk {
                match disk.disk_info(&DiskInfoOptions::default()).await {
                    Ok(disk_info) => infos[idx] = disk_info,
                    Err(err) => infos[idx].error = err.to_string(),
                }
            } else {
                infos[idx].error = "disk not found".to_string();
            }
        }

        let mut new_disks = Vec::new();
        let mut healing_disks = Vec::new();
        let mut scanning_disks = Vec::new();
        let mut new_infos = Vec::new();
        let mut healing_infos = Vec::new();
        let mut scanning_infos = Vec::new();
        let mut healing = 0;

        infos.iter().zip(self.disks.write().await.iter()).for_each(|(info, disk)| {
            if info.error.is_empty() {
                if info.healing {
                    healing += 1;
                    if incl_healing {
                        healing_disks.push(disk.clone());
                        healing_infos.push(info.clone());
                    }
                } else if !info.scanning {
                    new_disks.push(disk.clone());
                    new_infos.push(info.clone());
                } else {
                    scanning_disks.push(disk.clone());
                    scanning_infos.push(info.clone());
                }
            }
        });

        // Prefer non-scanning disks over disks which are currently being scanned.
        new_disks.extend(scanning_disks);
        new_infos.extend(scanning_infos);

        // Then add healing disks.
        new_disks.extend(healing_disks);
        new_infos.extend(healing_infos);

        Ok((new_disks, new_infos, healing))
    }

    async fn heal_object(
        &self,
        bucket: &str,
        object: &str,
        version_id: &str,
        opts: &HealOpts,
    ) -> disk::error::Result<(HealResultItem, Option<DiskError>)> {
        info!("SetDisks heal_object");
        let mut result = HealResultItem {
            heal_item_type: HealItemType::Object.to_string(),
            bucket: bucket.to_string(),
            object: object.to_string(),
            version_id: version_id.to_string(),
            disk_count: self.disks.read().await.len(),
            ..Default::default()
        };

        if !opts.no_lock {
            // TODO: locker
        }

        let version_id_op = {
            if version_id.is_empty() {
                None
            } else {
                Some(version_id.to_string())
            }
        };

        let disks = { self.disks.read().await.clone() };

        let (mut parts_metadata, errs) = Self::read_all_fileinfo(&disks, "", bucket, object, version_id, true, true).await?;
        if DiskError::is_all_not_found(&errs) {
            warn!(
                "heal_object failed, all obj part not found, bucket: {}, obj: {}, version_id: {}",
                bucket, object, version_id
            );
            let err = if !version_id.is_empty() {
                DiskError::FileVersionNotFound
            } else {
                DiskError::FileNotFound
            };
            // Nothing to do, file is already gone.
            return Ok((
                self.default_heal_result(FileInfo::default(), &errs, bucket, object, version_id)
                    .await,
                Some(err),
            ));
        }

        match Self::object_quorum_from_meta(&parts_metadata, &errs, self.default_parity_count) {
            Ok((read_quorum, _)) => {
                result.parity_blocks = result.disk_count - read_quorum as usize;
                result.data_blocks = read_quorum as usize;

                let ((online_disks, mod_time, etag), disk_len) = {
                    let disks = self.disks.read().await;
                    let disk_len = disks.len();
                    (Self::list_online_disks(&disks, &parts_metadata, &errs, read_quorum as usize), disk_len)
                };

                match Self::pick_valid_fileinfo(&parts_metadata, mod_time, etag, read_quorum as usize) {
                    Ok(latest_meta) => {
                        let (available_disks, data_errs_by_disk, data_errs_by_part) = disks_with_all_parts(
                            &online_disks,
                            &mut parts_metadata,
                            &errs,
                            &latest_meta,
                            bucket,
                            object,
                            opts.scan_mode,
                        )
                        .await?;

                        // info!(
                        //     "disks_with_all_parts: got available_disks: {:?}, data_errs_by_disk: {:?}, data_errs_by_part: {:?}, latest_meta: {:?}",
                        //     available_disks, data_errs_by_disk, data_errs_by_part, latest_meta
                        // );
                        let erasure = if !latest_meta.deleted && !latest_meta.is_remote() {
                            // Initialize erasure coding
                            erasure_coding::Erasure::new(
                                latest_meta.erasure.data_blocks,
                                latest_meta.erasure.parity_blocks,
                                latest_meta.erasure.block_size,
                            )
                        } else {
                            erasure_coding::Erasure::default()
                        };

                        result.object_size =
                            ObjectInfo::from_file_info(&latest_meta, bucket, object, true).get_actual_size()? as usize;
                        // Loop to find number of disks with valid data, per-drive
                        // data state and a list of outdated disks on which data needs
                        // to be healed.
                        let mut outdate_disks = vec![None; disk_len];
                        let mut disks_to_heal_count = 0;

                        // info!(
                        //     "errs: {:?}, data_errs_by_disk: {:?}, latest_meta: {:?}",
                        //     errs, data_errs_by_disk, latest_meta
                        // );
                        for index in 0..available_disks.len() {
                            let (yes, reason) = should_heal_object_on_disk(
                                &errs[index],
                                &data_errs_by_disk[&index],
                                &parts_metadata[index],
                                &latest_meta,
                            );
                            if yes {
                                outdate_disks[index] = disks[index].clone();
                                disks_to_heal_count += 1;
                            }

                            let drive_state = match reason {
                                Some(err) => match err {
                                    DiskError::DiskNotFound => DriveState::Offline.to_string(),
                                    DiskError::FileNotFound
                                    | DiskError::FileVersionNotFound
                                    | DiskError::VolumeNotFound
                                    | DiskError::PartMissingOrCorrupt
                                    | DiskError::OutdatedXLMeta => DriveState::Missing.to_string(),
                                    _ => DriveState::Corrupt.to_string(),
                                },
                                None => DriveState::Ok.to_string(),
                            };
                            result.before.drives.push(HealDriveInfo {
                                uuid: "".to_string(),
                                endpoint: self.set_endpoints[index].to_string(),
                                state: drive_state.to_string(),
                            });

                            result.after.drives.push(HealDriveInfo {
                                uuid: "".to_string(),
                                endpoint: self.set_endpoints[index].to_string(),
                                state: drive_state.to_string(),
                            });
                        }

                        if DiskError::is_all_not_found(&errs) {
                            warn!(
                                "heal_object failed, all obj part not found, bucket: {}, obj: {}, version_id: {}",
                                bucket, object, version_id
                            );
                            let err = if !version_id.is_empty() {
                                DiskError::FileVersionNotFound
                            } else {
                                DiskError::FileNotFound
                            };

                            return Ok((
                                self.default_heal_result(FileInfo::default(), &errs, bucket, object, version_id)
                                    .await,
                                Some(err),
                            ));
                        }

                        if disks_to_heal_count == 0 {
                            return Ok((result, None));
                        }

                        if opts.dry_run {
                            return Ok((result, None));
                        }

                        if !latest_meta.deleted && disks_to_heal_count > latest_meta.erasure.parity_blocks {
                            error!(
                                "file({} : {}) part corrupt too much, can not to fix, disks_to_heal_count: {}, parity_blocks: {}",
                                bucket, object, disks_to_heal_count, latest_meta.erasure.parity_blocks
                            );

                            // Allow for dangling deletes, on versions that have DataDir missing etc.
                            // this would end up restoring the correct readable versions.
                            return match self
                                .delete_if_dang_ling(
                                    bucket,
                                    object,
                                    &parts_metadata,
                                    &errs,
                                    &data_errs_by_part,
                                    ObjectOptions {
                                        version_id: version_id_op.clone(),
                                        ..Default::default()
                                    },
                                )
                                .await
                            {
                                Ok(m) => {
                                    let derr = if !version_id.is_empty() {
                                        DiskError::FileVersionNotFound
                                    } else {
                                        DiskError::FileNotFound
                                    };
                                    let mut t_errs = Vec::with_capacity(errs.len());
                                    for _ in 0..errs.len() {
                                        t_errs.push(None);
                                    }
                                    Ok((self.default_heal_result(m, &t_errs, bucket, object, version_id).await, Some(derr)))
                                }
                                Err(err) => {
                                    // t_errs = vec![Some(err.clone()); errs.len()];
                                    let mut t_errs = Vec::with_capacity(errs.len());
                                    for _ in 0..errs.len() {
                                        t_errs.push(Some(err.clone()));
                                    }

                                    Ok((
                                        self.default_heal_result(FileInfo::default(), &t_errs, bucket, object, version_id)
                                            .await,
                                        Some(err),
                                    ))
                                }
                            };
                        }

                        if !latest_meta.deleted && latest_meta.erasure.distribution.len() != available_disks.len() {
                            let err_str = format!(
                                "unexpected file distribution ({:?}) from available disks ({:?}), looks like backend disks have been manually modified refusing to heal {}/{}({})",
                                latest_meta.erasure.distribution, available_disks, bucket, object, version_id
                            );
                            warn!(err_str);
                            let err = DiskError::other(err_str);
                            return Ok((
                                self.default_heal_result(latest_meta, &errs, bucket, object, version_id).await,
                                Some(err),
                            ));
                        }

                        let latest_disks = Self::shuffle_disks(&available_disks, &latest_meta.erasure.distribution);
                        if !latest_meta.deleted && latest_meta.erasure.distribution.len() != outdate_disks.len() {
                            let err_str = format!(
                                "unexpected file distribution ({:?}) from outdated disks ({:?}), looks like backend disks have been manually modified refusing to heal {}/{}({})",
                                latest_meta.erasure.distribution, outdate_disks, bucket, object, version_id
                            );
                            warn!(err_str);
                            let err = DiskError::other(err_str);
                            return Ok((
                                self.default_heal_result(latest_meta, &errs, bucket, object, version_id).await,
                                Some(err),
                            ));
                        }

                        if !latest_meta.deleted && latest_meta.erasure.distribution.len() != parts_metadata.len() {
                            let err_str = format!(
                                "unexpected file distribution ({:?}) from metadata entries ({:?}), looks like backend disks have been manually modified refusing to heal {}/{}({})",
                                latest_meta.erasure.distribution,
                                parts_metadata.len(),
                                bucket,
                                object,
                                version_id
                            );
                            warn!(err_str);
                            let err = DiskError::other(err_str);
                            return Ok((
                                self.default_heal_result(latest_meta, &errs, bucket, object, version_id).await,
                                Some(err),
                            ));
                        }

                        let out_dated_disks = Self::shuffle_disks(&outdate_disks, &latest_meta.erasure.distribution);
                        let mut parts_metadata = Self::shuffle_parts_metadata(&parts_metadata, &latest_meta.erasure.distribution);
                        let mut copy_parts_metadata = vec![None; parts_metadata.len()];
                        for (index, disk) in latest_disks.iter().enumerate() {
                            if disk.is_some() {
                                copy_parts_metadata[index] = Some(parts_metadata[index].clone());
                            }
                        }

                        let clean_file_info = |fi: &FileInfo| -> FileInfo {
                            let mut nfi = fi.clone();
                            if !nfi.is_remote() {
                                nfi.data = None;
                                nfi.erasure.index = 0;
                                nfi.erasure.checksums = Vec::new();
                            }
                            nfi
                        };
                        for (index, disk) in out_dated_disks.iter().enumerate() {
                            if disk.is_some() {
                                // Make sure to write the FileInfo information
                                // that is expected to be in quorum.
                                parts_metadata[index] = clean_file_info(&latest_meta);
                            }
                        }

                        // We write at temporary location and then rename to final location.
                        let tmp_id = Uuid::new_v4().to_string();
                        let src_data_dir = latest_meta.data_dir.unwrap().to_string();
                        let dst_data_dir = latest_meta.data_dir.unwrap();

                        if !latest_meta.deleted && !latest_meta.is_remote() {
                            let erasure_info = latest_meta.erasure;
                            for part in latest_meta.parts.iter() {
                                let till_offset = erasure.shard_file_offset(0, part.size, part.size);
                                let checksum_algo = erasure_info.get_checksum_info(part.number).algorithm;
                                let mut readers = Vec::with_capacity(latest_disks.len());
                                let mut writers = Vec::with_capacity(out_dated_disks.len());
                                // let mut errors = Vec::with_capacity(out_dated_disks.len());
                                let mut prefer = vec![false; latest_disks.len()];
                                for (index, disk) in latest_disks.iter().enumerate() {
                                    if let (Some(disk), Some(metadata)) = (disk, &copy_parts_metadata[index]) {
                                        match create_bitrot_reader(
                                            metadata.data.as_deref(),
                                            Some(disk),
                                            bucket,
                                            &format!("{}/{}/part.{}", object, src_data_dir, part.number),
                                            0,
                                            till_offset,
                                            erasure.shard_size(),
                                            checksum_algo.clone(),
                                        )
                                        .await
                                        {
                                            Ok(Some(reader)) => {
                                                readers.push(Some(reader));
                                            }
                                            Ok(None) => {
                                                error!("heal_object disk not available");
                                                readers.push(None);
                                                continue;
                                            }
                                            Err(e) => {
                                                error!("heal_object read_file err: {:?}", e);
                                                readers.push(None);
                                                continue;
                                            }
                                        }

                                        prefer[index] = disk.host_name().is_empty();
                                    } else {
                                        readers.push(None);
                                        // errors.push(Some(DiskError::DiskNotFound));
                                    }
                                }

                                let is_inline_buffer = {
                                    if let Some(sc) = GLOBAL_STORAGE_CLASS.get() {
                                        sc.should_inline(erasure.shard_file_size(latest_meta.size), false)
                                    } else {
                                        false
                                    }
                                };
                                // write to all disks
                                for disk in self.disks.read().await.iter() {
                                    let writer = create_bitrot_writer(
                                        is_inline_buffer,
                                        disk.as_ref(),
                                        RUSTFS_META_TMP_BUCKET,
                                        &format!("{}/{}/part.{}", tmp_id, dst_data_dir, part.number),
                                        erasure.shard_file_size(part.size as i64),
                                        erasure.shard_size(),
                                        HashAlgorithm::HighwayHash256,
                                    )
                                    .await?;
                                    writers.push(Some(writer));

                                    // if let Some(disk) = disk {
                                    //     // let filewriter = {
                                    //     //     if is_inline_buffer {
                                    //     //         Box::new(Cursor::new(Vec::new()))
                                    //     //     } else {
                                    //     //         let disk = disk.clone();
                                    //     //         let part_path = format!("{}/{}/part.{}", tmp_id, dst_data_dir, part.number);
                                    //     //         disk.create_file("", RUSTFS_META_TMP_BUCKET, &part_path, 0).await?
                                    //     //     }
                                    //     // };

                                    //     if is_inline_buffer {
                                    //         let writer = BitrotWriter::new(
                                    //             Writer::from_cursor(Cursor::new(Vec::new())),
                                    //             erasure.shard_size(),
                                    //             HashAlgorithm::HighwayHash256,
                                    //         );
                                    //         writers.push(Some(writer));
                                    //     } else {
                                    //         let f = disk
                                    //             .create_file(
                                    //                 "",
                                    //                 RUSTFS_META_TMP_BUCKET,
                                    //                 &format!("{}/{}/part.{}", tmp_id, dst_data_dir, part.number),
                                    //                 0,
                                    //             )
                                    //             .await?;
                                    //         let writer = BitrotWriter::new(
                                    //             Writer::from_tokio_writer(f),
                                    //             erasure.shard_size(),
                                    //             HashAlgorithm::HighwayHash256,
                                    //         );
                                    //         writers.push(Some(writer));
                                    //     }

                                    //     // let writer = new_bitrot_filewriter(
                                    //     //     disk.clone(),
                                    //     //     RUSTFS_META_TMP_BUCKET,
                                    //     //     format!("{}/{}/part.{}", tmp_id, dst_data_dir, part.number).as_str(),
                                    //     //     is_inline_buffer,
                                    //     //     DEFAULT_BITROT_ALGO,
                                    //     //     erasure.shard_size(erasure.block_size),
                                    //     // )
                                    //     // .await?;

                                    //     // writers.push(Some(writer));
                                    // } else {
                                    //     writers.push(None);
                                    // }
                                }
                                // Heal each part. erasure.Heal() will write the healed
                                // part to .rustfs/tmp/uuid/ which needs to be renamed
                                // later to the final location.
                                erasure.heal(&mut writers, readers, part.size, &prefer).await?;
                                // close_bitrot_writers(&mut writers).await?;

                                for (index, disk) in out_dated_disks.iter().enumerate() {
                                    if disk.is_none() {
                                        continue;
                                    }

                                    if writers[index].is_none() {
                                        outdate_disks[index] = None;
                                        disks_to_heal_count -= 1;
                                        continue;
                                    }

                                    parts_metadata[index].data_dir = Some(dst_data_dir);
                                    parts_metadata[index].add_object_part(
                                        part.number,
                                        part.etag.clone(),
                                        part.size,
                                        part.mod_time,
                                        part.actual_size,
                                        part.index.clone(),
                                    );
                                    if is_inline_buffer {
                                        if let Some(writer) = writers[index].take() {
                                            // if let Some(w) = writer.as_any().downcast_ref::<BitrotFileWriter>() {
                                            //     parts_metadata[index].data = Some(w.inline_data().to_vec());
                                            // }
                                            parts_metadata[index].data =
                                                Some(writer.into_inline_data().map(bytes::Bytes::from).unwrap_or_default());
                                        }
                                        parts_metadata[index].set_inline_data();
                                    } else {
                                        parts_metadata[index].data = None;
                                    }
                                }

                                if disks_to_heal_count == 0 {
                                    return Ok((
                                        result,
                                        Some(DiskError::other(format!(
                                            "all drives had write errors, unable to heal {bucket}/{object}"
                                        ))),
                                    ));
                                }
                            }
                        }
                        // Rename from tmp location to the actual location.
                        for (index, disk) in out_dated_disks.iter().enumerate() {
                            if let Some(disk) = disk {
                                // record the index of the updated disks
                                parts_metadata[index].erasure.index = index + 1;
                                // Attempt a rename now from healed data to final location.
                                parts_metadata[index].set_healing();

                                info!(
                                    "rename temp data, src_volume: {}, src_path: {}, dst_volume: {}, dst_path: {}",
                                    RUSTFS_META_TMP_BUCKET, tmp_id, bucket, object
                                );
                                let rename_result = disk
                                    .rename_data(RUSTFS_META_TMP_BUCKET, &tmp_id, parts_metadata[index].clone(), bucket, object)
                                    .await;

                                if let Err(err) = &rename_result {
                                    info!(
                                        "rename temp data err: {}. Try fallback to direct xl.meta overwrite...",
                                        err.to_string()
                                    );

                                    let healthy_index = latest_disks.iter().position(|d| d.is_some()).unwrap_or(0);

                                    if let Some(healthy_disk) = &latest_disks[healthy_index] {
                                        let xlmeta_path = format!("{object}/xl.meta");

                                        match healthy_disk.read_all(bucket, &xlmeta_path).await {
                                            Ok(xlmeta_bytes) => {
                                                if let Err(e) = disk.write_all(bucket, &xlmeta_path, xlmeta_bytes).await {
                                                    info!("fallback xl.meta overwrite failed: {}", e.to_string());

                                                    return Ok((
                                                        result,
                                                        Some(DiskError::other(format!("fallback xl.meta overwrite failed: {e}"))),
                                                    ));
                                                } else {
                                                    info!("fallback xl.meta overwrite succeeded for disk {}", disk.to_string());
                                                }
                                            }

                                            Err(e) => {
                                                info!("read healthy xl.meta failed: {}", e.to_string());

                                                return Ok((
                                                    result,
                                                    Some(DiskError::other(format!("read healthy xl.meta failed: {e}"))),
                                                ));
                                            }
                                        }
                                    } else {
                                        info!("no healthy disk found for xl.meta fallback overwrite");

                                        return Ok((
                                            result,
                                            Some(DiskError::other("no healthy disk found for xl.meta fallback overwrite")),
                                        ));
                                    }
                                } else {
                                    info!("remove temp object, volume: {}, path: {}", RUSTFS_META_TMP_BUCKET, tmp_id);

                                    self.delete_all(RUSTFS_META_TMP_BUCKET, &tmp_id)
                                        .await
                                        .map_err(DiskError::other)?;

                                    if parts_metadata[index].is_remote() {
                                        let rm_data_dir = parts_metadata[index].data_dir.unwrap().to_string();

                                        let d_path = Path::new(&encode_dir_object(object)).join(rm_data_dir);

                                        disk.delete(
                                            bucket,
                                            d_path.to_str().unwrap(),
                                            DeleteOptions {
                                                immediate: true,

                                                recursive: true,

                                                ..Default::default()
                                            },
                                        )
                                        .await?;
                                    }

                                    for (i, v) in result.before.drives.iter().enumerate() {
                                        if v.endpoint == disk.endpoint().to_string() {
                                            result.after.drives[i].state = DriveState::Ok.to_string();
                                        }
                                    }
                                }
                            }
                        }

                        Ok((result, None))
                    }
                    Err(err) => {
                        warn!("heal_object can not pick valid file info");
                        Ok((result, Some(err)))
                    }
                }
            }
            Err(err) => {
                let data_errs_by_part = HashMap::new();
                match self
                    .delete_if_dang_ling(
                        bucket,
                        object,
                        &parts_metadata,
                        &errs,
                        &data_errs_by_part,
                        ObjectOptions {
                            version_id: version_id_op.clone(),
                            ..Default::default()
                        },
                    )
                    .await
                {
                    Ok(m) => {
                        let err = if !version_id.is_empty() {
                            DiskError::FileVersionNotFound
                        } else {
                            DiskError::FileNotFound
                        };
                        Ok((self.default_heal_result(m, &errs, bucket, object, version_id).await, Some(err)))
                    }
                    Err(_) => Ok((
                        self.default_heal_result(FileInfo::default(), &errs, bucket, object, version_id)
                            .await,
                        Some(err),
                    )),
                }
            }
        }
    }

    async fn heal_object_dir(
        &self,
        bucket: &str,
        object: &str,
        dry_run: bool,
        remove: bool,
    ) -> Result<(HealResultItem, Option<DiskError>)> {
        let disks = {
            let disks = self.disks.read().await;
            disks.clone()
        };
        let mut result = HealResultItem {
            heal_item_type: HealItemType::Object.to_string(),
            bucket: bucket.to_string(),
            object: object.to_string(),
            disk_count: self.disks.read().await.len(),
            parity_blocks: self.default_parity_count,
            data_blocks: disks.len() - self.default_parity_count,
            object_size: 0,
            ..Default::default()
        };

        result.before.drives = vec![HealDriveInfo::default(); disks.len()];
        result.after.drives = vec![HealDriveInfo::default(); disks.len()];

        let errs = stat_all_dirs(&disks, bucket, object).await;
        let dang_ling_object = is_object_dir_dang_ling(&errs);
        if dang_ling_object && !dry_run && remove {
            let mut futures = Vec::with_capacity(disks.len());
            for disk in disks.iter().flatten() {
                let disk = disk.clone();
                let bucket = bucket.to_string();
                let object = object.to_string();
                futures.push(tokio::spawn(async move {
                    let _ = disk
                        .delete(
                            &bucket,
                            &object,
                            DeleteOptions {
                                recursive: false,
                                immediate: false,
                                ..Default::default()
                            },
                        )
                        .await;
                }));
            }

            // ignore errors
            let _ = join_all(futures).await;
        }

        for (err, drive) in errs.iter().zip(self.set_endpoints.iter()) {
            let endpoint = drive.to_string();
            let drive_state = match err {
                Some(err) => match err {
                    DiskError::DiskNotFound => DriveState::Offline.to_string(),
                    DiskError::FileNotFound | DiskError::VolumeNotFound => DriveState::Missing.to_string(),
                    _ => DriveState::Corrupt.to_string(),
                },
                None => DriveState::Ok.to_string(),
            };
            result.before.drives.push(HealDriveInfo {
                uuid: "".to_string(),
                endpoint: endpoint.clone(),
                state: drive_state.to_string(),
            });

            result.after.drives.push(HealDriveInfo {
                uuid: "".to_string(),
                endpoint,
                state: drive_state.to_string(),
            });
        }

        if dang_ling_object || DiskError::is_all_not_found(&errs) {
            return Ok((result, Some(DiskError::FileNotFound)));
        }

        if dry_run {
            // Quit without try to heal the object dir
            return Ok((result, None));
        }
        for (index, (err, disk)) in errs.iter().zip(disks.iter()).enumerate() {
            if let (Some(DiskError::VolumeNotFound | DiskError::FileNotFound), Some(disk)) = (err, disk) {
                let vol_path = Path::new(bucket).join(object);
                let drive_state = match disk.make_volume(vol_path.to_str().unwrap()).await {
                    Ok(_) => DriveState::Ok.to_string(),
                    Err(merr) => match merr {
                        DiskError::VolumeExists => DriveState::Ok.to_string(),
                        DiskError::DiskNotFound => DriveState::Offline.to_string(),
                        _ => DriveState::Corrupt.to_string(),
                    },
                };
                result.after.drives[index].state = drive_state.to_string();
            }
        }

        Ok((result, None))
    }

    async fn default_heal_result(
        &self,
        lfi: FileInfo,
        errs: &[Option<DiskError>],
        bucket: &str,
        object: &str,
        version_id: &str,
    ) -> HealResultItem {
        let disk_len = { self.disks.read().await.len() };
        let mut result = HealResultItem {
            heal_item_type: HealItemType::Object.to_string(),
            bucket: bucket.to_string(),
            object: object.to_string(),
            object_size: lfi.size as usize,
            version_id: version_id.to_string(),
            disk_count: disk_len,
            ..Default::default()
        };

        if lfi.is_valid() {
            result.parity_blocks = lfi.erasure.parity_blocks;
        } else {
            result.parity_blocks = self.default_parity_count;
        }

        result.data_blocks = disk_len - result.parity_blocks;

        for (index, disk) in self.disks.read().await.iter().enumerate() {
            if disk.is_none() {
                result.before.drives.push(HealDriveInfo {
                    uuid: "".to_string(),
                    endpoint: self.set_endpoints[index].to_string(),
                    state: DriveState::Offline.to_string(),
                });

                result.after.drives.push(HealDriveInfo {
                    uuid: "".to_string(),
                    endpoint: self.set_endpoints[index].to_string(),
                    state: DriveState::Offline.to_string(),
                });
            }

            let mut drive_state = DriveState::Corrupt;
            if let Some(err) = &errs[index] {
                if err == &DiskError::FileNotFound || err == &DiskError::VolumeNotFound {
                    drive_state = DriveState::Missing;
                }
            } else {
                drive_state = DriveState::Ok;
            }

            result.before.drives.push(HealDriveInfo {
                uuid: "".to_string(),
                endpoint: self.set_endpoints[index].to_string(),
                state: drive_state.to_string(),
            });
            result.after.drives.push(HealDriveInfo {
                uuid: "".to_string(),
                endpoint: self.set_endpoints[index].to_string(),
                state: drive_state.to_string(),
            });
        }
        result
    }

    async fn delete_if_dang_ling(
        &self,
        bucket: &str,
        object: &str,
        meta_arr: &[FileInfo],
        errs: &[Option<DiskError>],
        data_errs_by_part: &HashMap<usize, Vec<usize>>,
        opts: ObjectOptions,
    ) -> disk::error::Result<FileInfo> {
        if let Ok(m) = is_object_dang_ling(meta_arr, errs, data_errs_by_part) {
            let mut tags = HashMap::new();
            tags.insert("set", self.set_index.to_string());
            tags.insert("pool", self.pool_index.to_string());
            tags.insert("merrs", join_errs(errs));
            tags.insert("derrs", format!("{data_errs_by_part:?}"));
            if m.is_valid() {
                tags.insert("sz", m.size.to_string());
                tags.insert(
                    "mt",
                    m.mod_time
                        .as_ref()
                        .map_or(String::new(), |mod_time| mod_time.unix_timestamp().to_string()),
                );
                tags.insert("d:p", format!("{}:{}", m.erasure.data_blocks, m.erasure.parity_blocks));
            } else {
                tags.insert("invalid", "1".to_string());
                tags.insert(
                    "d:p",
                    format!("{}:{}", self.set_drive_count - self.default_parity_count, self.default_parity_count),
                );
            }
            let mut offline = 0;
            for (i, err) in errs.iter().enumerate() {
                let mut found = false;
                if let Some(err) = err {
                    if err == &DiskError::DiskNotFound {
                        found = true;
                    }
                }
                for p in data_errs_by_part {
                    if let Some(v) = p.1.get(i) {
                        if *v == CHECK_PART_DISK_NOT_FOUND {
                            found = true;
                            break;
                        }
                    }
                }

                if found {
                    offline += 1;
                }
            }

            if offline > 0 {
                tags.insert("offline", offline.to_string());
            }

            // TODO: audit
            let mut fi = FileInfo::default();
            if let Some(ref version_id) = opts.version_id {
                fi.version_id = Uuid::parse_str(version_id).ok();
            }
            // TODO: tier
            for disk in self.disks.read().await.iter().flatten() {
                let _ = disk
                    .delete_version(bucket, object, fi.clone(), false, DeleteOptions::default())
                    .await;
            }
            Ok(m)
        } else {
            error!("delete_if_dang_ling: is_object_dang_ling errs={:?}", errs);
            Err(DiskError::ErasureReadQuorum)
        }
    }

    async fn delete_prefix(&self, bucket: &str, prefix: &str) -> disk::error::Result<()> {
        let disks = self.get_disks_internal().await;
        let write_quorum = disks.len() / 2 + 1;

        let mut futures = Vec::with_capacity(disks.len());

        for disk_op in disks.iter() {
            let bucket = bucket.to_string();
            let prefix = prefix.to_string();
            futures.push(async move {
                if let Some(disk) = disk_op {
                    disk.delete(
                        &bucket,
                        &prefix,
                        DeleteOptions {
                            recursive: true,
                            immediate: true,
                            ..Default::default()
                        },
                    )
                    .await
                } else {
                    Ok(())
                }
            });
        }

        let errs = join_all(futures).await.into_iter().map(|v| v.err()).collect::<Vec<_>>();

<<<<<<< HEAD
        // Restrict parallelism for disk usage scanner
        let max_procs = num_cpus::get();
        if max_procs < disks.len() {
            disks = disks[0..max_procs].to_vec();
        }

        let mut futures = Vec::new();
        let bucket_rx = Arc::new(RwLock::new(bucket_rx));
        for disk in disks.iter() {
            let disk = match disk {
                Some(disk) => disk.clone(),
                None => continue,
            };
            let self_clone = Arc::clone(&self);
            let bucket_rx_clone = bucket_rx.clone();
            let buckets_results_tx_clone = buckets_results_tx.clone();
            futures.push(async move {
                loop {
                    match bucket_rx_clone.write().await.try_recv() {
                        Err(_) => return,
                        Ok(bucket_info) => {
                            let cache_name = Path::new(&bucket_info.name).join(DATA_USAGE_CACHE_NAME);
                            let mut cache = match DataUsageCache::load(&self_clone, &cache_name.to_string_lossy()).await {
                                Ok(cache) => cache,
                                Err(_) => continue,
                            };
                            if cache.info.name.is_empty() {
                                cache.info.name = bucket_info.name.clone();
                            }
                            cache.info.skip_healing = healing;
                            cache.info.next_cycle = want_cycle;
                            if cache.info.name != bucket_info.name {
                                cache.info = DataUsageCacheInfo {
                                    name: bucket_info.name,
                                    last_update: Some(SystemTime::now()),
                                    next_cycle: want_cycle,
                                    ..Default::default()
                                };
                            }

                            // Collect updates.
                            let (tx, mut rx) = mpsc::channel(1);
                            let buckets_results_tx_inner_clone = buckets_results_tx_clone.clone();
                            let name = cache.info.name.clone();
                            let task = tokio::spawn(async move {
                                loop {
                                    match rx.recv().await {
                                        Some(entry) => {
                                            let _ = buckets_results_tx_inner_clone
                                                .send(DataUsageEntryInfo {
                                                    name: name.clone(),
                                                    parent: DATA_USAGE_ROOT.to_string(),
                                                    entry,
                                                })
                                                .await;
                                        }
                                        None => return,
                                    }
                                }
                            });

                            // Calc usage
                            let before = cache.info.last_update;
                            let mut cache = match disk.ns_scanner(&cache, tx, heal_scan_mode, None).await {
                                Ok(cache) => cache,
                                Err(_) => {
                                    if cache.info.last_update > before {
                                        let _ = cache.save(&cache_name.to_string_lossy()).await;
                                    }
                                    let _ = task.await;
                                    continue;
                                }
                            };

                            cache.info.updates = None;
                            let _ = task.await;
                            let mut root = DataUsageEntry::default();
                            if let Some(r) = cache.root() {
                                root = cache.flatten(&r);
                                if let Some(r) = &root.replication_stats {
                                    if r.empty() {
                                        root.replication_stats = None;
                                    }
                                }
                            }
                            let _ = buckets_results_tx_clone
                                .send(DataUsageEntryInfo {
                                    name: cache.info.name.clone(),
                                    parent: DATA_USAGE_ROOT.to_string(),
                                    entry: root,
                                })
                                .await;
                            let _ = cache.save(&cache_name.to_string_lossy()).await;
                        }
                    }
                    info!("continue scanner");
                }
            });
        }

        info!("ns_scanner start");
        let _ = join_all(futures).await;
        if let Some(task) = task {
            let _ = task.await;
        }
        info!("ns_scanner completed");
        Ok(())
    }

    pub async fn heal_erasure_set(self: Arc<Self>, buckets: &[String], tracker: Arc<RwLock<HealingTracker>>) -> Result<()> {
        let (bg_seq, found) = GLOBAL_BackgroundHealState.get_heal_sequence_by_token(BG_HEALING_UUID).await;
        if !found {
            return Err(Error::other("no local healing sequence initialized, unable to heal the drive"));
        }
        let bg_seq = bg_seq.unwrap();
        let scan_mode = HEAL_NORMAL_SCAN;

        let tracker_defer = tracker.clone();
        let defer = async move {
            let mut w = tracker_defer.write().await;
            w.set_object("").await;
            w.set_bucket("").await;
            let _ = w.update().await;
        };

        for bucket in buckets.iter() {
            if let Err(err) = HealSequence::heal_bucket(bg_seq.clone(), bucket, true).await {
                info!("{}", err.to_string());
            }
        }

        let info = match tracker
            .read()
            .await
            .disk
            .as_ref()
            .unwrap()
            .disk_info(&DiskInfoOptions::default())
            .await
        {
            Ok(info) => info,
            Err(err) => {
                defer.await;
                return Err(Error::other(format!("unable to get disk information before healing it: {err}")));
            }
        };
        let num_cores = num_cpus::get(); // 使用 num_cpus crate 获取核心数
        let mut num_healers: usize;

        if info.nr_requests as usize > num_cores {
            num_healers = num_cores / 4;
        } else {
            num_healers = (info.nr_requests / 4) as usize;
        }

        if num_healers < 4 {
            num_healers = 4;
        }

        let v = globalHealConfig.read().await.get_workers();
        if v > 0 {
            num_healers = v;
        }
        info!(
            "Healing drive '{}' - use {} parallel workers.",
            tracker.read().await.disk.as_ref().unwrap().to_string(),
            num_healers
        );

        let jt = rustfs_workers::workers::Workers::new(num_healers).map_err(|err| Error::other(err.to_string()))?;

        let heal_entry_done = |name: String| HealEntryResult {
            entry_done: true,
            name,
            ..Default::default()
        };

        let heal_entry_success = |sz: usize| HealEntryResult {
            bytes: sz,
            success: true,
            ..Default::default()
        };

        let heal_entry_failure = |sz: usize| HealEntryResult {
            bytes: sz,
            ..Default::default()
        };

        let heal_entry_skipped = |sz: usize| HealEntryResult {
            bytes: sz,
            skipped: true,
            ..Default::default()
        };

        let (result_tx, mut result_rx) = mpsc::channel::<HealEntryResult>(1000);
        let tracker_task = tracker.clone();
        let task = tokio::spawn(async move {
            loop {
                match result_rx.recv().await {
                    Some(entry) => {
                        if entry.entry_done {
                            tracker_task.write().await.set_object(entry.name.as_str()).await;
                            if let Some(last_update) = tracker_task.read().await.get_last_update().await {
                                if SystemTime::now().duration_since(last_update).unwrap() > Duration::from_secs(60) {
                                    if let Err(err) = tracker_task.write().await.update().await {
                                        info!("tracker update failed, err: {}", err.to_string());
                                    }
                                }
                            }
                            continue;
                        }

                        tracker_task
                            .write()
                            .await
                            .update_progress(entry.success, entry.skipped, entry.bytes as u64)
                            .await;
                    }
                    None => {
                        if let Err(err) = tracker_task.write().await.update().await {
                            info!("tracker update failed, err: {}", err.to_string());
                        }
                        return;
                    }
                }
            }
        });

        let started = tracker.read().await.started;
        let mut ret_err = None;
        for bucket in buckets.iter() {
            if tracker.read().await.is_healed(bucket).await {
                info!("bucket{} was healed", bucket);
                continue;
            }

            let mut forward_to = None;
            let b = tracker.read().await.get_bucket().await;
            if b == *bucket {
                forward_to = Some(tracker.read().await.get_object().await);
            }

            if !b.is_empty() {
                tracker.write().await.resume().await;
            }

            tracker.write().await.set_object("").await;
            tracker.write().await.set_bucket("").await;

            if let Err(err) = HealSequence::heal_bucket(bg_seq.clone(), bucket, true).await {
                info!("heal bucket failed: {}", err.to_string());
                ret_err = Some(err);
                continue;
            }

            // let vc: VersioningConfiguration;
            // let lc: BucketLifecycleConfiguration;
            // let lr: ObjectLockConfiguration;
            // let rcfg: ReplicationConfiguration;
            // if !is_rustfs_meta_bucket_name(bucket) {
            //     vc = match get_versioning_config(bucket).await {
            //         Ok((r, _)) => r,
            //         Err(err) => {
            //             ret_err = Some(err);
            //             info!("get versioning config failed, err: {}", err.to_string());
            //             continue;
            //         }
            //     };
            //     lc = match get_lifecycle_config(bucket).await {
            //         Ok((r, _)) => r,
            //         Err(err) => {
            //             ret_err = Some(err);
            //             info!("get lifecycle config failed, err: {}", err.to_string());
            //             continue;
            //         }
            //     };
            //     lr = match get_object_lock_config(bucket).await {
            //         Ok((r, _)) => r,
            //         Err(err) => {
            //             ret_err = Some(err);
            //             info!("get object lock config failed, err: {}", err.to_string());
            //             continue;
            //         }
            //     };
            //     rcfg = match get_replication_config(bucket).await {
            //         Ok((r, _)) => r,
            //         Err(err) => {
            //             ret_err = Some(err);
            //             info!("get replication config failed, err: {}", err.to_string());
            //             continue;
            //         }
            //     };
            // }
            let (mut disks, _, healing) = self.get_online_disk_with_healing_and_info(true).await?;
            if disks.len() == healing {
                info!("all drives are in healing state, aborting..");
                defer.await;
                return Ok(());
            }

            disks = disks[0..disks.len() - healing].to_vec();
            if disks.len() < self.set_drive_count / 2 {
                defer.await;
                return Err(Error::other(format!(
                    "not enough drives (found={}, healing={}, total={}) are available to heal `{}`",
                    disks.len(),
                    healing,
                    self.set_drive_count,
                    tracker.read().await.disk.as_ref().unwrap().to_string()
                )));
            }

            {
                let mut rng = rand::rng();

                // 随机洗牌
                disks.shuffle(&mut rng);
            }

            let expected_disk = disks.len() / 2 + 1;
            let fallback_disks = disks[expected_disk..].to_vec();
            disks = disks[..expected_disk].to_vec();

            //todo
            // let filter_life_cycle = |bucket: &str, object: &str, fi: FileInfo| {
            //     if lc.rules.is_empty() {
            //         return false;
            //     }
            //     // todo: versioning
            //     let versioned = false;
            //     let obj_info = fi.to_object_info(bucket, object, versioned);
            //
            // };

            let result_tx_send = result_tx.clone();
            let bg_seq_send = bg_seq.clone();
            let send = Box::new(move |result: HealEntryResult| {
                let result_tx_send = result_tx_send.clone();
                let bg_seq_send = bg_seq_send.clone();
                Box::pin(async move {
                    let _ = result_tx_send.send(result).await;
                    bg_seq_send.count_scanned(HEAL_ITEM_OBJECT.to_string()).await;
                    true
                })
            });

            let jt_clone = jt.clone();
            let self_clone = self.clone();
            let started_clone = started;
            let tracker_heal = tracker.clone();
            let bg_seq_clone = bg_seq.clone();
            let send_clone = send.clone();
            let heal_entry = Arc::new(move |bucket: String, entry: MetaCacheEntry| {
                info!("heal entry, bucket: {}, entry: {:?}", bucket, entry);
                let jt_clone = jt_clone.clone();
                let self_clone = self_clone.clone();
                let started = started_clone;
                let tracker_heal = tracker_heal.clone();
                let bg_seq = bg_seq_clone.clone();
                let send = send_clone.clone();
                Box::pin(async move {
                    let defer = async {
                        jt_clone.give().await;
                    };
                    if entry.name.is_empty() && entry.metadata.is_empty() {
                        defer.await;
                        return;
                    }
                    if entry.is_dir() {
                        defer.await;
                        return;
                    }
                    if bucket == RUSTFS_META_BUCKET
                        && (Pattern::new("buckets/*/.metacache/*")
                            .map(|p| p.matches(&entry.name))
                            .unwrap_or(false)
                            || Pattern::new("tmp/.trash/*").map(|p| p.matches(&entry.name)).unwrap_or(false)
                            || Pattern::new("multipart/*").map(|p| p.matches(&entry.name)).unwrap_or(false))
                    {
                        defer.await;
                        return;
                    }
                    let encoded_entry_name = encode_dir_object(entry.name.as_str());
                    let mut result: HealEntryResult;
                    let fivs = match entry.file_info_versions(bucket.as_str()) {
                        Ok(fivs) => fivs,
                        Err(err) => {
                            match self_clone
                                .heal_object(
                                    &bucket,
                                    &encoded_entry_name,
                                    "",
                                    &HealOpts {
                                        scan_mode,
                                        remove: HEAL_DELETE_DANGLING,
                                        ..Default::default()
                                    },
                                )
                                .await
                            {
                                Ok((res, None)) => {
                                    bg_seq.count_healed(HEAL_ITEM_OBJECT.to_string()).await;
                                    result = heal_entry_success(res.object_size);
                                }
                                Ok((_, Some(err))) => {
                                    if DiskError::is_err_object_not_found(&err) || DiskError::is_err_version_not_found(&err) {
                                        defer.await;
                                        return;
                                    }

                                    result = heal_entry_failure(0);
                                    bg_seq.count_failed(HEAL_ITEM_OBJECT.to_string()).await;
                                    info!("unable to heal object {}/{}: {}", bucket, entry.name, err.to_string());
                                }
                                Err(_) => {
                                    result = heal_entry_failure(0);
                                    bg_seq.count_failed(HEAL_ITEM_OBJECT.to_string()).await;
                                    info!("unable to heal object {}/{}: {}", bucket, entry.name, err.to_string());
                                }
                            }
                            send(result.clone()).await;
                            defer.await;
                            return;
                        }
                    };
                    let mut version_not_found = 0;
                    for version in fivs.versions.iter() {
                        if let (Some(started), Some(mod_time)) = (started, version.mod_time) {
                            if mod_time > started {
                                version_not_found += 1;
                                if send(heal_entry_skipped(version.size as usize)).await {
                                    defer.await;
                                    return;
                                }
                                continue;
                            }
                        }

                        let mut version_healed = false;
                        match self_clone
                            .heal_object(
                                &bucket,
                                &encoded_entry_name,
                                version
                                    .version_id
                                    .as_ref()
                                    .map(|v| v.to_string())
                                    .unwrap_or("".to_string())
                                    .as_str(),
                                &HealOpts {
                                    scan_mode,
                                    remove: HEAL_DELETE_DANGLING,
                                    ..Default::default()
                                },
                            )
                            .await
                        {
                            Ok((res, None)) => {
                                if res.after.drives[tracker_heal.read().await.disk_index.unwrap()].state == DRIVE_STATE_OK {
                                    version_healed = true;
                                }
                            }
                            Ok((_, Some(err))) => match err {
                                DiskError::FileNotFound | DiskError::FileVersionNotFound => {
                                    version_not_found += 1;
                                    continue;
                                }
                                _ => {}
                            },
                            Err(_) => {}
                        }

                        if version_healed {
                            bg_seq.count_healed(HEAL_ITEM_OBJECT.to_string()).await;
                            result = heal_entry_success(version.size as usize);
                        } else {
                            bg_seq.count_failed(HEAL_ITEM_OBJECT.to_string()).await;
                            result = heal_entry_failure(version.size as usize);
                            match version.version_id {
                                Some(version_id) => {
                                    info!("unable to heal object {}/{}-v({})", bucket, version.name, version_id);
                                }
                                None => {
                                    info!("unable to heal object {}/{}", bucket, version.name);
                                }
                            }
                        }

                        if !send(result).await {
                            defer.await;
                            return;
                        }
                    }
                    if version_not_found == fivs.versions.len() {
                        defer.await;
                        return;
                    }
                    send(heal_entry_done(entry.name.clone())).await;
                    defer.await;
                })
            });
            let resolver = MetadataResolutionParams {
                dir_quorum: 1,
                obj_quorum: 1,
                bucket: bucket.clone(),
                ..Default::default()
            };
            let rx = CancellationToken::new();
            let jt_agree = jt.clone();
            let jt_partial = jt.clone();
            let bucket_agree = bucket.clone();
            let bucket_partial = bucket.clone();
            let heal_entry_agree = heal_entry.clone();
            let heal_entry_partial = heal_entry.clone();
            if let Err(err) = list_path_raw(
                rx,
                ListPathRawOptions {
                    disks,
                    fallback_disks,
                    bucket: bucket.clone(),
                    recursice: true,
                    forward_to,
                    min_disks: 1,
                    report_not_found: false,
                    agreed: Some(Box::new(move |entry: MetaCacheEntry| {
                        let jt = jt_agree.clone();
                        let bucket = bucket_agree.clone();
                        let heal_entry = heal_entry_agree.clone();
                        Box::pin(async move {
                            jt.take().await;
                            let bucket = bucket.clone();
                            tokio::spawn(async move {
                                heal_entry(bucket, entry).await;
                            });
                        })
                    })),
                    partial: Some(Box::new(move |entries: MetaCacheEntries, _: &[Option<DiskError>]| {
                        let jt = jt_partial.clone();
                        let bucket = bucket_partial.clone();
                        let heal_entry = heal_entry_partial.clone();
                        Box::pin({
                            let heal_entry = heal_entry.clone();
                            let resolver = resolver.clone();
                            async move {
                                let entry = if let Some(entry) = entries.resolve(resolver) {
                                    entry
                                } else if let (Some(entry), _) = entries.first_found() {
                                    entry
                                } else {
                                    return;
                                };
                                jt.take().await;
                                let bucket = bucket.clone();
                                let heal_entry = heal_entry.clone();
                                tokio::spawn(async move {
                                    heal_entry(bucket, entry).await;
                                });
                            }
                        })
                    })),
                    finished: None,
                    ..Default::default()
                },
            )
            .await
            {
                ret_err = Some(err.into());
            }

            jt.wait().await;
            if let Some(err) = ret_err.as_ref() {
                info!("listing failed with: {} on bucket: {}", err.to_string(), bucket);
                continue;
            }
            tracker.write().await.bucket_done(bucket).await;
            if let Err(err) = tracker.write().await.update().await {
                info!("tracker update failed, err: {}", err.to_string());
            }
        }

        if let Some(err) = ret_err.as_ref() {
            return Err(err.clone());
        }
        if !tracker.read().await.queue_buckets.is_empty() {
            return Err(Error::other(format!(
                "not all buckets were healed: {:?}",
                tracker.read().await.queue_buckets
            )));
        }
        drop(result_tx);
        let _ = task.await;
        defer.await;
        Ok(())
    }

    async fn delete_prefix(&self, bucket: &str, prefix: &str) -> disk::error::Result<()> {
        let disks = self.get_disks_internal().await;
        let write_quorum = disks.len() / 2 + 1;

        let mut futures = Vec::with_capacity(disks.len());

        for disk_op in disks.iter() {
            let bucket = bucket.to_string();
            let prefix = prefix.to_string();
            futures.push(async move {
                if let Some(disk) = disk_op {
                    disk.delete(
                        &bucket,
                        &prefix,
                        DeleteOptions {
                            recursive: true,
                            immediate: true,
                            ..Default::default()
                        },
                    )
                    .await
                } else {
                    Ok(())
                }
            });
        }

        let errs = join_all(futures).await.into_iter().map(|v| v.err()).collect::<Vec<_>>();

=======
>>>>>>> e00f5be7
        if let Some(err) = reduce_write_quorum_errs(&errs, OBJECT_OP_IGNORED_ERRS, write_quorum) {
            return Err(err);
        }

        Ok(())
    }

    pub async fn update_restore_metadata(
        &self,
        bucket: &str,
        object: &str,
        obj_info: &ObjectInfo,
        opts: &ObjectOptions,
    ) -> Result<()> {
        let mut oi = obj_info.clone();
        oi.metadata_only = true;

        oi.user_defined.remove(X_AMZ_RESTORE.as_str());

        let version_id = oi.version_id.map(|v| v.to_string());
        let obj = self
            .copy_object(
                bucket,
                object,
                bucket,
                object,
                &mut oi,
                &ObjectOptions {
                    version_id: version_id.clone(),
                    ..Default::default()
                },
                &ObjectOptions {
                    version_id,
                    ..Default::default()
                },
            )
            .await;
        obj?;
        Ok(())
    }
}

#[async_trait::async_trait]
impl ObjectIO for SetDisks {
    #[tracing::instrument(level = "debug", skip(self))]
    async fn get_object_reader(
        &self,
        bucket: &str,
        object: &str,
        range: Option<HTTPRangeSpec>,
        h: HeaderMap,
        opts: &ObjectOptions,
    ) -> Result<GetObjectReader> {
        // Acquire a shared read-lock early to protect read consistency
        let mut _read_lock_guard: Option<rustfs_lock::LockGuard> = None;
        if !opts.no_lock {
            let guard_opt = self
                .namespace_lock
                .rlock_guard(object, &self.locker_owner, Duration::from_secs(5), Duration::from_secs(10))
                .await?;

            if guard_opt.is_none() {
                return Err(Error::other("can not get lock. please retry".to_string()));
            }
            _read_lock_guard = guard_opt;
        }

        let (fi, files, disks) = self
            .get_object_fileinfo(bucket, object, opts, true)
            .await
            .map_err(|err| to_object_err(err, vec![bucket, object]))?;
        let object_info = ObjectInfo::from_file_info(&fi, bucket, object, opts.versioned || opts.version_suspended);

        if object_info.delete_marker {
            if opts.version_id.is_none() {
                return Err(to_object_err(Error::FileNotFound, vec![bucket, object]));
            }
            return Err(to_object_err(Error::MethodNotAllowed, vec![bucket, object]));
        }

        // if object_info.size == 0 {
        //     let empty_rd: Box<dyn AsyncRead> = Box::new(Bytes::new());

        //     return Ok(GetObjectReader {
        //         stream: empty_rd,
        //         object_info,
        //     });
        // }

        if object_info.size == 0 {
            if let Some(rs) = range {
                let _ = rs.get_offset_length(object_info.size)?;
            }

            let reader = GetObjectReader {
                stream: Box::new(Cursor::new(Vec::new())),
                object_info,
            };
            return Ok(reader);
        }

        // TODO: remote

        let (rd, wd) = tokio::io::duplex(DEFAULT_READ_BUFFER_SIZE);

        let (reader, offset, length) = GetObjectReader::new(Box::new(rd), range, &object_info, opts, &h)?;

        // let disks = disks.clone();
        let bucket = bucket.to_owned();
        let object = object.to_owned();
        let set_index = self.set_index;
        let pool_index = self.pool_index;
        // Move the read-lock guard into the task so it lives for the duration of the read
        let _guard_to_hold = _read_lock_guard; // moved into closure below
        tokio::spawn(async move {
            let _guard = _guard_to_hold; // keep guard alive until task ends
            if let Err(e) = Self::get_object_with_fileinfo(
                &bucket,
                &object,
                offset,
                length,
                &mut Box::new(wd),
                fi,
                files,
                &disks,
                set_index,
                pool_index,
            )
            .await
            {
                error!("get_object_with_fileinfo err {:?}", e);
            };

            // error!("get_object_with_fileinfo end {}/{}", bucket, object);
        });

        Ok(reader)
    }

    #[tracing::instrument(level = "debug", skip(self, data,))]
    async fn put_object(&self, bucket: &str, object: &str, data: &mut PutObjReader, opts: &ObjectOptions) -> Result<ObjectInfo> {
        let disks = self.disks.read().await;

        // Acquire per-object exclusive lock via RAII guard. It auto-releases asynchronously on drop.
        let mut _object_lock_guard: Option<rustfs_lock::LockGuard> = None;
        if !opts.no_lock {
            let guard_opt = self
                .namespace_lock
                .lock_guard(object, &self.locker_owner, Duration::from_secs(5), Duration::from_secs(10))
                .await?;

            if guard_opt.is_none() {
                return Err(Error::other("can not get lock. please retry".to_string()));
            }
            _object_lock_guard = guard_opt;
        }

        let mut user_defined = opts.user_defined.clone();

        let sc_parity_drives = {
            if let Some(sc) = GLOBAL_STORAGE_CLASS.get() {
                sc.get_parity_for_sc(user_defined.get(AMZ_STORAGE_CLASS).cloned().unwrap_or_default().as_str())
            } else {
                None
            }
        };

        let mut parity_drives = sc_parity_drives.unwrap_or(self.default_parity_count);
        if opts.max_parity {
            parity_drives = disks.len() / 2;
        }

        let data_drives = disks.len() - parity_drives;
        let mut write_quorum = data_drives;
        if data_drives == parity_drives {
            write_quorum += 1
        }

        let mut fi = FileInfo::new([bucket, object].join("/").as_str(), data_drives, parity_drives);

        fi.version_id = {
            if let Some(ref vid) = opts.version_id {
                Some(Uuid::parse_str(vid.as_str()).map_err(Error::other)?)
            } else {
                None
            }
        };

        if opts.versioned && fi.version_id.is_none() {
            fi.version_id = Some(Uuid::new_v4());
        }

        fi.data_dir = Some(Uuid::new_v4());

        let parts_metadata = vec![fi.clone(); disks.len()];

        let (shuffle_disks, mut parts_metadatas) = Self::shuffle_disks_and_parts_metadata(&disks, &parts_metadata, &fi);

        let tmp_dir = Uuid::new_v4().to_string();

        let tmp_object = format!("{}/{}/part.1", tmp_dir, fi.data_dir.unwrap());

        let erasure = erasure_coding::Erasure::new(fi.erasure.data_blocks, fi.erasure.parity_blocks, fi.erasure.block_size);

        let is_inline_buffer = {
            if let Some(sc) = GLOBAL_STORAGE_CLASS.get() {
                sc.should_inline(erasure.shard_file_size(data.size()), opts.versioned)
            } else {
                false
            }
        };

        let mut writers = Vec::with_capacity(shuffle_disks.len());
        let mut errors = Vec::with_capacity(shuffle_disks.len());
        for disk_op in shuffle_disks.iter() {
            if let Some(disk) = disk_op {
                let writer = create_bitrot_writer(
                    is_inline_buffer,
                    Some(disk),
                    RUSTFS_META_TMP_BUCKET,
                    &tmp_object,
                    erasure.shard_file_size(data.size()),
                    erasure.shard_size(),
                    HashAlgorithm::HighwayHash256,
                )
                .await?;

                // let writer = if is_inline_buffer {
                //     BitrotWriter::new(
                //         Writer::from_cursor(Cursor::new(Vec::new())),
                //         erasure.shard_size(),
                //         HashAlgorithm::HighwayHash256,
                //     )
                // } else {
                //     let f = match disk
                //         .create_file("", RUSTFS_META_TMP_BUCKET, &tmp_object, erasure.shard_file_size(data.content_length))
                //         .await
                //     {
                //         Ok(f) => f,
                //         Err(e) => {
                //             errors.push(Some(e));
                //             writers.push(None);
                //             continue;
                //         }
                //     };

                //     BitrotWriter::new(Writer::from_tokio_writer(f), erasure.shard_size(), HashAlgorithm::HighwayHash256)
                // };

                writers.push(Some(writer));
                errors.push(None);
            } else {
                errors.push(Some(DiskError::DiskNotFound));
                writers.push(None);
            }
        }

        let nil_count = errors.iter().filter(|&e| e.is_none()).count();
        if nil_count < write_quorum {
            error!("not enough disks to write: {:?}", errors);
            if let Some(write_err) = reduce_write_quorum_errs(&errors, OBJECT_OP_IGNORED_ERRS, write_quorum) {
                return Err(to_object_err(write_err.into(), vec![bucket, object]));
            }

            return Err(Error::other(format!("not enough disks to write: {errors:?}")));
        }

        let stream = mem::replace(
            &mut data.stream,
            HashReader::new(Box::new(WarpReader::new(Cursor::new(Vec::new()))), 0, 0, None, false)?,
        );

        let (reader, w_size) = match Arc::new(erasure).encode(stream, &mut writers, write_quorum).await {
            Ok((r, w)) => (r, w),
            Err(e) => {
                error!("encode err {:?}", e);
                return Err(e.into());
            }
        }; // TODO: 出错，删除临时目录

        let _ = mem::replace(&mut data.stream, reader);
        // if let Err(err) = close_bitrot_writers(&mut writers).await {
        //     error!("close_bitrot_writers err {:?}", err);
        // }

        if (w_size as i64) < data.size() {
            return Err(Error::other("put_object write size < data.size()"));
        }

        if user_defined.contains_key(&format!("{RESERVED_METADATA_PREFIX_LOWER}compression")) {
            user_defined.insert(format!("{RESERVED_METADATA_PREFIX_LOWER}compression-size"), w_size.to_string());
        }

        let index_op = data.stream.try_get_index().map(|v| v.clone().into_vec());

        //TODO: userDefined

        let etag = data.stream.try_resolve_etag().unwrap_or_default();

        user_defined.insert("etag".to_owned(), etag.clone());

        if !user_defined.contains_key("content-type") {
            //  get content-type
        }

        let mut actual_size = data.actual_size();
        if actual_size < 0 {
            let is_compressed = fi.is_compressed();
            if !is_compressed {
                actual_size = w_size as i64;
            }
        }

        if let Some(sc) = user_defined.get(AMZ_STORAGE_CLASS) {
            if sc == storageclass::STANDARD {
                let _ = user_defined.remove(AMZ_STORAGE_CLASS);
            }
        }

        let now = OffsetDateTime::now_utc();

        for (i, fi) in parts_metadatas.iter_mut().enumerate() {
            fi.metadata = user_defined.clone();
            if is_inline_buffer {
                if let Some(writer) = writers[i].take() {
                    fi.data = Some(writer.into_inline_data().map(bytes::Bytes::from).unwrap_or_default());
                }

                fi.set_inline_data();
            }

            fi.mod_time = Some(now);
            fi.size = w_size as i64;
            fi.versioned = opts.versioned || opts.version_suspended;
            fi.add_object_part(1, etag.clone(), w_size, fi.mod_time, actual_size, index_op.clone());

            if opts.data_movement {
                fi.set_data_moved();
            }
        }

        drop(writers); // drop writers to close all files, this is to prevent FileAccessDenied errors when renaming data

        let (online_disks, _, op_old_dir) = Self::rename_data(
            &shuffle_disks,
            RUSTFS_META_TMP_BUCKET,
            tmp_dir.as_str(),
            &parts_metadatas,
            bucket,
            object,
            write_quorum,
        )
        .await?;

        if let Some(old_dir) = op_old_dir {
            self.commit_rename_data_dir(&shuffle_disks, bucket, object, &old_dir.to_string(), write_quorum)
                .await?;
        }

        self.delete_all(RUSTFS_META_TMP_BUCKET, &tmp_dir).await?;

        for (i, op_disk) in online_disks.iter().enumerate() {
            if let Some(disk) = op_disk {
                if disk.is_online().await {
                    fi = parts_metadatas[i].clone();
                    break;
                }
            }
        }

        fi.is_latest = true;

        // TODO: version support
        Ok(ObjectInfo::from_file_info(&fi, bucket, object, opts.versioned || opts.version_suspended))
    }
}

#[async_trait::async_trait]
impl StorageAPI for SetDisks {
    #[tracing::instrument(skip(self))]
    async fn backend_info(&self) -> rustfs_madmin::BackendInfo {
        unimplemented!()
    }
    #[tracing::instrument(skip(self))]
    async fn storage_info(&self) -> rustfs_madmin::StorageInfo {
        let disks = self.get_disks_internal().await;

        get_storage_info(&disks, &self.set_endpoints).await
    }
    #[tracing::instrument(skip(self))]
    async fn local_storage_info(&self) -> rustfs_madmin::StorageInfo {
        let disks = self.get_disks_internal().await;

        let mut local_disks: Vec<Option<Arc<disk::Disk>>> = Vec::new();
        let mut local_endpoints = Vec::new();

        for (i, ep) in self.set_endpoints.iter().enumerate() {
            if ep.is_local {
                local_disks.push(disks[i].clone());
                local_endpoints.push(ep.clone());
            }
        }

        get_storage_info(&local_disks, &local_endpoints).await
    }
    #[tracing::instrument(skip(self))]
    async fn list_bucket(&self, _opts: &BucketOptions) -> Result<Vec<BucketInfo>> {
        unimplemented!()
    }
    #[tracing::instrument(skip(self))]
    async fn make_bucket(&self, _bucket: &str, _opts: &MakeBucketOptions) -> Result<()> {
        unimplemented!()
    }

    #[tracing::instrument(skip(self))]
    async fn get_bucket_info(&self, _bucket: &str, _opts: &BucketOptions) -> Result<BucketInfo> {
        unimplemented!()
    }

    #[tracing::instrument(skip(self))]
    async fn copy_object(
        &self,
        src_bucket: &str,
        src_object: &str,
        _dst_bucket: &str,
        _dst_object: &str,
        src_info: &mut ObjectInfo,
        src_opts: &ObjectOptions,
        dst_opts: &ObjectOptions,
    ) -> Result<ObjectInfo> {
        // FIXME: TODO:

        if !src_info.metadata_only {
            return Err(StorageError::NotImplemented);
        }

        // Guard lock for source object metadata update
        let mut _lock_guard: Option<rustfs_lock::LockGuard> = None;
        {
            let guard_opt = self
                .namespace_lock
                .lock_guard(src_object, &self.locker_owner, Duration::from_secs(5), Duration::from_secs(10))
                .await?;
            if guard_opt.is_none() {
                return Err(Error::other("can not get lock. please retry".to_string()));
            }
            _lock_guard = guard_opt;
        }

        let disks = self.get_disks_internal().await;

        let (mut metas, errs) = {
            if let Some(vid) = &src_opts.version_id {
                Self::read_all_fileinfo(&disks, "", src_bucket, src_object, vid, true, false).await?
            } else {
                Self::read_all_xl(&disks, src_bucket, src_object, true, false).await
            }
        };

        let (read_quorum, write_quorum) = match Self::object_quorum_from_meta(&metas, &errs, self.default_parity_count) {
            Ok((r, w)) => (r as usize, w as usize),
            Err(mut err) => {
                if err == DiskError::ErasureReadQuorum
                    && !src_bucket.starts_with(RUSTFS_META_BUCKET)
                    && self
                        .delete_if_dang_ling(src_bucket, src_object, &metas, &errs, &HashMap::new(), src_opts.clone())
                        .await
                        .is_ok()
                {
                    if src_opts.version_id.is_some() {
                        err = DiskError::FileVersionNotFound
                    } else {
                        err = DiskError::FileNotFound
                    }
                }
                return Err(to_object_err(err.into(), vec![src_bucket, src_object]));
            }
        };

        let (online_disks, mod_time, etag) = Self::list_online_disks(&disks, &metas, &errs, read_quorum);

        let mut fi = Self::pick_valid_fileinfo(&metas, mod_time, etag, read_quorum)
            .map_err(|e| to_object_err(e.into(), vec![src_bucket, src_object]))?;

        if fi.deleted {
            if src_opts.version_id.is_none() {
                return Err(to_object_err(Error::FileNotFound, vec![src_bucket, src_object]));
            }
            return Err(to_object_err(Error::MethodNotAllowed, vec![src_bucket, src_object]));
        }

        let version_id = {
            if src_info.version_only {
                if let Some(vid) = &dst_opts.version_id {
                    Some(Uuid::parse_str(vid)?)
                } else {
                    Some(Uuid::new_v4())
                }
            } else {
                src_info.version_id
            }
        };

        let inline_data = fi.inline_data();
        fi.metadata = src_info.user_defined.clone();

        if let Some(etag) = &src_info.etag {
            fi.metadata.insert("etag".to_owned(), etag.clone());
        }

        let mod_time = OffsetDateTime::now_utc();

        for fi in metas.iter_mut() {
            if fi.is_valid() {
                fi.metadata = src_info.user_defined.clone();
                fi.mod_time = Some(mod_time);
                fi.version_id = version_id;
                fi.versioned = src_opts.versioned || src_opts.version_suspended;

                if !fi.inline_data() {
                    fi.data = None;
                }

                if inline_data {
                    fi.set_inline_data();
                }
            }
        }

        Self::write_unique_file_info(&online_disks, "", src_bucket, src_object, &metas, write_quorum)
            .await
            .map_err(|e| to_object_err(e.into(), vec![src_bucket, src_object]))?;

        Ok(ObjectInfo::from_file_info(
            &fi,
            src_bucket,
            src_object,
            src_opts.versioned || src_opts.version_suspended,
        ))
    }
    #[tracing::instrument(skip(self))]
    async fn delete_object_version(&self, bucket: &str, object: &str, fi: &FileInfo, force_del_marker: bool) -> Result<()> {
        // Guard lock for single object delete-version
        let mut _lock_guard: Option<rustfs_lock::LockGuard> = None;
        {
            let guard_opt = self
                .namespace_lock
                .lock_guard(object, &self.locker_owner, Duration::from_secs(5), Duration::from_secs(10))
                .await?;
            if guard_opt.is_none() {
                return Err(Error::other("can not get lock. please retry".to_string()));
            }
            _lock_guard = guard_opt;
        }
        let disks = self.get_disks(0, 0).await?;
        let write_quorum = disks.len() / 2 + 1;

        let mut futures = Vec::with_capacity(disks.len());
        let mut errs = Vec::with_capacity(disks.len());

        for disk in disks.iter() {
            futures.push(async move {
                if let Some(disk) = disk {
                    match disk
                        .delete_version(bucket, object, fi.clone(), force_del_marker, DeleteOptions::default())
                        .await
                    {
                        Ok(r) => Ok(r),
                        Err(e) => Err(e),
                    }
                } else {
                    Err(DiskError::DiskNotFound)
                }
            });
        }

        let results = join_all(futures).await;
        for result in results {
            match result {
                Ok(_) => {
                    errs.push(None);
                }
                Err(e) => {
                    errs.push(Some(e));
                }
            }
        }

        if let Some(err) = reduce_write_quorum_errs(&errs, OBJECT_OP_IGNORED_ERRS, write_quorum) {
            return Err(err.into());
        }
        Ok(())
    }

    #[tracing::instrument(skip(self))]
    async fn delete_objects(
        &self,
        bucket: &str,
        objects: Vec<ObjectToDelete>,
        opts: ObjectOptions,
    ) -> Result<(Vec<DeletedObject>, Vec<Option<Error>>)> {
        // 默认返回值
        let mut del_objects = vec![DeletedObject::default(); objects.len()];

        let mut del_errs = Vec::with_capacity(objects.len());

        for _ in 0..objects.len() {
            del_errs.push(None)
        }

        // Per-object guards to keep until function end
        let mut _guards: HashMap<String, rustfs_lock::LockGuard> = HashMap::new();
        // Acquire locks for all objects first; mark errors for failures
        for (i, dobj) in objects.iter().enumerate() {
            if !_guards.contains_key(&dobj.object_name) {
                match self
                    .namespace_lock
                    .lock_guard(&dobj.object_name, &self.locker_owner, Duration::from_secs(5), Duration::from_secs(10))
                    .await?
                {
                    Some(g) => {
                        _guards.insert(dobj.object_name.clone(), g);
                    }
                    None => {
                        del_errs[i] = Some(Error::other("can not get lock. please retry"));
                    }
                }
            }
        }

        // let mut del_fvers = Vec::with_capacity(objects.len());

        let ver_cfg = BucketVersioningSys::get(bucket).await.unwrap_or_default();

        let mut vers_map: HashMap<&String, FileInfoVersions> = HashMap::new();

        for (i, dobj) in objects.iter().enumerate() {
            let mut vr = FileInfo {
                name: dobj.object_name.clone(),
                version_id: dobj.version_id,
                idx: i,
                ..Default::default()
            };

            vr.set_tier_free_version_id(&Uuid::new_v4().to_string());

            // 删除
            // del_objects[i].object_name.clone_from(&vr.name);
            // del_objects[i].version_id = vr.version_id.map(|v| v.to_string());

            if dobj.version_id.is_none() {
                let (suspended, versioned) = (ver_cfg.suspended(), ver_cfg.prefix_enabled(dobj.object_name.as_str()));
                if suspended || versioned {
                    vr.mod_time = Some(OffsetDateTime::now_utc());
                    vr.deleted = true;
                    if versioned {
                        vr.version_id = Some(Uuid::new_v4());
                    }
                }
            }

            let v = {
                if vers_map.contains_key(&dobj.object_name) {
                    let val = vers_map.get_mut(&dobj.object_name).unwrap();
                    val.versions.push(vr.clone());
                    val.clone()
                } else {
                    FileInfoVersions {
                        name: vr.name.clone(),
                        versions: vec![vr.clone()],
                        ..Default::default()
                    }
                }
            };

            if vr.deleted {
                del_objects[i] = DeletedObject {
                    delete_marker: vr.deleted,
                    delete_marker_version_id: vr.version_id.map(|v| v.to_string()),
                    delete_marker_mtime: vr.mod_time,
                    object_name: vr.name.clone(),
                    ..Default::default()
                }
            } else {
                del_objects[i] = DeletedObject {
                    object_name: vr.name.clone(),
                    version_id: vr.version_id.map(|v| v.to_string()),
                    ..Default::default()
                }
            }

            // Only add to vers_map if we hold the lock
            if _guards.contains_key(&dobj.object_name) {
                vers_map.insert(&dobj.object_name, v);
            }
        }

        let mut vers = Vec::with_capacity(vers_map.len());

        for (_, mut fi_vers) in vers_map {
            fi_vers.versions.sort_by(|a, b| a.deleted.cmp(&b.deleted));
            fi_vers.versions.reverse();

            if let Some(index) = fi_vers.versions.iter().position(|fi| fi.deleted) {
                fi_vers.versions.truncate(index + 1);
            }

            vers.push(fi_vers);
        }

        let disks = self.disks.read().await;

        let disks = disks.clone();

        let mut futures = Vec::with_capacity(disks.len());

        // let mut errors = Vec::with_capacity(disks.len());

        for disk in disks.iter() {
            let vers = vers.clone();
            futures.push(async move {
                if let Some(disk) = disk {
                    disk.delete_versions(bucket, vers, DeleteOptions::default()).await
                } else {
                    Err(DiskError::DiskNotFound)
                }
            });
        }

        let results = join_all(futures).await;

        for errs in results.into_iter().flatten() {
            // TODO: handle err reduceWriteQuorumErrs
            for err in errs.iter().flatten() {
                warn!("result err {:?}", err);
            }
        }

        Ok((del_objects, del_errs))
    }

    #[tracing::instrument(skip(self))]
    async fn delete_object(&self, bucket: &str, object: &str, opts: ObjectOptions) -> Result<ObjectInfo> {
        // Guard lock for single object delete
        let mut _lock_guard: Option<rustfs_lock::LockGuard> = None;
        if !opts.delete_prefix {
            let guard_opt = self
                .namespace_lock
                .lock_guard(object, &self.locker_owner, Duration::from_secs(5), Duration::from_secs(10))
                .await?;
            if guard_opt.is_none() {
                return Err(Error::other("can not get lock. please retry".to_string()));
            }
            _lock_guard = guard_opt;
        }
        if opts.delete_prefix {
            self.delete_prefix(bucket, object)
                .await
                .map_err(|e| to_object_err(e.into(), vec![bucket, object]))?;

            return Ok(ObjectInfo::default());
        }

        let (oi, write_quorum) = match self.get_object_info_and_quorum(bucket, object, &opts).await {
            Ok((oi, wq)) => (oi, wq),
            Err(e) => {
                return Err(to_object_err(e, vec![bucket, object]));
            }
        };

        let mark_delete = oi.version_id.is_some();

        let mut delete_marker = opts.versioned;

        let mod_time = if let Some(mt) = opts.mod_time {
            mt
        } else {
            OffsetDateTime::now_utc()
        };

        let find_vid = Uuid::new_v4();

        if mark_delete && (opts.versioned || opts.version_suspended) {
            if !delete_marker {
                delete_marker = opts.version_suspended && opts.version_id.is_none();
            }

            let mut fi = FileInfo {
                name: object.to_string(),
                deleted: delete_marker,
                mark_deleted: mark_delete,
                mod_time: Some(mod_time),
                ..Default::default() // TODO: replication
            };

            fi.set_tier_free_version_id(&find_vid.to_string());

            if opts.skip_free_version {
                fi.set_skip_tier_free_version();
            }

            fi.version_id = if let Some(vid) = opts.version_id {
                Some(Uuid::parse_str(vid.as_str())?)
            } else if opts.versioned {
                Some(Uuid::new_v4())
            } else {
                None
            };

            self.delete_object_version(bucket, object, &fi, opts.delete_marker)
                .await
                .map_err(|e| to_object_err(e, vec![bucket, object]))?;

            return Ok(ObjectInfo::from_file_info(&fi, bucket, object, opts.versioned || opts.version_suspended));
        }

        let version_id = opts.version_id.as_ref().and_then(|v| Uuid::parse_str(v).ok());

        // Create a single object deletion request
        let mut vr = FileInfo {
            name: object.to_string(),
            version_id: opts.version_id.as_ref().and_then(|v| Uuid::parse_str(v).ok()),
            ..Default::default()
        };

        // Handle versioning
        let (suspended, versioned) = (opts.version_suspended, opts.versioned);
        if opts.version_id.is_none() && (suspended || versioned) {
            vr.mod_time = Some(OffsetDateTime::now_utc());
            vr.deleted = true;
            if versioned {
                vr.version_id = Some(Uuid::new_v4());
            }
        }

        let vers = vec![FileInfoVersions {
            name: vr.name.clone(),
            versions: vec![vr.clone()],
            ..Default::default()
        }];

        let disks = self.disks.read().await;
        let disks = disks.clone();
        let write_quorum = disks.len() / 2 + 1;

        let mut futures = Vec::with_capacity(disks.len());
        let mut errs = Vec::with_capacity(disks.len());

        for disk in disks.iter() {
            let vers = vers.clone();
            futures.push(async move {
                if let Some(disk) = disk {
                    disk.delete_versions(bucket, vers, DeleteOptions::default()).await
                } else {
                    Err(DiskError::DiskNotFound)
                }
            });
        }

        let results = join_all(futures).await;

        for result in results {
            match result {
                Ok(disk_errs) => {
                    // Handle errors from disk operations
                    for err in disk_errs.iter().flatten() {
                        warn!("delete_object disk error: {:?}", err);
                    }
                    errs.push(None);
                }
                Err(e) => {
                    errs.push(Some(e));
                }
            }
        }

        // Check write quorum
        if let Some(err) = reduce_write_quorum_errs(&errs, OBJECT_OP_IGNORED_ERRS, write_quorum) {
            return Err(to_object_err(err.into(), vec![bucket, object]));
        }

        // Create result ObjectInfo
        let result_info = if vr.deleted {
            ObjectInfo {
                bucket: bucket.to_string(),
                name: object.to_string(),
                delete_marker: true,
                mod_time: vr.mod_time,
                version_id: vr.version_id,
                ..Default::default()
            }
        } else {
            ObjectInfo {
                bucket: bucket.to_string(),
                name: object.to_string(),
                version_id: vr.version_id,
                ..Default::default()
            }
        };

        Ok(result_info)
    }

    #[tracing::instrument(skip(self))]
    async fn list_objects_v2(
        self: Arc<Self>,
        _bucket: &str,
        _prefix: &str,
        _continuation_token: Option<String>,
        _delimiter: Option<String>,
        _max_keys: i32,
        _fetch_owner: bool,
        _start_after: Option<String>,
    ) -> Result<ListObjectsV2Info> {
        unimplemented!()
    }

    #[tracing::instrument(skip(self))]
    async fn list_object_versions(
        self: Arc<Self>,
        _bucket: &str,
        _prefix: &str,
        _marker: Option<String>,
        _version_marker: Option<String>,
        _delimiter: Option<String>,
        _max_keys: i32,
    ) -> Result<ListObjectVersionsInfo> {
        unimplemented!()
    }

    async fn walk(
        self: Arc<Self>,
        _rx: CancellationToken,
        _bucket: &str,
        _prefix: &str,
        _result: tokio::sync::mpsc::Sender<ObjectInfoOrErr>,
        _opts: WalkOptions,
    ) -> Result<()> {
        unimplemented!()
    }

    #[tracing::instrument(skip(self))]
    async fn get_object_info(&self, bucket: &str, object: &str, opts: &ObjectOptions) -> Result<ObjectInfo> {
        // Acquire a shared read-lock to protect consistency during info fetch
        let mut _read_lock_guard: Option<rustfs_lock::LockGuard> = None;
        if !opts.no_lock {
            let guard_opt = self
                .namespace_lock
                .rlock_guard(object, &self.locker_owner, Duration::from_secs(5), Duration::from_secs(10))
                .await?;
            if guard_opt.is_none() {
                return Err(Error::other("can not get lock. please retry".to_string()));
            }
            _read_lock_guard = guard_opt;
        }

        let (fi, _, _) = self
            .get_object_fileinfo(bucket, object, opts, false)
            .await
            .map_err(|e| to_object_err(e, vec![bucket, object]))?;

        // warn!("get object_info fi {:?}", &fi);

        let oi = ObjectInfo::from_file_info(&fi, bucket, object, opts.versioned || opts.version_suspended);

        Ok(oi)
    }

    #[tracing::instrument(skip(self))]
    async fn add_partial(&self, bucket: &str, object: &str, version_id: &str) -> Result<()> {
        let _ = rustfs_common::heal_channel::send_heal_request(rustfs_common::heal_channel::create_heal_request_with_options(
            bucket.to_string(),
            Some(object.to_string()),
            false,
            Some(HealChannelPriority::Normal),
            Some(self.pool_index),
            Some(self.set_index),
        ))
        .await;
        Ok(())
    }

    #[tracing::instrument(skip(self))]
    async fn put_object_metadata(&self, bucket: &str, object: &str, opts: &ObjectOptions) -> Result<ObjectInfo> {
        // TODO: nslock

        // Guard lock for metadata update
        let mut _lock_guard: Option<rustfs_lock::LockGuard> = None;
        if !opts.no_lock {
            let guard_opt = self
                .namespace_lock
                .lock_guard(object, &self.locker_owner, Duration::from_secs(5), Duration::from_secs(10))
                .await?;
            if guard_opt.is_none() {
                return Err(Error::other("can not get lock. please retry".to_string()));
            }
            _lock_guard = guard_opt;
        }

        let disks = self.get_disks_internal().await;

        let (metas, errs) = {
            if opts.version_id.is_some() {
                Self::read_all_fileinfo(
                    &disks,
                    "",
                    bucket,
                    object,
                    opts.version_id.as_ref().unwrap().to_string().as_str(),
                    false,
                    false,
                )
                .await?
            } else {
                Self::read_all_xl(&disks, bucket, object, false, false).await
            }
        };

        let read_quorum = match Self::object_quorum_from_meta(&metas, &errs, self.default_parity_count) {
            Ok((res, _)) => res,
            Err(mut err) => {
                if err == DiskError::ErasureReadQuorum
                    && !bucket.starts_with(RUSTFS_META_BUCKET)
                    && self
                        .delete_if_dang_ling(bucket, object, &metas, &errs, &HashMap::new(), opts.clone())
                        .await
                        .is_ok()
                {
                    if opts.version_id.is_some() {
                        err = DiskError::FileVersionNotFound
                    } else {
                        err = DiskError::FileNotFound
                    }
                }
                return Err(to_object_err(err.into(), vec![bucket, object]));
            }
        };

        let read_quorum = read_quorum as usize;

        let (online_disks, mod_time, etag) = Self::list_online_disks(&disks, &metas, &errs, read_quorum);

        let mut fi = Self::pick_valid_fileinfo(&metas, mod_time, etag, read_quorum)
            .map_err(|e| to_object_err(e.into(), vec![bucket, object]))?;

        if fi.deleted {
            return Err(to_object_err(Error::MethodNotAllowed, vec![bucket, object]));
        }

        let obj_info = ObjectInfo::from_file_info(&fi, bucket, object, opts.versioned || opts.version_suspended);

        for (k, v) in obj_info.user_defined {
            fi.metadata.insert(k, v);
        }

        if let Some(mt) = &opts.eval_metadata {
            for (k, v) in mt {
                fi.metadata.insert(k.clone(), v.clone());
            }
        }

        fi.mod_time = opts.mod_time;
        if let Some(ref version_id) = opts.version_id {
            fi.version_id = Uuid::parse_str(version_id).ok();
        }

        self.update_object_meta(bucket, object, fi.clone(), &online_disks)
            .await
            .map_err(|e| to_object_err(e.into(), vec![bucket, object]))?;

        Ok(ObjectInfo::from_file_info(&fi, bucket, object, opts.versioned || opts.version_suspended))
    }

    #[tracing::instrument(skip(self))]
    async fn get_object_tags(&self, bucket: &str, object: &str, opts: &ObjectOptions) -> Result<String> {
        let oi = self.get_object_info(bucket, object, opts).await?;
        Ok(oi.user_tags)
    }

    #[tracing::instrument(level = "debug", skip(self))]
    async fn transition_object(&self, bucket: &str, object: &str, opts: &ObjectOptions) -> Result<()> {
        let mut tier_config_mgr = GLOBAL_TierConfigMgr.write().await;
        let tgt_client = match tier_config_mgr.get_driver(&opts.transition.tier).await {
            Ok(client) => client,
            Err(err) => {
                return Err(Error::other(err.to_string()));
            }
        };

        // Acquire write-lock early; hold for the whole transition operation scope
        let mut _lock_guard: Option<rustfs_lock::LockGuard> = None;
        if !opts.no_lock {
            let guard_opt = self
                .namespace_lock
                .lock_guard(object, &self.locker_owner, Duration::from_secs(5), Duration::from_secs(10))
                .await?;
            if guard_opt.is_none() {
                return Err(Error::other("can not get lock. please retry".to_string()));
            }
            _lock_guard = guard_opt;
        }

        let (mut fi, meta_arr, online_disks) = self.get_object_fileinfo(bucket, object, opts, true).await?;
        /*if err != nil {
            return Err(to_object_err(err, vec![bucket, object]));
        }*/
        /*if fi.deleted {
            if opts.version_id.is_none() {
                return Err(to_object_err(DiskError::FileNotFound, vec![bucket, object]));
            }
            return Err(to_object_err(ERR_METHOD_NOT_ALLOWED, vec![bucket, object]));
        }*/
        if !opts.mod_time.expect("err").unix_timestamp() == fi.mod_time.as_ref().expect("err").unix_timestamp()
            || opts.transition.etag != extract_etag(&fi.metadata)
        {
            return Err(to_object_err(Error::from(DiskError::FileNotFound), vec![bucket, object]));
        }
        if fi.transition_status == TRANSITION_COMPLETE {
            return Ok(());
        }

        /*if fi.xlv1 {
            if let Err(err) = self.heal_object(bucket, object, "", &HealOpts {no_lock: true, ..Default::default()}) {
                return err.expect("err");
            }
            (fi, meta_arr, online_disks) = self.get_object_fileinfo(&bucket, &object, &opts, true);
            if err != nil {
                return to_object_err(err, vec![bucket, object]);
            }
        }*/

        let dest_obj = gen_transition_objname(bucket);
        if let Err(err) = dest_obj {
            return Err(to_object_err(err, vec![]));
        }
        let dest_obj = dest_obj.unwrap();

        let oi = ObjectInfo::from_file_info(&fi, bucket, object, opts.versioned || opts.version_suspended);

        let (pr, mut pw) = tokio::io::duplex(fi.erasure.block_size);
        let reader = ReaderImpl::ObjectBody(GetObjectReader {
            stream: Box::new(pr),
            object_info: oi,
        });

        let cloned_bucket = bucket.to_string();
        let cloned_object = object.to_string();
        let cloned_fi = fi.clone();
        let set_index = self.set_index;
        let pool_index = self.pool_index;
        tokio::spawn(async move {
            if let Err(e) = Self::get_object_with_fileinfo(
                &cloned_bucket,
                &cloned_object,
                0,
                cloned_fi.size,
                &mut pw,
                cloned_fi,
                meta_arr,
                &online_disks,
                set_index,
                pool_index,
            )
            .await
            {
                error!("get_object_with_fileinfo err {:?}", e);
            };
        });

        let rv = tgt_client
            .put_with_meta(&dest_obj, reader, fi.size, {
                let mut m = HashMap::<String, String>::new();
                m.insert("name".to_string(), object.to_string());
                m
            })
            .await;
        if let Err(err) = rv {
            return Err(StorageError::Io(err));
        }
        let rv = rv.unwrap();
        fi.transition_status = TRANSITION_COMPLETE.to_string();
        fi.transitioned_objname = dest_obj;
        fi.transition_tier = opts.transition.tier.clone();
        fi.transition_version_id = if rv.is_empty() { None } else { Some(Uuid::parse_str(&rv)?) };
        let mut event_name = EventName::ObjectTransitionComplete.as_ref();

        let disks = self.get_disks(0, 0).await?;

        if let Err(err) = self.delete_object_version(bucket, object, &fi, false).await {
            event_name = EventName::ObjectTransitionFailed.as_ref();
        }

        for disk in disks.iter() {
            if let Some(disk) = disk {
                if disk.is_online().await {
                    continue;
                }
            }
            let _ = self.add_partial(bucket, object, opts.version_id.as_ref().expect("err")).await;
            break;
        }

        let obj_info = ObjectInfo::from_file_info(&fi, bucket, object, opts.versioned || opts.version_suspended);
        send_event(EventArgs {
            event_name: event_name.to_string(),
            bucket_name: bucket.to_string(),
            object: obj_info,
            user_agent: "Internal: [ILM-Transition]".to_string(),
            host: GLOBAL_LocalNodeName.to_string(),
            ..Default::default()
        });
        //let tags = opts.lifecycle_audit_event.tags();
        //auditLogLifecycle(ctx, objInfo, ILMTransition, tags, traceFn)
        Ok(())
    }

    #[tracing::instrument(level = "debug", skip(self))]
    async fn restore_transitioned_object(&self, bucket: &str, object: &str, opts: &ObjectOptions) -> Result<()> {
        // Acquire write-lock early for the restore operation
        let mut _lock_guard: Option<rustfs_lock::LockGuard> = None;
        if !opts.no_lock {
            let guard_opt = self
                .namespace_lock
                .lock_guard(object, &self.locker_owner, Duration::from_secs(5), Duration::from_secs(10))
                .await?;
            if guard_opt.is_none() {
                return Err(Error::other("can not get lock. please retry".to_string()));
            }
            _lock_guard = guard_opt;
        }
        let set_restore_header_fn = async move |oi: &mut ObjectInfo, rerr: Option<Error>| -> Result<()> {
            if rerr.is_none() {
                return Ok(());
            }
            self.update_restore_metadata(bucket, object, oi, opts).await?;
            Err(rerr.unwrap())
        };
        let mut oi = ObjectInfo::default();
        let fi = self.get_object_fileinfo(bucket, object, opts, true).await;
        if let Err(err) = fi {
            return set_restore_header_fn(&mut oi, Some(to_object_err(err, vec![bucket, object]))).await;
        }
        let (actual_fi, _, _) = fi.unwrap();

        oi = ObjectInfo::from_file_info(&actual_fi, bucket, object, opts.versioned || opts.version_suspended);
        let ropts = put_restore_opts(bucket, object, &opts.transition.restore_request, &oi);
        /*if oi.parts.len() == 1 {
            let mut rs: HTTPRangeSpec;
            let gr = get_transitioned_object_reader(bucket, object, rs, HeaderMap::new(), oi, opts);
            //if err != nil {
            //    return set_restore_header_fn(&mut oi, Some(toObjectErr(err, bucket, object)));
            //}
            let hash_reader = HashReader::new(gr, gr.obj_info.size, "", "", gr.obj_info.size);
            let p_reader = PutObjReader::new(StreamingBlob::from(Box::pin(hash_reader)), hash_reader.size());
            if let Err(err) = self.put_object(bucket, object, &mut p_reader, &ropts).await {
                return set_restore_header_fn(&mut oi, Some(to_object_err(err, vec![bucket, object])));
            } else {
                return Ok(());
            }
        }

        let res = self.new_multipart_upload(bucket, object, &ropts).await?;
        //if err != nil {
        //    return set_restore_header_fn(&mut oi, err);
        //}

        let mut uploaded_parts: Vec<CompletePart> = vec![];
        let mut rs: HTTPRangeSpec;
        let gr = get_transitioned_object_reader(bucket, object, rs, HeaderMap::new(), oi, opts).await?;
        //if err != nil {
        //    return set_restore_header_fn(&mut oi, err);
        //}

        for part_info in oi.parts {
            //let hr = HashReader::new(LimitReader(gr, part_info.size), part_info.size, "", "", part_info.size);
            let hr = HashReader::new(gr, part_info.size as i64, part_info.size as i64, None, false);
            //if err != nil {
            //    return set_restore_header_fn(&mut oi, err);
            //}
            let mut p_reader = PutObjReader::new(hr, hr.size());
            let p_info = self.put_object_part(bucket, object, &res.upload_id, part_info.number, &mut p_reader, &ObjectOptions::default()).await?;
            //if let Err(err) = p_info {
            //    return set_restore_header_fn(&mut oi, err);
            //}
            if p_info.size != part_info.size {
                return set_restore_header_fn(&mut oi, Some(Error::from(ObjectApiError::InvalidObjectState(GenericError{bucket: bucket.to_string(), object: object.to_string(), ..Default::default()}))));
            }
            uploaded_parts.push(CompletePart {
                part_num: p_info.part_num,
                etag: p_info.etag,
            });
        }
        if let Err(err) = self.complete_multipart_upload(bucket, object, &res.upload_id, uploaded_parts, &ObjectOptions {
            mod_time: oi.mod_time,
            ..Default::default()
        }).await {
            set_restore_header_fn(&mut oi, Some(err));
        }*/
        Ok(())
    }

    #[tracing::instrument(level = "debug", skip(self))]
    async fn put_object_tags(&self, bucket: &str, object: &str, tags: &str, opts: &ObjectOptions) -> Result<ObjectInfo> {
        // Acquire write-lock for tag update (metadata write)
        let mut _lock_guard: Option<rustfs_lock::LockGuard> = None;
        if !opts.no_lock {
            let guard_opt = self
                .namespace_lock
                .lock_guard(object, &self.locker_owner, Duration::from_secs(5), Duration::from_secs(10))
                .await?;
            if guard_opt.is_none() {
                return Err(Error::other("can not get lock. please retry".to_string()));
            }
            _lock_guard = guard_opt;
        }
        let (mut fi, _, disks) = self.get_object_fileinfo(bucket, object, opts, false).await?;

        fi.metadata.insert(AMZ_OBJECT_TAGGING.to_owned(), tags.to_owned());

        // TODO: userdeefined

        self.update_object_meta(bucket, object, fi.clone(), disks.as_slice()).await?;

        // TODO: versioned
        Ok(ObjectInfo::from_file_info(&fi, bucket, object, opts.versioned || opts.version_suspended))
    }

    #[tracing::instrument(skip(self))]
    async fn delete_object_tags(&self, bucket: &str, object: &str, opts: &ObjectOptions) -> Result<ObjectInfo> {
        self.put_object_tags(bucket, object, "", opts).await
    }

    #[tracing::instrument(skip(self))]
    async fn copy_object_part(
        &self,
        _src_bucket: &str,
        _src_object: &str,
        _dst_bucket: &str,
        _dst_object: &str,
        _upload_id: &str,
        _part_id: usize,
        _start_offset: i64,
        _length: i64,
        _src_info: &ObjectInfo,
        _src_opts: &ObjectOptions,
        _dst_opts: &ObjectOptions,
    ) -> Result<()> {
        unimplemented!()
    }

    #[tracing::instrument(level = "debug", skip(self, data, opts))]
    async fn put_object_part(
        &self,
        bucket: &str,
        object: &str,
        upload_id: &str,
        part_id: usize,
        data: &mut PutObjReader,
        opts: &ObjectOptions,
    ) -> Result<PartInfo> {
        let upload_id_path = Self::get_upload_id_dir(bucket, object, upload_id);

        let (fi, _) = self.check_upload_id_exists(bucket, object, upload_id, true).await?;

        let write_quorum = fi.write_quorum(self.default_write_quorum());

        let disks = self.disks.read().await;

        let disks = disks.clone();
        let shuffle_disks = Self::shuffle_disks(&disks, &fi.erasure.distribution);

        let part_suffix = format!("part.{part_id}");
        let tmp_part = format!("{}x{}", Uuid::new_v4(), OffsetDateTime::now_utc().unix_timestamp());
        let tmp_part_path = Arc::new(format!("{tmp_part}/{part_suffix}"));

        // let mut writers = Vec::with_capacity(disks.len());
        // let erasure = Erasure::new(fi.erasure.data_blocks, fi.erasure.parity_blocks, fi.erasure.block_size);
        // let shared_size = erasure.shard_size(erasure.block_size);

        // let futures = disks.iter().map(|disk| {
        //     let disk = disk.clone();
        //     let tmp_part_path = tmp_part_path.clone();
        //     tokio::spawn(async move {
        //         if let Some(disk) = disk {
        //             // let writer = disk.append_file(RUSTFS_META_TMP_BUCKET, &tmp_part_path).await?;
        //             // let filewriter = disk
        //             //     .create_file("", RUSTFS_META_TMP_BUCKET, &tmp_part_path, data.content_length)
        //             //     .await?;
        //             match new_bitrot_filewriter(
        //                 disk.clone(),
        //                 RUSTFS_META_TMP_BUCKET,
        //                 &tmp_part_path,
        //                 false,
        //                 DEFAULT_BITROT_ALGO,
        //                 shared_size,
        //             )
        //             .await
        //             {
        //                 Ok(writer) => Ok(Some(writer)),
        //                 Err(e) => Err(e),
        //             }
        //         } else {
        //             Ok(None)
        //         }
        //     })
        // });
        // for x in join_all(futures).await {
        //     let x = x??;
        //     writers.push(x);
        // }

        // let erasure = Erasure::new(fi.erasure.data_blocks, fi.erasure.parity_blocks, fi.erasure.block_size);

        // let stream = replace(&mut data.stream, Box::new(empty()));
        // let etag_stream = EtagReader::new(stream);

        // let (w_size, mut etag) = Arc::new(erasure)
        //     .encode(etag_stream, &mut writers, data.content_length, write_quorum)
        //     .await?;

        // if let Err(err) = close_bitrot_writers(&mut writers).await {
        //     error!("close_bitrot_writers err {:?}", err);
        // }

        let erasure = erasure_coding::Erasure::new(fi.erasure.data_blocks, fi.erasure.parity_blocks, fi.erasure.block_size);

        let mut writers = Vec::with_capacity(shuffle_disks.len());
        let mut errors = Vec::with_capacity(shuffle_disks.len());
        for disk_op in shuffle_disks.iter() {
            if let Some(disk) = disk_op {
                let writer = create_bitrot_writer(
                    false,
                    Some(disk),
                    RUSTFS_META_TMP_BUCKET,
                    &tmp_part_path,
                    erasure.shard_file_size(data.size()),
                    erasure.shard_size(),
                    HashAlgorithm::HighwayHash256,
                )
                .await?;

                // let writer = {
                //     let f = match disk
                //         .create_file("", RUSTFS_META_TMP_BUCKET, &tmp_part_path, erasure.shard_file_size(data.content_length))
                //         .await
                //     {
                //         Ok(f) => f,
                //         Err(e) => {
                //             errors.push(Some(e));
                //             writers.push(None);
                //             continue;
                //         }
                //     };

                //     BitrotWriter::new(Writer::from_tokio_writer(f), erasure.shard_size(), HashAlgorithm::HighwayHash256)
                // };

                writers.push(Some(writer));
                errors.push(None);
            } else {
                errors.push(Some(DiskError::DiskNotFound));
                writers.push(None);
            }
        }

        let nil_count = errors.iter().filter(|&e| e.is_none()).count();
        if nil_count < write_quorum {
            if let Some(write_err) = reduce_write_quorum_errs(&errors, OBJECT_OP_IGNORED_ERRS, write_quorum) {
                return Err(to_object_err(write_err.into(), vec![bucket, object]));
            }

            return Err(Error::other(format!("not enough disks to write: {errors:?}")));
        }

        let stream = mem::replace(
            &mut data.stream,
            HashReader::new(Box::new(WarpReader::new(Cursor::new(Vec::new()))), 0, 0, None, false)?,
        );

        let (reader, w_size) = Arc::new(erasure).encode(stream, &mut writers, write_quorum).await?; // TODO: 出错，删除临时目录

        let _ = mem::replace(&mut data.stream, reader);

        if (w_size as i64) < data.size() {
            return Err(Error::other("put_object_part write size < data.size()"));
        }

        let index_op = data.stream.try_get_index().map(|v| v.clone().into_vec());

        let mut etag = data.stream.try_resolve_etag().unwrap_or_default();

        if let Some(ref tag) = opts.preserve_etag {
            etag = tag.clone();
        }

        let mut actual_size = data.actual_size();
        if actual_size < 0 {
            let is_compressed = fi.is_compressed();
            if !is_compressed {
                actual_size = w_size as i64;
            }
        }

        let part_info = ObjectPartInfo {
            etag: etag.clone(),
            number: part_id,
            size: w_size,
            mod_time: Some(OffsetDateTime::now_utc()),
            actual_size,
            index: index_op,
            ..Default::default()
        };

        // debug!("put_object_part part_info {:?}", part_info);

        // fi.parts = vec![part_info.clone()];

        let part_info_buff = part_info.marshal_msg()?;

        drop(writers); // drop writers to close all files

        let part_path = format!("{}/{}/{}", upload_id_path, fi.data_dir.unwrap_or_default(), part_suffix);
        let _ = Self::rename_part(
            &disks,
            RUSTFS_META_TMP_BUCKET,
            &tmp_part_path,
            RUSTFS_META_MULTIPART_BUCKET,
            &part_path,
            part_info_buff.into(),
            write_quorum,
        )
        .await?;

        let ret: PartInfo = PartInfo {
            etag: Some(etag.clone()),
            part_num: part_id,
            last_mod: Some(OffsetDateTime::now_utc()),
            size: w_size,
            actual_size,
        };

        // error!("put_object_part ret {:?}", &ret);

        Ok(ret)
    }

    #[tracing::instrument(skip(self))]
    async fn list_object_parts(
        &self,
        bucket: &str,
        object: &str,
        upload_id: &str,
        part_number_marker: Option<usize>,
        mut max_parts: usize,
        opts: &ObjectOptions,
    ) -> Result<ListPartsInfo> {
        let (fi, _) = self.check_upload_id_exists(bucket, object, upload_id, false).await?;

        let upload_id_path = Self::get_upload_id_dir(bucket, object, upload_id);

        if max_parts > MAX_PARTS_COUNT {
            max_parts = MAX_PARTS_COUNT;
        }

        let part_number_marker = part_number_marker.unwrap_or_default();

        let mut ret = ListPartsInfo {
            bucket: bucket.to_owned(),
            object: object.to_owned(),
            upload_id: upload_id.to_owned(),
            max_parts,
            part_number_marker,
            user_defined: fi.metadata.clone(),
            ..Default::default()
        };

        if max_parts == 0 {
            return Ok(ret);
        }

        let online_disks = self.get_disks_internal().await;

        let read_quorum = fi.read_quorum(self.default_read_quorum());

        let part_path = format!(
            "{}{}",
            path_join_buf(&[
                &upload_id_path,
                fi.data_dir.map(|v| v.to_string()).unwrap_or_default().as_str(),
            ]),
            SLASH_SEPARATOR
        );

        let mut part_numbers = match Self::list_parts(&online_disks, &part_path, read_quorum).await {
            Ok(parts) => parts,
            Err(err) => {
                if err == DiskError::FileNotFound {
                    return Ok(ret);
                }

                return Err(to_object_err(err.into(), vec![bucket, object]));
            }
        };

        if part_numbers.is_empty() {
            return Ok(ret);
        }
        let start_op = part_numbers.iter().find(|&&v| v != 0 && v == part_number_marker);
        if part_number_marker > 0 && start_op.is_none() {
            return Ok(ret);
        }

        if let Some(start) = start_op {
            if start + 1 > part_numbers.len() {
                return Ok(ret);
            }

            part_numbers = part_numbers[start + 1..].to_vec();
        }

        let mut parts = Vec::with_capacity(part_numbers.len());

        let part_meta_paths = part_numbers
            .iter()
            .map(|v| format!("{part_path}part.{v}.meta"))
            .collect::<Vec<String>>();

        let object_parts =
            Self::read_parts(&online_disks, RUSTFS_META_MULTIPART_BUCKET, &part_meta_paths, &part_numbers, read_quorum)
                .await
                .map_err(|e| to_object_err(e.into(), vec![bucket, object, upload_id]))?;

        let mut count = max_parts;

        for (i, part) in object_parts.iter().enumerate() {
            if let Some(err) = &part.error {
                warn!("list_object_parts part error: {:?}", &err);
            }

            parts.push(PartInfo {
                etag: Some(part.etag.clone()),
                part_num: part.number,
                last_mod: part.mod_time,
                size: part.size,
                actual_size: part.actual_size,
            });

            count -= 1;
            if count == 0 {
                break;
            }
        }

        ret.parts = parts;

        if object_parts.len() > ret.parts.len() {
            ret.is_truncated = true;
            ret.next_part_number_marker = ret.parts.last().map(|v| v.part_num).unwrap_or_default();
        }

        Ok(ret)
    }

    #[tracing::instrument(skip(self))]
    async fn list_multipart_uploads(
        &self,
        bucket: &str,
        object: &str,
        key_marker: Option<String>,
        upload_id_marker: Option<String>,
        delimiter: Option<String>,
        max_uploads: usize,
    ) -> Result<ListMultipartsInfo> {
        let disks = {
            let disks = self.get_online_local_disks().await;
            if disks.is_empty() {
                // TODO: getOnlineDisksWithHealing
                self.get_online_disks().await
            } else {
                disks
            }
        };

        let mut upload_ids: Vec<String> = Vec::new();

        for disk in disks.iter().flatten() {
            if !disk.is_online().await {
                continue;
            }

            let has_uoload_ids = match disk
                .list_dir(
                    bucket,
                    RUSTFS_META_MULTIPART_BUCKET,
                    Self::get_multipart_sha_dir(bucket, object).as_str(),
                    -1,
                )
                .await
            {
                Ok(res) => Some(res),
                Err(err) => {
                    if err == DiskError::DiskNotFound {
                        None
                    } else if err == DiskError::FileNotFound {
                        return Ok(ListMultipartsInfo {
                            key_marker: key_marker.to_owned(),
                            max_uploads,
                            prefix: object.to_owned(),
                            delimiter: delimiter.to_owned(),
                            ..Default::default()
                        });
                    } else {
                        return Err(to_object_err(err.into(), vec![bucket, object]));
                    }
                }
            };

            if let Some(ids) = has_uoload_ids {
                upload_ids = ids;
                break;
            }
        }

        let mut uploads = Vec::new();

        let mut populated_upload_ids = HashSet::new();

        for upload_id in upload_ids.iter() {
            let upload_id = upload_id.trim_end_matches(SLASH_SEPARATOR).to_string();
            if populated_upload_ids.contains(&upload_id) {
                continue;
            }

            let start_time = {
                let now = OffsetDateTime::now_utc();

                let splits: Vec<&str> = upload_id.split("x").collect();
                if splits.len() == 2 {
                    if let Ok(unix) = splits[1].parse::<i128>() {
                        OffsetDateTime::from_unix_timestamp_nanos(unix)?
                    } else {
                        now
                    }
                } else {
                    now
                }
            };

            uploads.push(MultipartInfo {
                bucket: bucket.to_owned(),
                object: object.to_owned(),
                upload_id: base64_encode(format!("{}.{}", get_global_deployment_id().unwrap_or_default(), upload_id).as_bytes()),
                initiated: Some(start_time),
                ..Default::default()
            });

            populated_upload_ids.insert(upload_id);
        }

        uploads.sort_by(|a, b| a.initiated.cmp(&b.initiated));

        let mut upload_idx = 0;
        if let Some(upload_id_marker) = &upload_id_marker {
            while upload_idx < uploads.len() {
                if &uploads[upload_idx].upload_id != upload_id_marker {
                    upload_idx += 1;
                    continue;
                }

                if &uploads[upload_idx].upload_id == upload_id_marker {
                    upload_idx += 1;
                    break;
                }

                upload_idx += 1;
            }
        }

        let mut ret_uploads = Vec::new();
        let mut next_upload_id_marker = None;
        while upload_idx < uploads.len() {
            ret_uploads.push(uploads[upload_idx].clone());
            next_upload_id_marker = Some(uploads[upload_idx].upload_id.clone());
            upload_idx += 1;

            if ret_uploads.len() > max_uploads {
                break;
            }
        }

        let is_truncated = ret_uploads.len() < uploads.len();

        if !is_truncated {
            next_upload_id_marker = None;
        }

        Ok(ListMultipartsInfo {
            key_marker: key_marker.to_owned(),
            next_upload_id_marker,
            max_uploads,
            is_truncated,
            uploads: ret_uploads,
            prefix: object.to_owned(),
            delimiter: delimiter.to_owned(),
            ..Default::default()
        })
    }

    #[tracing::instrument(skip(self))]
    async fn new_multipart_upload(&self, bucket: &str, object: &str, opts: &ObjectOptions) -> Result<MultipartUploadResult> {
        let disks = self.disks.read().await;

        let disks = disks.clone();

        let mut user_defined = opts.user_defined.clone();

        if let Some(ref etag) = opts.preserve_etag {
            user_defined.insert("etag".to_owned(), etag.clone());
        }

        if let Some(sc) = user_defined.get(AMZ_STORAGE_CLASS) {
            if sc == storageclass::STANDARD {
                let _ = user_defined.remove(AMZ_STORAGE_CLASS);
            }
        }

        let sc_parity_drives = {
            if let Some(sc) = GLOBAL_STORAGE_CLASS.get() {
                sc.get_parity_for_sc(user_defined.get(AMZ_STORAGE_CLASS).cloned().unwrap_or_default().as_str())
            } else {
                None
            }
        };

        let mut parity_drives = sc_parity_drives.unwrap_or(self.default_parity_count);
        if opts.max_parity {
            parity_drives = disks.len() / 2;
        }

        let data_drives = disks.len() - parity_drives;
        let mut write_quorum = data_drives;
        if data_drives == parity_drives {
            write_quorum += 1
        }

        let mut fi = FileInfo::new([bucket, object].join("/").as_str(), data_drives, parity_drives);

        fi.version_id = if let Some(vid) = &opts.version_id {
            Some(Uuid::parse_str(vid)?)
        } else {
            None
        };

        if opts.versioned && opts.version_id.is_none() {
            fi.version_id = Some(Uuid::new_v4());
        }

        fi.data_dir = Some(Uuid::new_v4());
        fi.fresh = true;

        let parts_metadata = vec![fi.clone(); disks.len()];

        if !user_defined.contains_key("content-type") {
            // TODO: get content-type
        }

        if let Some(sc) = user_defined.get(AMZ_STORAGE_CLASS) {
            if sc == storageclass::STANDARD {
                let _ = user_defined.remove(AMZ_STORAGE_CLASS);
            }
        }

        let (shuffle_disks, mut parts_metadatas) = Self::shuffle_disks_and_parts_metadata(&disks, &parts_metadata, &fi);

        let mod_time = opts.mod_time.unwrap_or(OffsetDateTime::now_utc());

        for fi in parts_metadatas.iter_mut() {
            fi.metadata = user_defined.clone();
            fi.mod_time = Some(mod_time);
            fi.fresh = true;
        }

        // fi.mod_time = Some(now);

        let upload_uuid = format!("{}x{}", Uuid::new_v4(), mod_time.unix_timestamp_nanos());

        let upload_id = base64_encode(format!("{}.{}", get_global_deployment_id().unwrap_or_default(), upload_uuid).as_bytes());

        let upload_path = Self::get_upload_id_dir(bucket, object, upload_uuid.as_str());

        Self::write_unique_file_info(
            &shuffle_disks,
            bucket,
            RUSTFS_META_MULTIPART_BUCKET,
            upload_path.as_str(),
            &parts_metadatas,
            write_quorum,
        )
        .await
        .map_err(|e| to_object_err(e.into(), vec![bucket, object]))?;

        // evalDisks

        Ok(MultipartUploadResult { upload_id })
    }

    #[tracing::instrument(skip(self))]
    async fn get_multipart_info(
        &self,
        bucket: &str,
        object: &str,
        upload_id: &str,
        _opts: &ObjectOptions,
    ) -> Result<MultipartInfo> {
        // TODO: nslock
        let (fi, _) = self
            .check_upload_id_exists(bucket, object, upload_id, false)
            .await
            .map_err(|e| to_object_err(e, vec![bucket, object, upload_id]))?;

        Ok(MultipartInfo {
            bucket: bucket.to_owned(),
            object: object.to_owned(),
            upload_id: upload_id.to_owned(),
            user_defined: fi.metadata.clone(),
            ..Default::default()
        })
    }

    #[tracing::instrument(skip(self))]
    async fn abort_multipart_upload(&self, bucket: &str, object: &str, upload_id: &str, _opts: &ObjectOptions) -> Result<()> {
        self.check_upload_id_exists(bucket, object, upload_id, false).await?;
        let upload_id_path = Self::get_upload_id_dir(bucket, object, upload_id);

        self.delete_all(RUSTFS_META_MULTIPART_BUCKET, &upload_id_path).await
    }
    // complete_multipart_upload 完成
    #[tracing::instrument(skip(self))]
    async fn complete_multipart_upload(
        self: Arc<Self>,
        bucket: &str,
        object: &str,
        upload_id: &str,
        uploaded_parts: Vec<CompletePart>,
        opts: &ObjectOptions,
    ) -> Result<ObjectInfo> {
        let (mut fi, files_metas) = self.check_upload_id_exists(bucket, object, upload_id, true).await?;
        let upload_id_path = Self::get_upload_id_dir(bucket, object, upload_id);

        let write_quorum = fi.write_quorum(self.default_write_quorum());

        let disks = self.disks.read().await;

        let disks = disks.clone();
        // let disks = Self::shuffle_disks(&disks, &fi.erasure.distribution);

        let part_path = format!("{}/{}/", upload_id_path, fi.data_dir.unwrap_or(Uuid::nil()));

        let part_meta_paths = uploaded_parts
            .iter()
            .map(|v| format!("{part_path}part.{0}.meta", v.part_num))
            .collect::<Vec<String>>();

        let part_numbers = uploaded_parts.iter().map(|v| v.part_num).collect::<Vec<usize>>();

        let object_parts =
            Self::read_parts(&disks, RUSTFS_META_MULTIPART_BUCKET, &part_meta_paths, &part_numbers, write_quorum).await?;

        if object_parts.len() != uploaded_parts.len() {
            return Err(Error::other("part result number err"));
        }

        for (i, part) in object_parts.iter().enumerate() {
            if let Some(err) = &part.error {
                error!("complete_multipart_upload part error: {:?}", &err);
            }

            if uploaded_parts[i].part_num != part.number {
                error!(
                    "complete_multipart_upload part_id err part_id != part_num {} != {}",
                    uploaded_parts[i].part_num, part.number
                );
                return Err(Error::InvalidPart(uploaded_parts[i].part_num, bucket.to_owned(), object.to_owned()));
            }

            fi.add_object_part(
                part.number,
                part.etag.clone(),
                part.size,
                part.mod_time,
                part.actual_size,
                part.index.clone(),
            );
        }

        let (shuffle_disks, mut parts_metadatas) = Self::shuffle_disks_and_parts_metadata_by_index(&disks, &files_metas, &fi);

        let curr_fi = fi.clone();

        fi.parts = Vec::with_capacity(uploaded_parts.len());

        let mut object_size: usize = 0;
        let mut object_actual_size: i64 = 0;

        for (i, p) in uploaded_parts.iter().enumerate() {
            let has_part = curr_fi.parts.iter().find(|v| v.number == p.part_num);
            if has_part.is_none() {
                error!(
                    "complete_multipart_upload has_part.is_none() {:?}, part_id={}, bucket={}, object={}",
                    has_part, p.part_num, bucket, object
                );
                return Err(Error::InvalidPart(p.part_num, "".to_owned(), p.etag.clone().unwrap_or_default()));
            }

            let ext_part = &curr_fi.parts[i];

            if p.etag != Some(ext_part.etag.clone()) {
                error!(
                    "complete_multipart_upload etag err {:?}, part_id={}, bucket={}, object={}",
                    p.etag, p.part_num, bucket, object
                );
                return Err(Error::InvalidPart(p.part_num, ext_part.etag.clone(), p.etag.clone().unwrap_or_default()));
            }

            // TODO: crypto

            if (i < uploaded_parts.len() - 1) && !is_min_allowed_part_size(ext_part.actual_size) {
                error!(
                    "complete_multipart_upload is_min_allowed_part_size err {:?}, part_id={}, bucket={}, object={}",
                    ext_part.actual_size, p.part_num, bucket, object
                );
                return Err(Error::InvalidPart(p.part_num, ext_part.etag.clone(), p.etag.clone().unwrap_or_default()));
            }

            object_size += ext_part.size;
            object_actual_size += ext_part.actual_size;

            fi.parts.push(ObjectPartInfo {
                etag: ext_part.etag.clone(),
                number: p.part_num,
                size: ext_part.size,
                mod_time: ext_part.mod_time,
                actual_size: ext_part.actual_size,
                index: ext_part.index.clone(),
                ..Default::default()
            });
        }

        fi.size = object_size as i64;
        fi.mod_time = opts.mod_time;
        if fi.mod_time.is_none() {
            fi.mod_time = Some(OffsetDateTime::now_utc());
        }

        // etag
        let etag = {
            if let Some(etag) = opts.user_defined.get("etag") {
                etag.clone()
            } else {
                get_complete_multipart_md5(&uploaded_parts)
            }
        };

        fi.metadata.insert("etag".to_owned(), etag);

        fi.metadata
            .insert(format!("{RESERVED_METADATA_PREFIX_LOWER}actual-size"), object_actual_size.to_string());

        if fi.is_compressed() {
            fi.metadata
                .insert(format!("{RESERVED_METADATA_PREFIX_LOWER}compression-size"), object_size.to_string());
        }

        if opts.data_movement {
            fi.set_data_moved();
        }

        // TODO: object_actual_size
        let _ = object_actual_size;

        for meta in parts_metadatas.iter_mut() {
            if meta.is_valid() {
                meta.size = fi.size;
                meta.mod_time = fi.mod_time;
                meta.parts.clone_from(&fi.parts);
                meta.metadata = fi.metadata.clone();
                meta.versioned = opts.versioned || opts.version_suspended;

                // TODO: Checksum
            }
        }

        let mut parts = Vec::with_capacity(curr_fi.parts.len());
        // TODO: 优化 cleanupMultipartPath
        for p in curr_fi.parts.iter() {
            parts.push(path_join_buf(&[
                &upload_id_path,
                curr_fi.data_dir.unwrap_or(Uuid::nil()).to_string().as_str(),
                format!("part.{}.meta", p.number).as_str(),
            ]));

            if !fi.parts.iter().any(|v| v.number == p.number) {
                parts.push(path_join_buf(&[
                    &upload_id_path,
                    curr_fi.data_dir.unwrap_or(Uuid::nil()).to_string().as_str(),
                    format!("part.{}", p.number).as_str(),
                ]));
            }

            // let _ = self
            //     .remove_part_meta(
            //         bucket,
            //         object,
            //         upload_id,
            //         curr_fi.data_dir.unwrap_or(Uuid::nil()).to_string().as_str(),
            //         p.number,
            //     )
            //     .await;

            // if !fi.parts.iter().any(|v| v.number == p.number) {
            //     let _ = self
            //         .remove_object_part(
            //             bucket,
            //             object,
            //             upload_id,
            //             curr_fi.data_dir.unwrap_or(Uuid::nil()).to_string().as_str(),
            //             p.number,
            //         )
            //         .await;
            // }
        }

        {
            let disks = self.get_disks_internal().await;
            Self::cleanup_multipart_path(&disks, &parts).await;
        }

        let (online_disks, versions, op_old_dir) = Self::rename_data(
            &shuffle_disks,
            RUSTFS_META_MULTIPART_BUCKET,
            &upload_id_path,
            &parts_metadatas,
            bucket,
            object,
            write_quorum,
        )
        .await?;

        // debug!("complete fileinfo {:?}", &fi);

        // TODO: reduce_common_data_dir
        if let Some(old_dir) = op_old_dir {
            self.commit_rename_data_dir(&shuffle_disks, bucket, object, &old_dir.to_string(), write_quorum)
                .await?;
        }
        if let Some(versions) = versions {
            let _ =
                rustfs_common::heal_channel::send_heal_request(rustfs_common::heal_channel::create_heal_request_with_options(
                    bucket.to_string(),
                    Some(object.to_string()),
                    false,
                    Some(rustfs_common::heal_channel::HealChannelPriority::Normal),
                    Some(self.pool_index),
                    Some(self.set_index),
                ))
                .await;
        }

        let upload_id_path = upload_id_path.clone();
        let store = self.clone();
        let _cleanup_handle = tokio::spawn(async move {
            let _ = store.delete_all(RUSTFS_META_MULTIPART_BUCKET, &upload_id_path).await;
        });

        for (i, op_disk) in online_disks.iter().enumerate() {
            if let Some(disk) = op_disk {
                if disk.is_online().await {
                    fi = parts_metadatas[i].clone();
                    break;
                }
            }
        }

        fi.is_latest = true;

        Ok(ObjectInfo::from_file_info(&fi, bucket, object, opts.versioned || opts.version_suspended))
    }

    #[tracing::instrument(skip(self))]
    async fn get_disks(&self, _pool_idx: usize, _set_idx: usize) -> Result<Vec<Option<DiskStore>>> {
        Ok(self.get_disks_internal().await)
    }

    #[tracing::instrument(skip(self))]
    fn set_drive_counts(&self) -> Vec<usize> {
        unimplemented!()
    }

    #[tracing::instrument(skip(self))]
    async fn delete_bucket(&self, _bucket: &str, _opts: &DeleteBucketOptions) -> Result<()> {
        unimplemented!()
    }

    #[tracing::instrument(skip(self))]
    async fn heal_format(&self, _dry_run: bool) -> Result<(HealResultItem, Option<Error>)> {
        unimplemented!()
    }

    #[tracing::instrument(skip(self))]
    async fn heal_bucket(&self, _bucket: &str, _opts: &HealOpts) -> Result<HealResultItem> {
        unimplemented!()
    }

    #[tracing::instrument(skip(self))]
    async fn heal_object(
        &self,
        bucket: &str,
        object: &str,
        version_id: &str,
        opts: &HealOpts,
    ) -> Result<(HealResultItem, Option<Error>)> {
        if has_suffix(object, SLASH_SEPARATOR) {
            let (result, err) = self.heal_object_dir(bucket, object, opts.dry_run, opts.remove).await?;
            return Ok((result, err.map(|e| e.into())));
        }

        let disks = self.disks.read().await;

        let disks = disks.clone();
        let (_, errs) = Self::read_all_fileinfo(&disks, "", bucket, object, version_id, false, false).await?;
        if DiskError::is_all_not_found(&errs) {
            warn!(
                "heal_object failed, all obj part not found, bucket: {}, obj: {}, version_id: {}",
                bucket, object, version_id
            );
            let err = if !version_id.is_empty() {
                Error::FileVersionNotFound
            } else {
                Error::FileNotFound
            };
            return Ok((
                self.default_heal_result(FileInfo::default(), &errs, bucket, object, version_id)
                    .await,
                Some(err),
            ));
        }

        // Heal the object.
        let (result, err) = self.heal_object(bucket, object, version_id, opts).await?;
        if let Some(err) = err.as_ref() {
            match err {
                &DiskError::FileCorrupt if opts.scan_mode != HealScanMode::Deep => {
                    // Instead of returning an error when a bitrot error is detected
                    // during a normal heal scan, heal again with bitrot flag enabled.
                    let mut opts = *opts;
                    opts.scan_mode = HealScanMode::Deep;
                    let (result, err) = self.heal_object(bucket, object, version_id, &opts).await?;
                    return Ok((result, err.map(|e| e.into())));
                }
                _ => {}
            }
        }
        Ok((result, err.map(|e| e.into())))
    }

    #[tracing::instrument(skip(self))]
    async fn get_pool_and_set(&self, _id: &str) -> Result<(Option<usize>, Option<usize>, Option<usize>)> {
        unimplemented!()
    }

    #[tracing::instrument(skip(self))]
    async fn check_abandoned_parts(&self, _bucket: &str, _object: &str, _opts: &HealOpts) -> Result<()> {
        unimplemented!()
    }

    #[tracing::instrument(skip(self))]
    async fn verify_object_integrity(&self, bucket: &str, object: &str, opts: &ObjectOptions) -> Result<()> {
        let get_object_reader = <Self as ObjectIO>::get_object_reader(self, bucket, object, None, HeaderMap::new(), opts).await?;
        // Stream to sink to avoid loading entire object into memory during verification
        let mut reader = get_object_reader.stream;
        tokio::io::copy(&mut reader, &mut tokio::io::sink()).await?;
        Ok(())
    }
}

#[derive(Debug, PartialEq, Eq)]
struct ObjProps {
    mod_time: Option<OffsetDateTime>,
    num_versions: usize,
}

impl Hash for ObjProps {
    fn hash<H: std::hash::Hasher>(&self, state: &mut H) {
        self.mod_time.hash(state);
        self.num_versions.hash(state);
    }
}

#[derive(Default, Clone, Debug)]
pub struct HealEntryResult {
    pub bytes: usize,
    pub success: bool,
    pub skipped: bool,
    pub entry_done: bool,
    pub name: String,
}

fn is_object_dang_ling(
    meta_arr: &[FileInfo],
    errs: &[Option<DiskError>],
    data_errs_by_part: &HashMap<usize, Vec<usize>>,
) -> disk::error::Result<FileInfo> {
    let mut valid_meta = FileInfo::default();
    let (not_found_meta_errs, non_actionable_meta_errs) = dang_ling_meta_errs_count(errs);

    let (mut not_found_parts_errs, mut non_actionable_parts_errs) = (0, 0);

    data_errs_by_part.iter().for_each(|(_, v)| {
        let (nf, na) = dang_ling_part_errs_count(v);
        if nf > not_found_parts_errs {
            (not_found_parts_errs, non_actionable_parts_errs) = (nf, na);
        }
    });

    meta_arr.iter().for_each(|fi| {
        if fi.is_valid() {
            valid_meta = fi.clone();
        }
    });

    if !valid_meta.is_valid() {
        let data_blocks = meta_arr.len().div_ceil(2);
        if not_found_parts_errs > data_blocks {
            return Ok(valid_meta);
        }

        return Err(DiskError::other("not ok"));
    }

    if non_actionable_meta_errs > 0 || non_actionable_parts_errs > 0 {
        return Err(DiskError::other("not ok"));
    }

    if valid_meta.deleted {
        let data_blocks = errs.len().div_ceil(2);
        if not_found_meta_errs > data_blocks {
            return Ok(valid_meta);
        }
        return Err(DiskError::other("not ok"));
    }

    if not_found_meta_errs > 0 && not_found_meta_errs > valid_meta.erasure.parity_blocks {
        return Ok(valid_meta);
    }

    if !valid_meta.is_remote() && not_found_parts_errs > 0 && not_found_parts_errs > valid_meta.erasure.parity_blocks {
        return Ok(valid_meta);
    }

    Err(DiskError::other("not ok"))
}

fn dang_ling_meta_errs_count(cerrs: &[Option<DiskError>]) -> (usize, usize) {
    let (mut not_found_count, mut non_actionable_count) = (0, 0);
    cerrs.iter().for_each(|err| {
        if let Some(err) = err {
            if err == &DiskError::FileNotFound || err == &DiskError::FileVersionNotFound {
                not_found_count += 1;
            } else {
                non_actionable_count += 1;
            }
        }
    });

    (not_found_count, non_actionable_count)
}

fn dang_ling_part_errs_count(results: &[usize]) -> (usize, usize) {
    let (mut not_found_count, mut non_actionable_count) = (0, 0);
    results.iter().for_each(|result| {
        if *result == CHECK_PART_SUCCESS {
            // skip
        } else if *result == CHECK_PART_FILE_NOT_FOUND {
            not_found_count += 1;
        } else {
            non_actionable_count += 1;
        }
    });

    (not_found_count, non_actionable_count)
}

fn is_object_dir_dang_ling(errs: &[Option<DiskError>]) -> bool {
    let mut found = 0;
    let mut not_found = 0;
    let mut found_not_empty = 0;
    let mut other_found = 0;
    errs.iter().for_each(|err| {
        if err.is_none() {
            found += 1;
        } else if let Some(err) = err {
            if err == &DiskError::FileNotFound || err == &DiskError::VolumeNotFound {
                not_found += 1;
            } else if err == &DiskError::VolumeNotEmpty {
                found_not_empty += 1;
            } else {
                other_found += 1;
            }
        }
    });

    found = found + found_not_empty + other_found;
    found < not_found && found > 0
}

fn join_errs(errs: &[Option<DiskError>]) -> String {
    let errs = errs
        .iter()
        .map(|err| {
            if let Some(err) = err {
                return err.to_string();
            }
            "<nil>".to_string()
        })
        .collect::<Vec<_>>();

    errs.join(", ")
}

async fn disks_with_all_parts(
    online_disks: &[Option<DiskStore>],
    parts_metadata: &mut [FileInfo],
    errs: &[Option<DiskError>],
    latest_meta: &FileInfo,
    bucket: &str,
    object: &str,
    scan_mode: HealScanMode,
) -> disk::error::Result<(Vec<Option<DiskStore>>, HashMap<usize, Vec<usize>>, HashMap<usize, Vec<usize>>)> {
    let mut available_disks = vec![None; online_disks.len()];
    let mut data_errs_by_disk: HashMap<usize, Vec<usize>> = HashMap::new();
    for i in 0..online_disks.len() {
        data_errs_by_disk.insert(i, vec![1; latest_meta.parts.len()]);
    }
    let mut data_errs_by_part: HashMap<usize, Vec<usize>> = HashMap::new();
    for i in 0..latest_meta.parts.len() {
        data_errs_by_part.insert(i, vec![1; online_disks.len()]);
    }

    let mut inconsistent = 0;
    parts_metadata.iter().enumerate().for_each(|(index, meta)| {
        if meta.is_valid() && !meta.deleted && meta.erasure.distribution.len() != online_disks.len()
            || (!meta.erasure.distribution.is_empty() && meta.erasure.distribution[index] != meta.erasure.index)
        {
            warn!("file info inconsistent, meta: {:?}", meta);
            inconsistent += 1;
        }
    });

    let erasure_distribution_reliable = inconsistent <= parts_metadata.len() / 2;

    let mut meta_errs = Vec::with_capacity(errs.len());
    for _ in 0..errs.len() {
        meta_errs.push(None);
    }

    for (index, disk) in online_disks.iter().enumerate() {
        let disk = if let Some(disk) = disk {
            disk
        } else {
            meta_errs[index] = Some(DiskError::DiskNotFound);
            continue;
        };

        if let Some(err) = &errs[index] {
            meta_errs[index] = Some(err.clone());
            continue;
        }
        if !disk.is_online().await {
            meta_errs[index] = Some(DiskError::DiskNotFound);
            continue;
        }
        let meta = &parts_metadata[index];
        if !meta.mod_time.eq(&latest_meta.mod_time) || !meta.data_dir.eq(&latest_meta.data_dir) {
            warn!("mod_time is not Eq, file corrupt, index: {index}");
            meta_errs[index] = Some(DiskError::FileCorrupt);
            parts_metadata[index] = FileInfo::default();
            continue;
        }
        if erasure_distribution_reliable {
            if !meta.is_valid() {
                warn!("file info is not valid, file corrupt, index: {index}");
                parts_metadata[index] = FileInfo::default();
                meta_errs[index] = Some(DiskError::FileCorrupt);
                continue;
            }

            if !meta.deleted && meta.erasure.distribution.len() != online_disks.len() {
                warn!("file info distribution len not Eq online_disks len, file corrupt, index: {index}");
                parts_metadata[index] = FileInfo::default();
                meta_errs[index] = Some(DiskError::FileCorrupt);
                continue;
            }
        }
    }
    // info!("meta_errs: {:?}, errs: {:?}", meta_errs, errs);
    meta_errs.iter().enumerate().for_each(|(index, err)| {
        if err.is_some() {
            let part_err = conv_part_err_to_int(err);
            for p in 0..latest_meta.parts.len() {
                data_errs_by_part.entry(p).or_insert(vec![0; meta_errs.len()])[index] = part_err;
            }
        }
    });

    // info!("data_errs_by_part: {:?}, data_errs_by_disk: {:?}", data_errs_by_part, data_errs_by_disk);
    for (index, disk) in online_disks.iter().enumerate() {
        if meta_errs[index].is_some() {
            continue;
        }

        let disk = if let Some(disk) = disk {
            disk
        } else {
            meta_errs[index] = Some(DiskError::DiskNotFound);
            continue;
        };

        let meta = &mut parts_metadata[index];
        if meta.deleted || meta.is_remote() {
            continue;
        }

        // Always check data, if we got it.
        if (meta.data.is_some() || meta.size == 0) && !meta.parts.is_empty() {
            if let Some(data) = &meta.data {
                let checksum_info = meta.erasure.get_checksum_info(meta.parts[0].number);
                let data_len = data.len();
                let verify_err = bitrot_verify(
                    Box::new(Cursor::new(data.clone())),
                    data_len,
                    meta.erasure.shard_file_size(meta.size) as usize,
                    checksum_info.algorithm,
                    checksum_info.hash,
                    meta.erasure.shard_size(),
                )
                .await
                .err();

                if let Some(vec) = data_errs_by_part.get_mut(&0) {
                    if index < vec.len() {
                        vec[index] = conv_part_err_to_int(&verify_err.map(|e| e.into()));
                        info!("bitrot check result: {}", vec[index]);
                    }
                }
            }
            continue;
        }

        let mut verify_resp = CheckPartsResp::default();
        let mut verify_err = None;
        meta.data_dir = latest_meta.data_dir;
        if scan_mode == HealScanMode::Deep {
            // disk has a valid xl.meta but may not have all the
            // parts. This is considered an outdated disk, since
            // it needs healing too.
            match disk.verify_file(bucket, object, meta).await {
                Ok(v) => {
                    verify_resp = v;
                }
                Err(err) => {
                    verify_err = Some(err);
                }
            }
        } else {
            match disk.check_parts(bucket, object, meta).await {
                Ok(v) => {
                    verify_resp = v;
                }
                Err(err) => {
                    verify_err = Some(err);
                }
            }
        }

        for p in 0..latest_meta.parts.len() {
            if let Some(vec) = data_errs_by_part.get_mut(&p) {
                if index < vec.len() {
                    if verify_err.is_some() {
                        info!("verify_err");
                        vec[index] = conv_part_err_to_int(&verify_err.clone());
                    } else {
                        info!("verify_resp, verify_resp.results {}", verify_resp.results[p]);
                        vec[index] = verify_resp.results[p];
                    }
                }
            }
        }
    }
    // info!("data_errs_by_part: {:?}, data_errs_by_disk: {:?}", data_errs_by_part, data_errs_by_disk);
    for (part, disks) in data_errs_by_part.iter() {
        for (idx, disk) in disks.iter().enumerate() {
            if let Some(vec) = data_errs_by_disk.get_mut(&idx) {
                vec[*part] = *disk;
            }
        }
    }
    // info!("data_errs_by_part: {:?}, data_errs_by_disk: {:?}", data_errs_by_part, data_errs_by_disk);
    for (i, disk) in online_disks.iter().enumerate() {
        if meta_errs[i].is_none() && disk.is_some() && !has_part_err(&data_errs_by_disk[&i]) {
            available_disks[i] = Some(disk.clone().unwrap());
        } else {
            parts_metadata[i] = FileInfo::default();
        }
    }

    Ok((available_disks, data_errs_by_disk, data_errs_by_part))
}

pub fn should_heal_object_on_disk(
    err: &Option<DiskError>,
    parts_errs: &[usize],
    meta: &FileInfo,
    latest_meta: &FileInfo,
) -> (bool, Option<DiskError>) {
    if let Some(err) = err {
        if err == &DiskError::FileNotFound || err == &DiskError::FileVersionNotFound || err == &DiskError::FileCorrupt {
            return (true, Some(err.clone()));
        }
    }

    if latest_meta.volume != meta.volume
        || latest_meta.name != meta.name
        || latest_meta.version_id != meta.version_id
        || latest_meta.deleted != meta.deleted
    {
        info!("latest_meta not Eq meta, latest_meta: {:?}, meta: {:?}", latest_meta, meta);
        return (true, Some(DiskError::OutdatedXLMeta));
    }
    if !meta.deleted && !meta.is_remote() {
        let err_vec = [CHECK_PART_FILE_NOT_FOUND, CHECK_PART_FILE_CORRUPT];
        for part_err in parts_errs.iter() {
            if err_vec.contains(part_err) {
                return (true, Some(DiskError::PartMissingOrCorrupt));
            }
        }
    }
    (false, err.clone())
}

async fn get_disks_info(disks: &[Option<DiskStore>], eps: &[Endpoint]) -> Vec<rustfs_madmin::Disk> {
    let mut ret = Vec::new();

    for (i, pool) in disks.iter().enumerate() {
        if let Some(disk) = pool {
            match disk.disk_info(&DiskInfoOptions::default()).await {
                Ok(res) => ret.push(rustfs_madmin::Disk {
                    endpoint: eps[i].to_string(),
                    local: eps[i].is_local,
                    pool_index: eps[i].pool_idx,
                    set_index: eps[i].set_idx,
                    disk_index: eps[i].disk_idx,
                    state: "ok".to_owned(),

                    root_disk: res.root_disk,
                    drive_path: res.mount_path.clone(),
                    healing: res.healing,
                    scanning: res.scanning,

                    uuid: res.id.clone(),
                    major: res.major as u32,
                    minor: res.minor as u32,
                    model: None,
                    total_space: res.total,
                    used_space: res.used,
                    available_space: res.free,
                    utilization: {
                        if res.total > 0 {
                            res.used as f64 / res.total as f64 * 100_f64
                        } else {
                            0_f64
                        }
                    },
                    used_inodes: res.used_inodes,
                    free_inodes: res.free_inodes,
                    ..Default::default()
                }),
                Err(err) => ret.push(rustfs_madmin::Disk {
                    state: err.to_string(),
                    endpoint: eps[i].to_string(),
                    local: eps[i].is_local,
                    pool_index: eps[i].pool_idx,
                    set_index: eps[i].set_idx,
                    disk_index: eps[i].disk_idx,
                    ..Default::default()
                }),
            }
        } else {
            ret.push(rustfs_madmin::Disk {
                endpoint: eps[i].to_string(),
                local: eps[i].is_local,
                pool_index: eps[i].pool_idx,
                set_index: eps[i].set_idx,
                disk_index: eps[i].disk_idx,
                state: DiskError::DiskNotFound.to_string(),
                ..Default::default()
            })
        }
    }

    ret
}
async fn get_storage_info(disks: &[Option<DiskStore>], eps: &[Endpoint]) -> rustfs_madmin::StorageInfo {
    let mut disks = get_disks_info(disks, eps).await;
    disks.sort_by(|a, b| a.total_space.cmp(&b.total_space));

    rustfs_madmin::StorageInfo {
        disks,
        backend: rustfs_madmin::BackendInfo {
            backend_type: rustfs_madmin::BackendByte::Erasure,
            ..Default::default()
        },
    }
}
pub async fn stat_all_dirs(disks: &[Option<DiskStore>], bucket: &str, prefix: &str) -> Vec<Option<DiskError>> {
    let mut errs = Vec::with_capacity(disks.len());
    let mut futures = Vec::with_capacity(disks.len());
    for disk in disks.iter().flatten() {
        let disk = disk.clone();
        let bucket = bucket.to_string();
        let prefix = prefix.to_string();
        futures.push(tokio::spawn(async move {
            match disk.list_dir("", &bucket, &prefix, 1).await {
                Ok(entries) => {
                    if !entries.is_empty() {
                        return Some(DiskError::VolumeNotEmpty);
                    }
                    None
                }
                Err(err) => Some(err),
            }
        }));
    }

    let results = join_all(futures).await;

    for err in results.into_iter().flatten() {
        errs.push(err);
    }
    errs
}

const GLOBAL_MIN_PART_SIZE: ByteSize = ByteSize::mib(5);
fn is_min_allowed_part_size(size: i64) -> bool {
    size >= GLOBAL_MIN_PART_SIZE.as_u64() as i64
}

fn get_complete_multipart_md5(parts: &[CompletePart]) -> String {
    let mut buf = Vec::new();

    for part in parts.iter() {
        if let Some(etag) = &part.etag {
            if let Ok(etag_bytes) = hex_simd::decode_to_vec(etag.as_bytes()) {
                buf.extend(etag_bytes);
            } else {
                buf.extend(etag.bytes());
            }
        }
    }

    let mut hasher = Md5::new();
    let _ = hasher.write(&buf);

    format!("{:x}-{}", hasher.finalize(), parts.len())
}

#[cfg(test)]
mod tests {
    use super::*;
    use crate::disk::CHECK_PART_UNKNOWN;
    use crate::disk::CHECK_PART_VOLUME_NOT_FOUND;
    use crate::disk::error::DiskError;
    use crate::store_api::CompletePart;
    use rustfs_filemeta::ErasureInfo;
    use std::collections::HashMap;
    use time::OffsetDateTime;

    #[test]
    fn test_check_part_constants() {
        // Test that all CHECK_PART constants have expected values
        assert_eq!(CHECK_PART_UNKNOWN, 0);
        assert_eq!(CHECK_PART_SUCCESS, 1);
        assert_eq!(CHECK_PART_FILE_NOT_FOUND, 4); // 实际值是 4，不是 2
        assert_eq!(CHECK_PART_VOLUME_NOT_FOUND, 3);
        assert_eq!(CHECK_PART_FILE_CORRUPT, 5);
    }

    #[test]
    fn test_is_min_allowed_part_size() {
        // Test minimum part size validation
        assert!(!is_min_allowed_part_size(0));
        assert!(!is_min_allowed_part_size(1024)); // 1KB - too small
        assert!(!is_min_allowed_part_size(1024 * 1024)); // 1MB - too small
        assert!(is_min_allowed_part_size(5 * 1024 * 1024)); // 5MB - minimum allowed
        assert!(is_min_allowed_part_size(10 * 1024 * 1024)); // 10MB - allowed
        assert!(is_min_allowed_part_size(100 * 1024 * 1024)); // 100MB - allowed
    }

    #[test]
    fn test_get_complete_multipart_md5() {
        // Test MD5 calculation for multipart upload
        let parts = vec![
            CompletePart {
                part_num: 1,
                etag: Some("d41d8cd98f00b204e9800998ecf8427e".to_string()),
            },
            CompletePart {
                part_num: 2,
                etag: Some("098f6bcd4621d373cade4e832627b4f6".to_string()),
            },
        ];

        let md5 = get_complete_multipart_md5(&parts);
        assert!(md5.ends_with("-2")); // Should end with part count
        assert!(md5.len() > 10); // Should have reasonable length

        // Test with empty parts
        let empty_parts = vec![];
        let empty_result = get_complete_multipart_md5(&empty_parts);
        assert!(empty_result.ends_with("-0"));

        // Test with single part
        let single_part = vec![CompletePart {
            part_num: 1,
            etag: Some("d41d8cd98f00b204e9800998ecf8427e".to_string()),
        }];
        let single_result = get_complete_multipart_md5(&single_part);
        assert!(single_result.ends_with("-1"));
    }

    #[test]
    fn test_get_upload_id_dir() {
        // Test upload ID directory path generation
        let dir = SetDisks::get_upload_id_dir("bucket", "object", "upload-id");
        // The function returns SHA256 hash of bucket/object + upload_id processing
        assert!(dir.len() > 64); // Should be longer than just SHA256 hash
        assert!(dir.contains("/")); // Should contain path separator

        // Test with base64 encoded upload ID
        let result2 = SetDisks::get_upload_id_dir("bucket", "object", "dXBsb2FkLWlk"); // base64 for "upload-id"
        assert!(!result2.is_empty());
        assert!(result2.len() > 10);
    }

    #[test]
    fn test_get_multipart_sha_dir() {
        // Test multipart SHA directory path generation
        let dir = SetDisks::get_multipart_sha_dir("bucket", "object");
        // The function returns SHA256 hash of "bucket/object"
        assert_eq!(dir.len(), 64); // SHA256 hash length
        assert!(!dir.contains("bucket")); // Should be hash, not original text
        assert!(!dir.contains("object")); // Should be hash, not original text

        // Test with empty strings
        let result2 = SetDisks::get_multipart_sha_dir("", "");
        assert!(!result2.is_empty());
        assert_eq!(result2.len(), 64); // SHA256 hex string length

        // Test that different inputs produce different hashes
        let result3 = SetDisks::get_multipart_sha_dir("bucket1", "object1");
        let result4 = SetDisks::get_multipart_sha_dir("bucket2", "object2");
        assert_ne!(result3, result4);
    }

    #[test]
    fn test_common_parity() {
        // Test common parity calculation
        // For parities [2, 2, 2, 3] with n=4, default_parity_count=1:
        // - parity=2: read_quorum = 4-2 = 2, occ=3 >= 2, so valid
        // - parity=3: read_quorum = 4-3 = 1, occ=1 >= 1, so valid
        // - max_occ=3 for parity=2, so returns 2
        let parities = vec![2, 2, 2, 3];
        assert_eq!(SetDisks::common_parity(&parities, 1), 2);

        // For parities [1, 2, 3] with n=3, default_parity_count=2:
        // - parity=1: read_quorum = 3-1 = 2, occ=1 < 2, so invalid
        // - parity=2: read_quorum = 3-2 = 1, occ=1 >= 1, so valid
        // - parity=3: read_quorum = 3-3 = 0, occ=1 >= 0, so valid
        // - max_occ=1, both parity=2 and parity=3 have same occurrence
        // - HashMap iteration order is not guaranteed, so result could be either 2 or 3
        let parities = vec![1, 2, 3];
        let result = SetDisks::common_parity(&parities, 2);
        assert!(result == 2 || result == 3); // Either 2 or 3 is valid

        let empty_parities = vec![];
        assert_eq!(SetDisks::common_parity(&empty_parities, 3), -1); // Empty returns -1

        let invalid_parities = vec![-1, -1, -1];
        assert_eq!(SetDisks::common_parity(&invalid_parities, 2), -1); // all invalid

        let single_parity = vec![4];
        assert_eq!(SetDisks::common_parity(&single_parity, 1), 4);

        // Test with -1 values (ignored)
        let parities_with_invalid = vec![-1, 2, 2, -1];
        assert_eq!(SetDisks::common_parity(&parities_with_invalid, 1), 2);
    }

    #[test]
    fn test_common_time() {
        // Test common time calculation
        let now = OffsetDateTime::now_utc();
        let later = now + Duration::from_secs(60);

        let times = vec![Some(now), Some(now), Some(later)];
        assert_eq!(SetDisks::common_time(&times, 2), Some(now));

        let times2 = vec![Some(now), Some(later), Some(later)];
        assert_eq!(SetDisks::common_time(&times2, 2), Some(later));

        let times_with_none = vec![Some(now), None, Some(now)];
        assert_eq!(SetDisks::common_time(&times_with_none, 2), Some(now));

        let times = vec![None, None, None];
        assert_eq!(SetDisks::common_time(&times, 2), None);

        let empty_times = vec![];
        assert_eq!(SetDisks::common_time(&empty_times, 1), None);
    }

    #[test]
    fn test_common_time_and_occurrence() {
        // Test common time with occurrence count
        let now = OffsetDateTime::now_utc();
        let times = vec![Some(now), Some(now), None];
        let (time, count) = SetDisks::common_time_and_occurrence(&times);
        assert_eq!(time, Some(now));
        assert_eq!(count, 2);

        let times = vec![None, None, None];
        let (time, count) = SetDisks::common_time_and_occurrence(&times);
        assert_eq!(time, None);
        assert_eq!(count, 0); // No valid times, so count is 0
    }

    #[test]
    fn test_common_etag() {
        // Test common etag calculation
        let etags = vec![Some("etag1".to_string()), Some("etag1".to_string()), None];
        assert_eq!(SetDisks::common_etag(&etags, 2), Some("etag1".to_string()));

        let etags = vec![None, None, None];
        assert_eq!(SetDisks::common_etag(&etags, 2), None);
    }

    #[test]
    fn test_common_etags() {
        // Test common etags with occurrence count
        let etags = vec![Some("etag1".to_string()), Some("etag1".to_string()), None];
        let (etag, count) = SetDisks::common_etags(&etags);
        assert_eq!(etag, Some("etag1".to_string()));
        assert_eq!(count, 2);
    }

    #[test]
    fn test_list_object_modtimes() {
        // Test extracting modification times from file info
        let now = OffsetDateTime::now_utc();
        let file_info = FileInfo {
            mod_time: Some(now),
            ..Default::default()
        };
        let parts_metadata = vec![file_info];
        let errs = vec![None];

        let modtimes = SetDisks::list_object_modtimes(&parts_metadata, &errs);
        assert_eq!(modtimes.len(), 1);
        assert_eq!(modtimes[0], Some(now));
    }

    #[test]
    fn test_list_object_etags() {
        // Test extracting etags from file info metadata
        let mut metadata = HashMap::new();
        metadata.insert("etag".to_string(), "test-etag".to_string());

        let file_info = FileInfo {
            metadata,
            ..Default::default()
        };
        let parts_metadata = vec![file_info];
        let errs = vec![None];

        let etags = SetDisks::list_object_etags(&parts_metadata, &errs);
        assert_eq!(etags.len(), 1);
        assert_eq!(etags[0], Some("test-etag".to_string()));
    }

    #[test]
    fn test_list_object_parities() {
        // Test extracting parity counts from file info
        let file_info1 = FileInfo {
            erasure: ErasureInfo {
                data_blocks: 4,
                parity_blocks: 2,
                index: 1,                             // Must be > 0 for is_valid() to return true
                distribution: vec![1, 2, 3, 4, 5, 6], // Must match data_blocks + parity_blocks
                ..Default::default()
            },
            size: 100, // Non-zero size
            deleted: false,
            ..Default::default()
        };
        let file_info2 = FileInfo {
            erasure: ErasureInfo {
                data_blocks: 6,
                parity_blocks: 3,
                index: 1,                                      // Must be > 0 for is_valid() to return true
                distribution: vec![1, 2, 3, 4, 5, 6, 7, 8, 9], // Must match data_blocks + parity_blocks
                ..Default::default()
            },
            size: 200, // Non-zero size
            deleted: false,
            ..Default::default()
        };
        let file_info3 = FileInfo {
            erasure: ErasureInfo {
                data_blocks: 2,
                parity_blocks: 1,
                index: 1,                    // Must be > 0 for is_valid() to return true
                distribution: vec![1, 2, 3], // Must match data_blocks + parity_blocks
                ..Default::default()
            },
            size: 0, // Zero size - function returns half of total shards
            deleted: false,
            ..Default::default()
        };

        let parts_metadata = vec![file_info1, file_info2, file_info3];
        let errs = vec![None, None, None];

        let parities = SetDisks::list_object_parities(&parts_metadata, &errs);
        assert_eq!(parities.len(), 3);
        assert_eq!(parities[0], 2); // parity_blocks from first file
        assert_eq!(parities[1], 3); // parity_blocks from second file
        assert_eq!(parities[2], 1); // half of total shards (3/2 = 1) for zero size file
    }

    #[test]
    fn test_conv_part_err_to_int() {
        // Test error conversion to integer codes
        assert_eq!(conv_part_err_to_int(&None), CHECK_PART_SUCCESS);

        let disk_err = DiskError::FileNotFound;
        assert_eq!(conv_part_err_to_int(&Some(disk_err)), CHECK_PART_FILE_NOT_FOUND);

        let other_err = DiskError::other("other error");
        assert_eq!(conv_part_err_to_int(&Some(other_err)), CHECK_PART_UNKNOWN); // other 错误应该返回 UNKNOWN，不是 SUCCESS
    }

    #[test]
    fn test_has_part_err() {
        // Test checking for part errors
        let no_errors = vec![CHECK_PART_SUCCESS, CHECK_PART_SUCCESS];
        assert!(!has_part_err(&no_errors));

        let with_errors = vec![CHECK_PART_SUCCESS, CHECK_PART_FILE_NOT_FOUND];
        assert!(has_part_err(&with_errors));

        let unknown_errors = vec![CHECK_PART_UNKNOWN, CHECK_PART_SUCCESS];
        assert!(has_part_err(&unknown_errors));
    }

    #[test]
    fn test_should_heal_object_on_disk() {
        // Test healing decision logic
        let meta = FileInfo::default();
        let latest_meta = FileInfo::default();

        // Test with file not found error
        let err = Some(DiskError::FileNotFound);
        let (should_heal, _) = should_heal_object_on_disk(&err, &[], &meta, &latest_meta);
        assert!(should_heal);

        // Test with no error and no part errors
        let (should_heal, _) = should_heal_object_on_disk(&None, &[CHECK_PART_SUCCESS], &meta, &latest_meta);
        assert!(!should_heal);

        // Test with part corruption
        let (should_heal, _) = should_heal_object_on_disk(&None, &[CHECK_PART_FILE_CORRUPT], &meta, &latest_meta);
        assert!(should_heal);
    }

    #[test]
    fn test_dang_ling_meta_errs_count() {
        // Test counting dangling metadata errors
        let errs = vec![None, Some(DiskError::FileNotFound), None];
        let (not_found_count, non_actionable_count) = dang_ling_meta_errs_count(&errs);
        assert_eq!(not_found_count, 1); // One FileNotFound error
        assert_eq!(non_actionable_count, 0); // No other errors
    }

    #[test]
    fn test_dang_ling_part_errs_count() {
        // Test counting dangling part errors
        let results = vec![CHECK_PART_SUCCESS, CHECK_PART_FILE_NOT_FOUND, CHECK_PART_SUCCESS];
        let (not_found_count, non_actionable_count) = dang_ling_part_errs_count(&results);
        assert_eq!(not_found_count, 1); // One FILE_NOT_FOUND error
        assert_eq!(non_actionable_count, 0); // No other errors
    }

    #[test]
    fn test_is_object_dir_dang_ling() {
        // Test object directory dangling detection
        let errs = vec![Some(DiskError::FileNotFound), Some(DiskError::FileNotFound), None];
        assert!(is_object_dir_dang_ling(&errs));
        let errs2 = vec![None, None, None];
        assert!(!is_object_dir_dang_ling(&errs2));

        let errs3 = vec![Some(DiskError::FileCorrupt), Some(DiskError::FileNotFound)];
        assert!(!is_object_dir_dang_ling(&errs3)); // Mixed errors, not all not found
    }

    #[test]
    fn test_join_errs() {
        // Test joining error messages
        let errs = vec![None, Some(DiskError::other("error1")), Some(DiskError::other("error2"))];
        let joined = join_errs(&errs);
        assert!(joined.contains("<nil>"));
        assert!(joined.contains("io error")); // DiskError::other 显示为 "io error"

        // Test with different error types
        let errs2 = vec![None, Some(DiskError::FileNotFound), Some(DiskError::FileCorrupt)];
        let joined2 = join_errs(&errs2);
        assert!(joined2.contains("<nil>"));
        assert!(joined2.contains("file not found"));
        assert!(joined2.contains("file is corrupted"));
    }

    #[test]
    fn test_reduce_common_data_dir() {
        // Test reducing common data directory
        use uuid::Uuid;

        let uuid1 = Uuid::new_v4();
        let uuid2 = Uuid::new_v4();

        let data_dirs = vec![Some(uuid1), Some(uuid1), Some(uuid2)];
        let result = SetDisks::reduce_common_data_dir(&data_dirs, 2);
        assert_eq!(result, Some(uuid1)); // uuid1 appears twice, meets quorum

        let data_dirs = vec![Some(uuid1), Some(uuid2), None];
        let result = SetDisks::reduce_common_data_dir(&data_dirs, 2);
        assert_eq!(result, None); // No UUID meets quorum of 2
    }

    #[test]
    fn test_shuffle_parts_metadata() {
        // Test metadata shuffling
        let metadata = vec![
            FileInfo {
                name: "file1".to_string(),
                ..Default::default()
            },
            FileInfo {
                name: "file2".to_string(),
                ..Default::default()
            },
            FileInfo {
                name: "file3".to_string(),
                ..Default::default()
            },
        ];

        // Distribution uses 1-based indexing
        let distribution = vec![3, 1, 2]; // 1-based shuffle order
        let result = SetDisks::shuffle_parts_metadata(&metadata, &distribution);

        assert_eq!(result.len(), 3);
        assert_eq!(result[0].name, "file2"); // distribution[1] = 1, so metadata[1] goes to index 0
        assert_eq!(result[1].name, "file3"); // distribution[2] = 2, so metadata[2] goes to index 1
        assert_eq!(result[2].name, "file1"); // distribution[0] = 3, so metadata[0] goes to index 2

        // Test with empty distribution
        let empty_distribution = vec![];
        let result2 = SetDisks::shuffle_parts_metadata(&metadata, &empty_distribution);
        assert_eq!(result2.len(), 3);
        assert_eq!(result2[0].name, "file1"); // Should return original order
    }

    #[test]
    fn test_shuffle_disks() {
        // Test disk shuffling
        let disks = vec![None, None, None]; // Mock disks
        let distribution = vec![3, 1, 2]; // 1-based indexing

        let result = SetDisks::shuffle_disks(&disks, &distribution);
        assert_eq!(result.len(), 3);
        // All disks are None, so result should be all None
        assert!(result.iter().all(|d| d.is_none()));

        // Test with empty distribution
        let empty_distribution = vec![];
        let result2 = SetDisks::shuffle_disks(&disks, &empty_distribution);
        assert_eq!(result2.len(), 3);
        assert!(result2.iter().all(|d| d.is_none()));
    }
}<|MERGE_RESOLUTION|>--- conflicted
+++ resolved
@@ -31,14 +31,9 @@
 use crate::error::{Error, Result};
 use crate::error::{ObjectApiError, is_err_object_not_found};
 use crate::global::{GLOBAL_LocalNodeName, GLOBAL_TierConfigMgr};
-<<<<<<< HEAD
-use crate::heal::data_usage_cache::DataUsageCache;
-use crate::heal::heal_ops::{HealEntryFn, HealSequence};
-use crate::store_api::{ObjectInfoOrErr, ObjectToDelete, WalkOptions};
-=======
 use crate::store_api::ListObjectVersionsInfo;
-use crate::store_api::{ListPartsInfo, ObjectToDelete};
->>>>>>> e00f5be7
+use crate::store_api::{ListPartsInfo, ObjectOptions, ObjectToDelete};
+use crate::store_api::{ObjectInfoOrErr, WalkOptions};
 use crate::{
     bucket::lifecycle::bucket_lifecycle_ops::{gen_transition_objname, get_transitioned_object_reader, put_restore_opts},
     cache_value::metacache_set::{ListPathRawOptions, list_path_raw},
@@ -55,7 +50,7 @@
     store_api::{
         BucketInfo, BucketOptions, CompletePart, DeleteBucketOptions, DeletedObject, GetObjectReader, HTTPRangeSpec,
         ListMultipartsInfo, ListObjectsV2Info, MakeBucketOptions, MultipartInfo, MultipartUploadResult, ObjectIO, ObjectInfo,
-        ObjectOptions, PartInfo, PutObjReader, StorageAPI,
+        PartInfo, PutObjReader, StorageAPI,
     },
     store_init::load_format_erasure,
 };
@@ -67,11 +62,7 @@
 use http::HeaderMap;
 use md5::{Digest as Md5Digest, Md5};
 use rand::{Rng, seq::SliceRandom};
-<<<<<<< HEAD
-=======
 use rustfs_common::heal_channel::{DriveState, HealChannelPriority, HealItemType, HealOpts, HealScanMode, send_heal_disk};
-use rustfs_filemeta::headers::RESERVED_METADATA_PREFIX_LOWER;
->>>>>>> e00f5be7
 use rustfs_filemeta::{
     FileInfo, FileMeta, FileMetaShallowVersion, MetaCacheEntries, MetaCacheEntry, MetadataResolutionParams, ObjectPartInfo,
     RawFileInfo, file_info_from_raw, merge_file_meta_versions,
@@ -2270,102 +2261,6 @@
 
         Ok(())
     }
-<<<<<<< HEAD
-    pub async fn list_and_heal(&self, bucket: &str, prefix: &str, opts: &HealOpts, heal_entry: HealEntryFn) -> Result<()> {
-        let bucket = bucket.to_string();
-        let (disks, _) = self.get_online_disk_with_healing(false).await?;
-        if disks.is_empty() {
-            return Err(Error::other("listAndHeal: No non-healing drives found"));
-        }
-
-        let expected_disks = disks.len() / 2 + 1;
-        let fallback_disks = &disks[expected_disks..];
-        let disks = &disks[..expected_disks];
-        let resolver = MetadataResolutionParams {
-            dir_quorum: 1,
-            obj_quorum: 1,
-            bucket: bucket.clone(),
-            strict: false,
-            ..Default::default()
-        };
-        let path = Path::new(prefix).parent().map_or("", |p| p.to_str().unwrap());
-        let filter_prefix = prefix.trim_start_matches(path).trim_matches('/');
-        let opts_clone = *opts;
-        let bucket_agreed = bucket.clone();
-        let bucket_partial = bucket.to_string();
-        let rx = CancellationToken::new();
-        let tx_agreed = rx.clone();
-        let tx_partial = rx.clone();
-        let func_agreed = heal_entry.clone();
-        let func_partial = heal_entry.clone();
-        let lopts = ListPathRawOptions {
-            disks: disks.to_vec(),
-            fallback_disks: fallback_disks.to_vec(),
-            bucket: bucket.to_string(),
-            path: path.to_string(),
-            filter_prefix: {
-                if filter_prefix.is_empty() {
-                    None
-                } else {
-                    Some(filter_prefix.to_string())
-                }
-            },
-            recursice: true,
-            forward_to: None,
-            min_disks: 1,
-            report_not_found: false,
-            per_disk_limit: 0,
-            agreed: Some(Box::new(move |entry: MetaCacheEntry| {
-                let heal_entry = func_agreed.clone();
-                let tx_agreed = tx_agreed.clone();
-
-                Box::pin({
-                    let bucket_agreed = bucket_agreed.clone();
-                    async move {
-                        if heal_entry(bucket_agreed.clone(), entry.clone(), opts_clone.scan_mode)
-                            .await
-                            .is_err()
-                        {
-                            let _ = tx_agreed.cancel();
-                        }
-                    }
-                })
-            })),
-            partial: Some(Box::new(move |entries: MetaCacheEntries, _: &[Option<DiskError>]| {
-                let heal_entry = func_partial.clone();
-                let tx_partial = tx_partial.clone();
-
-                Box::pin({
-                    let resolver_partial = resolver.clone();
-                    let bucket_partial = bucket_partial.clone();
-                    async move {
-                        let entry = match entries.resolve(resolver_partial) {
-                            Some(entry) => entry,
-                            _ => match entries.first_found() {
-                                (Some(entry), _) => entry,
-                                _ => return,
-                            },
-                        };
-
-                        if heal_entry(bucket_partial.clone(), entry.clone(), opts_clone.scan_mode)
-                            .await
-                            .is_err()
-                        {
-                            tx_partial.cancel();
-                        }
-                    }
-                })
-            })),
-            finished: None,
-        };
-
-        _ = list_path_raw(rx, lopts)
-            .await
-            .map_err(|err| Error::other(format!("listPathRaw returned {err}: bucket: {bucket}, path: {path}")));
-        Ok(())
-    }
-=======
->>>>>>> e00f5be7
 
     async fn get_online_disk_with_healing(&self, incl_healing: bool) -> Result<(Vec<Option<DiskStore>>, bool)> {
         let (new_disks, _, healing) = self.get_online_disk_with_healing_and_info(incl_healing).await?;
@@ -3285,633 +3180,6 @@
 
         let errs = join_all(futures).await.into_iter().map(|v| v.err()).collect::<Vec<_>>();
 
-<<<<<<< HEAD
-        // Restrict parallelism for disk usage scanner
-        let max_procs = num_cpus::get();
-        if max_procs < disks.len() {
-            disks = disks[0..max_procs].to_vec();
-        }
-
-        let mut futures = Vec::new();
-        let bucket_rx = Arc::new(RwLock::new(bucket_rx));
-        for disk in disks.iter() {
-            let disk = match disk {
-                Some(disk) => disk.clone(),
-                None => continue,
-            };
-            let self_clone = Arc::clone(&self);
-            let bucket_rx_clone = bucket_rx.clone();
-            let buckets_results_tx_clone = buckets_results_tx.clone();
-            futures.push(async move {
-                loop {
-                    match bucket_rx_clone.write().await.try_recv() {
-                        Err(_) => return,
-                        Ok(bucket_info) => {
-                            let cache_name = Path::new(&bucket_info.name).join(DATA_USAGE_CACHE_NAME);
-                            let mut cache = match DataUsageCache::load(&self_clone, &cache_name.to_string_lossy()).await {
-                                Ok(cache) => cache,
-                                Err(_) => continue,
-                            };
-                            if cache.info.name.is_empty() {
-                                cache.info.name = bucket_info.name.clone();
-                            }
-                            cache.info.skip_healing = healing;
-                            cache.info.next_cycle = want_cycle;
-                            if cache.info.name != bucket_info.name {
-                                cache.info = DataUsageCacheInfo {
-                                    name: bucket_info.name,
-                                    last_update: Some(SystemTime::now()),
-                                    next_cycle: want_cycle,
-                                    ..Default::default()
-                                };
-                            }
-
-                            // Collect updates.
-                            let (tx, mut rx) = mpsc::channel(1);
-                            let buckets_results_tx_inner_clone = buckets_results_tx_clone.clone();
-                            let name = cache.info.name.clone();
-                            let task = tokio::spawn(async move {
-                                loop {
-                                    match rx.recv().await {
-                                        Some(entry) => {
-                                            let _ = buckets_results_tx_inner_clone
-                                                .send(DataUsageEntryInfo {
-                                                    name: name.clone(),
-                                                    parent: DATA_USAGE_ROOT.to_string(),
-                                                    entry,
-                                                })
-                                                .await;
-                                        }
-                                        None => return,
-                                    }
-                                }
-                            });
-
-                            // Calc usage
-                            let before = cache.info.last_update;
-                            let mut cache = match disk.ns_scanner(&cache, tx, heal_scan_mode, None).await {
-                                Ok(cache) => cache,
-                                Err(_) => {
-                                    if cache.info.last_update > before {
-                                        let _ = cache.save(&cache_name.to_string_lossy()).await;
-                                    }
-                                    let _ = task.await;
-                                    continue;
-                                }
-                            };
-
-                            cache.info.updates = None;
-                            let _ = task.await;
-                            let mut root = DataUsageEntry::default();
-                            if let Some(r) = cache.root() {
-                                root = cache.flatten(&r);
-                                if let Some(r) = &root.replication_stats {
-                                    if r.empty() {
-                                        root.replication_stats = None;
-                                    }
-                                }
-                            }
-                            let _ = buckets_results_tx_clone
-                                .send(DataUsageEntryInfo {
-                                    name: cache.info.name.clone(),
-                                    parent: DATA_USAGE_ROOT.to_string(),
-                                    entry: root,
-                                })
-                                .await;
-                            let _ = cache.save(&cache_name.to_string_lossy()).await;
-                        }
-                    }
-                    info!("continue scanner");
-                }
-            });
-        }
-
-        info!("ns_scanner start");
-        let _ = join_all(futures).await;
-        if let Some(task) = task {
-            let _ = task.await;
-        }
-        info!("ns_scanner completed");
-        Ok(())
-    }
-
-    pub async fn heal_erasure_set(self: Arc<Self>, buckets: &[String], tracker: Arc<RwLock<HealingTracker>>) -> Result<()> {
-        let (bg_seq, found) = GLOBAL_BackgroundHealState.get_heal_sequence_by_token(BG_HEALING_UUID).await;
-        if !found {
-            return Err(Error::other("no local healing sequence initialized, unable to heal the drive"));
-        }
-        let bg_seq = bg_seq.unwrap();
-        let scan_mode = HEAL_NORMAL_SCAN;
-
-        let tracker_defer = tracker.clone();
-        let defer = async move {
-            let mut w = tracker_defer.write().await;
-            w.set_object("").await;
-            w.set_bucket("").await;
-            let _ = w.update().await;
-        };
-
-        for bucket in buckets.iter() {
-            if let Err(err) = HealSequence::heal_bucket(bg_seq.clone(), bucket, true).await {
-                info!("{}", err.to_string());
-            }
-        }
-
-        let info = match tracker
-            .read()
-            .await
-            .disk
-            .as_ref()
-            .unwrap()
-            .disk_info(&DiskInfoOptions::default())
-            .await
-        {
-            Ok(info) => info,
-            Err(err) => {
-                defer.await;
-                return Err(Error::other(format!("unable to get disk information before healing it: {err}")));
-            }
-        };
-        let num_cores = num_cpus::get(); // 使用 num_cpus crate 获取核心数
-        let mut num_healers: usize;
-
-        if info.nr_requests as usize > num_cores {
-            num_healers = num_cores / 4;
-        } else {
-            num_healers = (info.nr_requests / 4) as usize;
-        }
-
-        if num_healers < 4 {
-            num_healers = 4;
-        }
-
-        let v = globalHealConfig.read().await.get_workers();
-        if v > 0 {
-            num_healers = v;
-        }
-        info!(
-            "Healing drive '{}' - use {} parallel workers.",
-            tracker.read().await.disk.as_ref().unwrap().to_string(),
-            num_healers
-        );
-
-        let jt = rustfs_workers::workers::Workers::new(num_healers).map_err(|err| Error::other(err.to_string()))?;
-
-        let heal_entry_done = |name: String| HealEntryResult {
-            entry_done: true,
-            name,
-            ..Default::default()
-        };
-
-        let heal_entry_success = |sz: usize| HealEntryResult {
-            bytes: sz,
-            success: true,
-            ..Default::default()
-        };
-
-        let heal_entry_failure = |sz: usize| HealEntryResult {
-            bytes: sz,
-            ..Default::default()
-        };
-
-        let heal_entry_skipped = |sz: usize| HealEntryResult {
-            bytes: sz,
-            skipped: true,
-            ..Default::default()
-        };
-
-        let (result_tx, mut result_rx) = mpsc::channel::<HealEntryResult>(1000);
-        let tracker_task = tracker.clone();
-        let task = tokio::spawn(async move {
-            loop {
-                match result_rx.recv().await {
-                    Some(entry) => {
-                        if entry.entry_done {
-                            tracker_task.write().await.set_object(entry.name.as_str()).await;
-                            if let Some(last_update) = tracker_task.read().await.get_last_update().await {
-                                if SystemTime::now().duration_since(last_update).unwrap() > Duration::from_secs(60) {
-                                    if let Err(err) = tracker_task.write().await.update().await {
-                                        info!("tracker update failed, err: {}", err.to_string());
-                                    }
-                                }
-                            }
-                            continue;
-                        }
-
-                        tracker_task
-                            .write()
-                            .await
-                            .update_progress(entry.success, entry.skipped, entry.bytes as u64)
-                            .await;
-                    }
-                    None => {
-                        if let Err(err) = tracker_task.write().await.update().await {
-                            info!("tracker update failed, err: {}", err.to_string());
-                        }
-                        return;
-                    }
-                }
-            }
-        });
-
-        let started = tracker.read().await.started;
-        let mut ret_err = None;
-        for bucket in buckets.iter() {
-            if tracker.read().await.is_healed(bucket).await {
-                info!("bucket{} was healed", bucket);
-                continue;
-            }
-
-            let mut forward_to = None;
-            let b = tracker.read().await.get_bucket().await;
-            if b == *bucket {
-                forward_to = Some(tracker.read().await.get_object().await);
-            }
-
-            if !b.is_empty() {
-                tracker.write().await.resume().await;
-            }
-
-            tracker.write().await.set_object("").await;
-            tracker.write().await.set_bucket("").await;
-
-            if let Err(err) = HealSequence::heal_bucket(bg_seq.clone(), bucket, true).await {
-                info!("heal bucket failed: {}", err.to_string());
-                ret_err = Some(err);
-                continue;
-            }
-
-            // let vc: VersioningConfiguration;
-            // let lc: BucketLifecycleConfiguration;
-            // let lr: ObjectLockConfiguration;
-            // let rcfg: ReplicationConfiguration;
-            // if !is_rustfs_meta_bucket_name(bucket) {
-            //     vc = match get_versioning_config(bucket).await {
-            //         Ok((r, _)) => r,
-            //         Err(err) => {
-            //             ret_err = Some(err);
-            //             info!("get versioning config failed, err: {}", err.to_string());
-            //             continue;
-            //         }
-            //     };
-            //     lc = match get_lifecycle_config(bucket).await {
-            //         Ok((r, _)) => r,
-            //         Err(err) => {
-            //             ret_err = Some(err);
-            //             info!("get lifecycle config failed, err: {}", err.to_string());
-            //             continue;
-            //         }
-            //     };
-            //     lr = match get_object_lock_config(bucket).await {
-            //         Ok((r, _)) => r,
-            //         Err(err) => {
-            //             ret_err = Some(err);
-            //             info!("get object lock config failed, err: {}", err.to_string());
-            //             continue;
-            //         }
-            //     };
-            //     rcfg = match get_replication_config(bucket).await {
-            //         Ok((r, _)) => r,
-            //         Err(err) => {
-            //             ret_err = Some(err);
-            //             info!("get replication config failed, err: {}", err.to_string());
-            //             continue;
-            //         }
-            //     };
-            // }
-            let (mut disks, _, healing) = self.get_online_disk_with_healing_and_info(true).await?;
-            if disks.len() == healing {
-                info!("all drives are in healing state, aborting..");
-                defer.await;
-                return Ok(());
-            }
-
-            disks = disks[0..disks.len() - healing].to_vec();
-            if disks.len() < self.set_drive_count / 2 {
-                defer.await;
-                return Err(Error::other(format!(
-                    "not enough drives (found={}, healing={}, total={}) are available to heal `{}`",
-                    disks.len(),
-                    healing,
-                    self.set_drive_count,
-                    tracker.read().await.disk.as_ref().unwrap().to_string()
-                )));
-            }
-
-            {
-                let mut rng = rand::rng();
-
-                // 随机洗牌
-                disks.shuffle(&mut rng);
-            }
-
-            let expected_disk = disks.len() / 2 + 1;
-            let fallback_disks = disks[expected_disk..].to_vec();
-            disks = disks[..expected_disk].to_vec();
-
-            //todo
-            // let filter_life_cycle = |bucket: &str, object: &str, fi: FileInfo| {
-            //     if lc.rules.is_empty() {
-            //         return false;
-            //     }
-            //     // todo: versioning
-            //     let versioned = false;
-            //     let obj_info = fi.to_object_info(bucket, object, versioned);
-            //
-            // };
-
-            let result_tx_send = result_tx.clone();
-            let bg_seq_send = bg_seq.clone();
-            let send = Box::new(move |result: HealEntryResult| {
-                let result_tx_send = result_tx_send.clone();
-                let bg_seq_send = bg_seq_send.clone();
-                Box::pin(async move {
-                    let _ = result_tx_send.send(result).await;
-                    bg_seq_send.count_scanned(HEAL_ITEM_OBJECT.to_string()).await;
-                    true
-                })
-            });
-
-            let jt_clone = jt.clone();
-            let self_clone = self.clone();
-            let started_clone = started;
-            let tracker_heal = tracker.clone();
-            let bg_seq_clone = bg_seq.clone();
-            let send_clone = send.clone();
-            let heal_entry = Arc::new(move |bucket: String, entry: MetaCacheEntry| {
-                info!("heal entry, bucket: {}, entry: {:?}", bucket, entry);
-                let jt_clone = jt_clone.clone();
-                let self_clone = self_clone.clone();
-                let started = started_clone;
-                let tracker_heal = tracker_heal.clone();
-                let bg_seq = bg_seq_clone.clone();
-                let send = send_clone.clone();
-                Box::pin(async move {
-                    let defer = async {
-                        jt_clone.give().await;
-                    };
-                    if entry.name.is_empty() && entry.metadata.is_empty() {
-                        defer.await;
-                        return;
-                    }
-                    if entry.is_dir() {
-                        defer.await;
-                        return;
-                    }
-                    if bucket == RUSTFS_META_BUCKET
-                        && (Pattern::new("buckets/*/.metacache/*")
-                            .map(|p| p.matches(&entry.name))
-                            .unwrap_or(false)
-                            || Pattern::new("tmp/.trash/*").map(|p| p.matches(&entry.name)).unwrap_or(false)
-                            || Pattern::new("multipart/*").map(|p| p.matches(&entry.name)).unwrap_or(false))
-                    {
-                        defer.await;
-                        return;
-                    }
-                    let encoded_entry_name = encode_dir_object(entry.name.as_str());
-                    let mut result: HealEntryResult;
-                    let fivs = match entry.file_info_versions(bucket.as_str()) {
-                        Ok(fivs) => fivs,
-                        Err(err) => {
-                            match self_clone
-                                .heal_object(
-                                    &bucket,
-                                    &encoded_entry_name,
-                                    "",
-                                    &HealOpts {
-                                        scan_mode,
-                                        remove: HEAL_DELETE_DANGLING,
-                                        ..Default::default()
-                                    },
-                                )
-                                .await
-                            {
-                                Ok((res, None)) => {
-                                    bg_seq.count_healed(HEAL_ITEM_OBJECT.to_string()).await;
-                                    result = heal_entry_success(res.object_size);
-                                }
-                                Ok((_, Some(err))) => {
-                                    if DiskError::is_err_object_not_found(&err) || DiskError::is_err_version_not_found(&err) {
-                                        defer.await;
-                                        return;
-                                    }
-
-                                    result = heal_entry_failure(0);
-                                    bg_seq.count_failed(HEAL_ITEM_OBJECT.to_string()).await;
-                                    info!("unable to heal object {}/{}: {}", bucket, entry.name, err.to_string());
-                                }
-                                Err(_) => {
-                                    result = heal_entry_failure(0);
-                                    bg_seq.count_failed(HEAL_ITEM_OBJECT.to_string()).await;
-                                    info!("unable to heal object {}/{}: {}", bucket, entry.name, err.to_string());
-                                }
-                            }
-                            send(result.clone()).await;
-                            defer.await;
-                            return;
-                        }
-                    };
-                    let mut version_not_found = 0;
-                    for version in fivs.versions.iter() {
-                        if let (Some(started), Some(mod_time)) = (started, version.mod_time) {
-                            if mod_time > started {
-                                version_not_found += 1;
-                                if send(heal_entry_skipped(version.size as usize)).await {
-                                    defer.await;
-                                    return;
-                                }
-                                continue;
-                            }
-                        }
-
-                        let mut version_healed = false;
-                        match self_clone
-                            .heal_object(
-                                &bucket,
-                                &encoded_entry_name,
-                                version
-                                    .version_id
-                                    .as_ref()
-                                    .map(|v| v.to_string())
-                                    .unwrap_or("".to_string())
-                                    .as_str(),
-                                &HealOpts {
-                                    scan_mode,
-                                    remove: HEAL_DELETE_DANGLING,
-                                    ..Default::default()
-                                },
-                            )
-                            .await
-                        {
-                            Ok((res, None)) => {
-                                if res.after.drives[tracker_heal.read().await.disk_index.unwrap()].state == DRIVE_STATE_OK {
-                                    version_healed = true;
-                                }
-                            }
-                            Ok((_, Some(err))) => match err {
-                                DiskError::FileNotFound | DiskError::FileVersionNotFound => {
-                                    version_not_found += 1;
-                                    continue;
-                                }
-                                _ => {}
-                            },
-                            Err(_) => {}
-                        }
-
-                        if version_healed {
-                            bg_seq.count_healed(HEAL_ITEM_OBJECT.to_string()).await;
-                            result = heal_entry_success(version.size as usize);
-                        } else {
-                            bg_seq.count_failed(HEAL_ITEM_OBJECT.to_string()).await;
-                            result = heal_entry_failure(version.size as usize);
-                            match version.version_id {
-                                Some(version_id) => {
-                                    info!("unable to heal object {}/{}-v({})", bucket, version.name, version_id);
-                                }
-                                None => {
-                                    info!("unable to heal object {}/{}", bucket, version.name);
-                                }
-                            }
-                        }
-
-                        if !send(result).await {
-                            defer.await;
-                            return;
-                        }
-                    }
-                    if version_not_found == fivs.versions.len() {
-                        defer.await;
-                        return;
-                    }
-                    send(heal_entry_done(entry.name.clone())).await;
-                    defer.await;
-                })
-            });
-            let resolver = MetadataResolutionParams {
-                dir_quorum: 1,
-                obj_quorum: 1,
-                bucket: bucket.clone(),
-                ..Default::default()
-            };
-            let rx = CancellationToken::new();
-            let jt_agree = jt.clone();
-            let jt_partial = jt.clone();
-            let bucket_agree = bucket.clone();
-            let bucket_partial = bucket.clone();
-            let heal_entry_agree = heal_entry.clone();
-            let heal_entry_partial = heal_entry.clone();
-            if let Err(err) = list_path_raw(
-                rx,
-                ListPathRawOptions {
-                    disks,
-                    fallback_disks,
-                    bucket: bucket.clone(),
-                    recursice: true,
-                    forward_to,
-                    min_disks: 1,
-                    report_not_found: false,
-                    agreed: Some(Box::new(move |entry: MetaCacheEntry| {
-                        let jt = jt_agree.clone();
-                        let bucket = bucket_agree.clone();
-                        let heal_entry = heal_entry_agree.clone();
-                        Box::pin(async move {
-                            jt.take().await;
-                            let bucket = bucket.clone();
-                            tokio::spawn(async move {
-                                heal_entry(bucket, entry).await;
-                            });
-                        })
-                    })),
-                    partial: Some(Box::new(move |entries: MetaCacheEntries, _: &[Option<DiskError>]| {
-                        let jt = jt_partial.clone();
-                        let bucket = bucket_partial.clone();
-                        let heal_entry = heal_entry_partial.clone();
-                        Box::pin({
-                            let heal_entry = heal_entry.clone();
-                            let resolver = resolver.clone();
-                            async move {
-                                let entry = if let Some(entry) = entries.resolve(resolver) {
-                                    entry
-                                } else if let (Some(entry), _) = entries.first_found() {
-                                    entry
-                                } else {
-                                    return;
-                                };
-                                jt.take().await;
-                                let bucket = bucket.clone();
-                                let heal_entry = heal_entry.clone();
-                                tokio::spawn(async move {
-                                    heal_entry(bucket, entry).await;
-                                });
-                            }
-                        })
-                    })),
-                    finished: None,
-                    ..Default::default()
-                },
-            )
-            .await
-            {
-                ret_err = Some(err.into());
-            }
-
-            jt.wait().await;
-            if let Some(err) = ret_err.as_ref() {
-                info!("listing failed with: {} on bucket: {}", err.to_string(), bucket);
-                continue;
-            }
-            tracker.write().await.bucket_done(bucket).await;
-            if let Err(err) = tracker.write().await.update().await {
-                info!("tracker update failed, err: {}", err.to_string());
-            }
-        }
-
-        if let Some(err) = ret_err.as_ref() {
-            return Err(err.clone());
-        }
-        if !tracker.read().await.queue_buckets.is_empty() {
-            return Err(Error::other(format!(
-                "not all buckets were healed: {:?}",
-                tracker.read().await.queue_buckets
-            )));
-        }
-        drop(result_tx);
-        let _ = task.await;
-        defer.await;
-        Ok(())
-    }
-
-    async fn delete_prefix(&self, bucket: &str, prefix: &str) -> disk::error::Result<()> {
-        let disks = self.get_disks_internal().await;
-        let write_quorum = disks.len() / 2 + 1;
-
-        let mut futures = Vec::with_capacity(disks.len());
-
-        for disk_op in disks.iter() {
-            let bucket = bucket.to_string();
-            let prefix = prefix.to_string();
-            futures.push(async move {
-                if let Some(disk) = disk_op {
-                    disk.delete(
-                        &bucket,
-                        &prefix,
-                        DeleteOptions {
-                            recursive: true,
-                            immediate: true,
-                            ..Default::default()
-                        },
-                    )
-                    .await
-                } else {
-                    Ok(())
-                }
-            });
-        }
-
-        let errs = join_all(futures).await.into_iter().map(|v| v.err()).collect::<Vec<_>>();
-
-=======
->>>>>>> e00f5be7
         if let Some(err) = reduce_write_quorum_errs(&errs, OBJECT_OP_IGNORED_ERRS, write_quorum) {
             return Err(err);
         }
