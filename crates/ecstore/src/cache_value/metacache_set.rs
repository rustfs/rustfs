--- conflicted
+++ resolved
@@ -17,14 +17,9 @@
 use futures::future::join_all;
 use rustfs_filemeta::{MetaCacheEntries, MetaCacheEntry, MetacacheReader, is_io_eof};
 use std::{future::Future, pin::Pin, sync::Arc};
-<<<<<<< HEAD
 use tokio::spawn;
 use tokio_util::sync::CancellationToken;
-use tracing::error;
-=======
-use tokio::{spawn, sync::broadcast::Receiver as B_Receiver};
 use tracing::{error, warn};
->>>>>>> e00f5be7
 
 pub type AgreedFn = Box<dyn Fn(MetaCacheEntry) -> Pin<Box<dyn Future<Output = ()> + Send>> + Send + 'static>;
 pub type PartialFn =
