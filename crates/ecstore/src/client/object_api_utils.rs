--- conflicted
+++ resolved
@@ -20,15 +20,9 @@
 #![allow(clippy::all)]
 
 use http::HeaderMap;
-<<<<<<< HEAD
-use std::io::Cursor;
-use std::pin::Pin;
-use std::{collections::HashMap, sync::Arc};
-=======
 use s3s::dto::ETag;
 use std::{collections::HashMap, io::Cursor, sync::Arc};
->>>>>>> 46797dc8
-use tokio::io::BufReader;
+use std::pin::Pin;use tokio::io::BufReader;
 
 use crate::error::ErrorResponse;
 use crate::store_api::{GetObjectReader, HTTPRangeSpec, ObjectInfo, ObjectOptions};
@@ -165,13 +159,13 @@
     if let Some(rest) = etag.strip_prefix("W/\"") {
         if let Some(body) = rest.strip_suffix('"') {
             return ETag::Weak(body.to_string());
-        }
+    }
         return ETag::Weak(rest.to_string());
-    }
+}
 
     if let Some(body) = etag.strip_prefix('"').and_then(|rest| rest.strip_suffix('"')) {
         return ETag::Strong(body.to_string());
-    }
+}
 
     ETag::Strong(etag.to_string())
 }
