--- conflicted
+++ resolved
@@ -34,11 +34,9 @@
 use crate::notification_sys::get_global_notification_sys;
 use crate::pools::PoolMeta;
 use crate::rebalance::RebalanceMeta;
-<<<<<<< HEAD
-use crate::store_api::{ListMultipartsInfo, ListObjectVersionsInfo, MultipartInfo, ObjectIO, ObjectInfoOrErr, WalkOptions};
-=======
-use crate::store_api::{ListMultipartsInfo, ListObjectVersionsInfo, ListPartsInfo, MultipartInfo, ObjectIO};
->>>>>>> e00f5be7
+use crate::store_api::{
+    ListMultipartsInfo, ListObjectVersionsInfo, ListPartsInfo, MultipartInfo, ObjectIO, ObjectInfoOrErr, WalkOptions,
+};
 use crate::store_init::{check_disk_fatal_errs, ec_drives_no_config};
 use crate::{
     bucket::{lifecycle::bucket_lifecycle_ops::TransitionState, metadata::BucketMetadata},
@@ -72,15 +70,9 @@
 use std::{collections::HashMap, sync::Arc, time::Duration};
 use time::OffsetDateTime;
 use tokio::select;
-<<<<<<< HEAD
-use tokio::sync::mpsc::Sender;
-use tokio::sync::{RwLock, broadcast, mpsc};
-use tokio::time::{interval, sleep};
+use tokio::sync::RwLock;
+use tokio::time::sleep;
 use tokio_util::sync::CancellationToken;
-=======
-use tokio::sync::{RwLock, broadcast};
-use tokio::time::sleep;
->>>>>>> e00f5be7
 use tracing::{debug, info};
 use tracing::{error, warn};
 use uuid::Uuid;
@@ -331,17 +323,10 @@
                     // wait  3 minutes for cluster init
                     tokio::time::sleep(Duration::from_secs(60 * 3)).await;
 
-<<<<<<< HEAD
-                    if let Err(err) = store.decommission(rx.clone(), pool_indeces.clone()).await {
-                        if err == StorageError::DecommissionAlreadyRunning {
-                            for i in pool_indeces.iter() {
-                                store.do_decommission_in_routine(rx.clone(), *i).await;
-=======
-                    if let Err(err) = store.decommission(rx.resubscribe(), pool_indices.clone()).await {
+                    if let Err(err) = store.decommission(rx.clone(), pool_indices.clone()).await {
                         if err == StorageError::DecommissionAlreadyRunning {
                             for i in pool_indices.iter() {
-                                store.do_decommission_in_routine(rx.resubscribe(), *i).await;
->>>>>>> e00f5be7
+                                store.do_decommission_in_routine(rx.clone(), *i).await;
                             }
                             return;
                         }
