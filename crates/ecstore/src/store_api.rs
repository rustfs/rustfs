// Copyright 2024 RustFS Team
//
// Licensed under the Apache License, Version 2.0 (the "License");
// you may not use this file except in compliance with the License.
// You may obtain a copy of the License at
//
//     http://www.apache.org/licenses/LICENSE-2.0
//
// Unless required by applicable law or agreed to in writing, software
// distributed under the License is distributed on an "AS IS" BASIS,
// WITHOUT WARRANTIES OR CONDITIONS OF ANY KIND, either express or implied.
// See the License for the specific language governing permissions and
// limitations under the License.

use crate::bucket::metadata_sys::get_versioning_config;
use crate::bucket::versioning::VersioningApi as _;
use crate::disk::DiskStore;
use crate::error::{Error, Result};
use crate::store_utils::clean_metadata;
use crate::{
    bucket::lifecycle::bucket_lifecycle_audit::LcAuditEvent,
    bucket::lifecycle::lifecycle::ExpirationOptions,
    bucket::lifecycle::{bucket_lifecycle_ops::TransitionedObject, lifecycle::TransitionOptions},
};
use bytes::Bytes;
use http::{HeaderMap, HeaderValue};
use rustfs_common::heal_channel::HealOpts;
use rustfs_filemeta::{
    FileInfo, MetaCacheEntriesSorted, ObjectPartInfo, REPLICATION_RESET, REPLICATION_STATUS, ReplicateDecision, ReplicationState,
    ReplicationStatusType, VersionPurgeStatusType, replication_statuses_map, version_purge_statuses_map,
};
use rustfs_madmin::heal_commands::HealResultItem;
use rustfs_rio::Checksum;
use rustfs_rio::{DecompressReader, HashReader, LimitReader, WarpReader};
use rustfs_utils::CompressionAlgorithm;
use rustfs_utils::http::headers::{AMZ_OBJECT_TAGGING, RESERVED_METADATA_PREFIX_LOWER};
use rustfs_utils::path::decode_dir_object;
use serde::{Deserialize, Serialize};
use std::collections::HashMap;
use std::fmt::Debug;
use std::io::Cursor;
use std::pin::Pin;
use std::str::FromStr as _;
use std::sync::Arc;
use std::task::{Context, Poll};
use time::OffsetDateTime;
use tokio::io::{AsyncRead, AsyncReadExt, ReadBuf};
use tokio_util::sync::CancellationToken;
use tracing::warn;
use uuid::Uuid;

pub const ERASURE_ALGORITHM: &str = "rs-vandermonde";
pub const BLOCK_SIZE_V2: usize = 1024 * 1024; // 1M

#[derive(Debug, Default, Serialize, Deserialize)]
pub struct MakeBucketOptions {
    pub lock_enabled: bool,
    pub versioning_enabled: bool,
    pub force_create: bool,                 // Create buckets even if they are already created.
    pub created_at: Option<OffsetDateTime>, // only for site replication
    pub no_lock: bool,
}

#[derive(Debug, Default, Clone, PartialEq)]
pub enum SRBucketDeleteOp {
    #[default]
    NoOp,
    MarkDelete,
    Purge,
}

#[derive(Debug, Default, Clone)]
pub struct DeleteBucketOptions {
    pub no_lock: bool,
    pub no_recreate: bool,
    pub force: bool, // Force deletion
    pub srdelete_op: SRBucketDeleteOp,
}

pub struct PutObjReader {
    pub stream: HashReader,
}

impl Debug for PutObjReader {
    fn fmt(&self, f: &mut std::fmt::Formatter<'_>) -> std::fmt::Result {
        f.debug_struct("PutObjReader").finish()
    }
}

impl PutObjReader {
    pub fn new(stream: HashReader) -> Self {
        PutObjReader { stream }
    }

    pub fn as_hash_reader(&self) -> &HashReader {
        &self.stream
    }

    pub fn from_vec(data: Vec<u8>) -> Self {
        use sha2::{Digest, Sha256};
        let content_length = data.len() as i64;
        let sha256hex = if content_length > 0 {
            Some(hex_simd::encode_to_string(Sha256::digest(&data), hex_simd::AsciiCase::Lower))
        } else {
            None
        };
        PutObjReader {
            stream: HashReader::new(
                Box::new(WarpReader::new(Cursor::new(data))),
                content_length,
                content_length,
                None,
                sha256hex,
                false,
            )
            .unwrap(),
        }
    }

    pub fn size(&self) -> i64 {
        self.stream.size()
    }

    pub fn actual_size(&self) -> i64 {
        self.stream.actual_size()
    }
}

pub struct GetObjectReader {
    pub stream: Box<dyn AsyncRead + Unpin + Send + Sync>,
    pub object_info: ObjectInfo,
}

impl GetObjectReader {
    #[tracing::instrument(level = "debug", skip(reader))]
    pub fn new(
        reader: Box<dyn AsyncRead + Unpin + Send + Sync>,
        rs: Option<HTTPRangeSpec>,
        oi: &ObjectInfo,
        opts: &ObjectOptions,
        _h: &HeaderMap<HeaderValue>,
    ) -> Result<(Self, usize, i64)> {
        let mut rs = rs;

        if let Some(part_number) = opts.part_number {
            if rs.is_none() {
                rs = HTTPRangeSpec::from_object_info(oi, part_number);
            }
        }

        // TODO:Encrypted

        let (algo, is_compressed) = oi.is_compressed_ok()?;

        // TODO: check TRANSITION

        if is_compressed {
            let actual_size = oi.get_actual_size()?;
            let (off, length, dec_off, dec_length) = if let Some(rs) = rs {
                // Support range requests for compressed objects
                let (dec_off, dec_length) = rs.get_offset_length(actual_size)?;
                (0, oi.size, dec_off, dec_length)
            } else {
                (0, oi.size, 0, actual_size)
            };

            let dec_reader = DecompressReader::new(reader, algo);

            let actual_size_usize = if actual_size > 0 {
                actual_size as usize
            } else {
                return Err(Error::other(format!("invalid decompressed size {actual_size}")));
            };

            let final_reader: Box<dyn AsyncRead + Unpin + Send + Sync> = if dec_off > 0 || dec_length != actual_size {
                // Use RangedDecompressReader for streaming range processing
                // The new implementation supports any offset size by streaming and skipping data
                match RangedDecompressReader::new(dec_reader, dec_off, dec_length, actual_size_usize) {
                    Ok(ranged_reader) => {
                        tracing::debug!(
                            "Successfully created RangedDecompressReader for offset={}, length={}",
                            dec_off,
                            dec_length
                        );
                        Box::new(ranged_reader)
                    }
                    Err(e) => {
                        // Only fail if the range parameters are fundamentally invalid (e.g., offset >= file size)
                        tracing::error!("RangedDecompressReader failed with invalid range parameters: {}", e);
                        return Err(e);
                    }
                }
            } else {
                Box::new(LimitReader::new(dec_reader, actual_size_usize))
            };

            let mut oi = oi.clone();
            oi.size = dec_length;

            return Ok((
                GetObjectReader {
                    stream: final_reader,
                    object_info: oi,
                },
                off,
                length,
            ));
        }

        if let Some(rs) = rs {
            let (off, length) = rs.get_offset_length(oi.size)?;

            Ok((
                GetObjectReader {
                    stream: reader,
                    object_info: oi.clone(),
                },
                off,
                length,
            ))
        } else {
            Ok((
                GetObjectReader {
                    stream: reader,
                    object_info: oi.clone(),
                },
                0,
                oi.size,
            ))
        }
    }
    pub async fn read_all(&mut self) -> Result<Vec<u8>> {
        let mut data = Vec::new();
        self.stream.read_to_end(&mut data).await?;

        // while let Some(x) = self.stream.next().await {
        //     let buf = match x {
        //         Ok(res) => res,
        //         Err(e) => return Err(Error::other(e.to_string())),
        //     };
        //     data.extend_from_slice(buf.as_ref());
        // }

        Ok(data)
    }
}

impl AsyncRead for GetObjectReader {
    fn poll_read(mut self: Pin<&mut Self>, cx: &mut Context<'_>, buf: &mut ReadBuf<'_>) -> Poll<std::io::Result<()>> {
        Pin::new(&mut self.stream).poll_read(cx, buf)
    }
}

#[derive(Debug, Clone)]
pub struct HTTPRangeSpec {
    pub is_suffix_length: bool,
    pub start: i64,
    pub end: i64,
}

impl HTTPRangeSpec {
    pub fn from_object_info(oi: &ObjectInfo, part_number: usize) -> Option<Self> {
        if oi.size == 0 || oi.parts.is_empty() {
            return None;
        }

        if part_number == 0 || part_number > oi.parts.len() {
            return None;
        }

        let mut start = 0_i64;
        let mut end = -1_i64;
        for i in 0..part_number {
            let part = &oi.parts[i];
            start = end + 1;
            end = start + (part.size as i64) - 1;
        }

        Some(HTTPRangeSpec {
            is_suffix_length: false,
            start,
            end,
        })
    }

    pub fn get_offset_length(&self, res_size: i64) -> Result<(usize, i64)> {
        let len = self.get_length(res_size)?;

        let mut start = self.start;
        if self.is_suffix_length {
            let suffix_len = if self.start < 0 {
                self.start
                    .checked_neg()
                    .ok_or_else(|| Error::other("range value invalid: suffix length overflow"))?
            } else {
                self.start
            };
            start = res_size - suffix_len;
            if start < 0 {
                start = 0;
            }
        }
        Ok((start as usize, len))
    }
    pub fn get_length(&self, res_size: i64) -> Result<i64> {
        if res_size < 0 {
            return Err(Error::other("The requested range is not satisfiable"));
        }

        if self.is_suffix_length {
            let specified_len = if self.start < 0 {
                self.start
                    .checked_neg()
                    .ok_or_else(|| Error::other("range value invalid: suffix length overflow"))?
            } else {
                self.start
            };
            let mut range_length = specified_len;

            if specified_len > res_size {
                range_length = res_size;
            }

            return Ok(range_length);
        }

        if self.start >= res_size {
            return Err(Error::other("The requested range is not satisfiable"));
        }

        if self.end > -1 {
            let mut end = self.end;
            if res_size <= end {
                end = res_size - 1;
            }

            let range_length = end - self.start + 1;
            return Ok(range_length);
        }

        if self.end == -1 {
            let range_length = res_size - self.start;
            return Ok(range_length);
        }

        Err(Error::other(format!(
            "range value invalid: start={}, end={}, expected start <= end and end >= -1",
            self.start, self.end
        )))
    }
}

#[derive(Debug, Default, Clone)]
pub struct HTTPPreconditions {
    pub if_match: Option<String>,
    pub if_none_match: Option<String>,
}

#[derive(Debug, Default, Clone)]
pub struct ObjectOptions {
    // Use the maximum parity (N/2), used when saving server configuration files
    pub max_parity: bool,
    pub mod_time: Option<OffsetDateTime>,
    pub part_number: Option<usize>,

    pub delete_prefix: bool,
    pub delete_prefix_object: bool,
    pub version_id: Option<String>,
    pub no_lock: bool,

    pub versioned: bool,
    pub version_suspended: bool,

    pub skip_decommissioned: bool,
    pub skip_rebalancing: bool,
    pub skip_free_version: bool,

    pub data_movement: bool,
    pub src_pool_idx: usize,
    pub user_defined: HashMap<String, String>,
    pub preserve_etag: Option<String>,
    pub metadata_chg: bool,
    pub http_preconditions: Option<HTTPPreconditions>,

    pub delete_replication: Option<ReplicationState>,
    pub replication_request: bool,
    pub delete_marker: bool,

    pub transition: TransitionOptions,
    pub expiration: ExpirationOptions,
    pub lifecycle_audit_event: LcAuditEvent,

    pub eval_metadata: Option<HashMap<String, String>>,

    pub want_checksum: Option<Checksum>,
}

impl ObjectOptions {
    pub fn set_delete_replication_state(&mut self, dsc: ReplicateDecision) {
        let mut rs = ReplicationState {
            replicate_decision_str: dsc.to_string(),
            ..Default::default()
        };
        if self.version_id.is_none() {
            rs.replication_status_internal = dsc.pending_status();
            rs.targets = replication_statuses_map(rs.replication_status_internal.as_deref().unwrap_or_default());
        } else {
            rs.version_purge_status_internal = dsc.pending_status();
            rs.purge_targets = version_purge_statuses_map(rs.version_purge_status_internal.as_deref().unwrap_or_default());
        }

        self.delete_replication = Some(rs)
    }

    pub fn set_replica_status(&mut self, status: ReplicationStatusType) {
        if let Some(rs) = self.delete_replication.as_mut() {
            rs.replica_status = status;
            rs.replica_timestamp = Some(OffsetDateTime::now_utc());
        } else {
            self.delete_replication = Some(ReplicationState {
                replica_status: status,
                replica_timestamp: Some(OffsetDateTime::now_utc()),
                ..Default::default()
            });
        }
    }

    pub fn version_purge_status(&self) -> VersionPurgeStatusType {
        self.delete_replication
            .as_ref()
            .map(|v| v.composite_version_purge_status())
            .unwrap_or(VersionPurgeStatusType::Empty)
    }

    pub fn delete_marker_replication_status(&self) -> ReplicationStatusType {
        self.delete_replication
            .as_ref()
            .map(|v| v.composite_replication_status())
            .unwrap_or(ReplicationStatusType::Empty)
    }

    pub fn put_replication_state(&self) -> ReplicationState {
        let rs = match self
            .user_defined
            .get(format!("{RESERVED_METADATA_PREFIX_LOWER}{REPLICATION_STATUS}").as_str())
        {
            Some(v) => v.to_string(),
            None => return ReplicationState::default(),
        };

        ReplicationState {
            replication_status_internal: Some(rs.to_string()),
            targets: replication_statuses_map(rs.as_str()),
            ..Default::default()
        }
    }
}

#[derive(Debug, Default, Serialize, Deserialize)]
pub struct BucketOptions {
    pub deleted: bool, // true only when site replication is enabled
    pub cached: bool, // true only when we are requesting a cached response instead of hitting the disk for example ListBuckets() call.
    pub no_metadata: bool,
}

#[derive(Debug, Clone, Serialize, Deserialize, Default)]
pub struct BucketInfo {
    pub name: String,
    pub created: Option<OffsetDateTime>,
    pub deleted: Option<OffsetDateTime>,
    pub versioning: bool,
    pub object_locking: bool,
}

#[derive(Debug, Default, Clone)]
pub struct MultipartUploadResult {
    pub upload_id: String,
    pub checksum_algo: Option<String>,
    pub checksum_type: Option<String>,
}

#[derive(Debug, Default, Clone)]
pub struct PartInfo {
    pub part_num: usize,
    pub last_mod: Option<OffsetDateTime>,
    pub size: usize,
    pub etag: Option<String>,
    pub actual_size: i64,
}

#[derive(Debug, Clone, Default)]
pub struct CompletePart {
    pub part_num: usize,
    pub etag: Option<String>,
    // pub size: Option<usize>,
    pub checksum_crc32: Option<String>,
    pub checksum_crc32c: Option<String>,
    pub checksum_sha1: Option<String>,
    pub checksum_sha256: Option<String>,
    pub checksum_crc64nvme: Option<String>,
}

impl From<s3s::dto::CompletedPart> for CompletePart {
    fn from(value: s3s::dto::CompletedPart) -> Self {
        Self {
            part_num: value.part_number.unwrap_or_default() as usize,
<<<<<<< HEAD
            etag: value.e_tag.map(|v| v.value().to_string()),
            checksum_crc32: value.checksum_crc32,
            checksum_crc32c: value.checksum_crc32c,
            checksum_sha1: value.checksum_sha1,
            checksum_sha256: value.checksum_sha256,
            checksum_crc64nvme: value.checksum_crc64nvme,
=======
            etag: value.e_tag.map(|e| e.value().to_owned()),
>>>>>>> 46797dc8
        }
    }
}

#[derive(Debug, Default)]
pub struct ObjectInfo {
    pub bucket: String,
    pub name: String,
    pub mod_time: Option<OffsetDateTime>,
    pub size: i64,
    // Actual size is the real size of the object uploaded by client.
    pub actual_size: i64,
    pub is_dir: bool,
    pub user_defined: HashMap<String, String>,
    pub parity_blocks: usize,
    pub data_blocks: usize,
    pub version_id: Option<Uuid>,
    pub delete_marker: bool,
    pub transitioned_object: TransitionedObject,
    pub restore_ongoing: bool,
    pub restore_expires: Option<OffsetDateTime>,
    pub user_tags: String,
    pub parts: Vec<ObjectPartInfo>,
    pub is_latest: bool,
    pub content_type: Option<String>,
    pub content_encoding: Option<String>,
    pub expires: Option<OffsetDateTime>,
    pub num_versions: usize,
    pub successor_mod_time: Option<OffsetDateTime>,
    pub put_object_reader: Option<PutObjReader>,
    pub etag: Option<String>,
    pub inlined: bool,
    pub metadata_only: bool,
    pub version_only: bool,
    pub replication_status_internal: Option<String>,
    pub replication_status: ReplicationStatusType,
    pub version_purge_status_internal: Option<String>,
    pub version_purge_status: VersionPurgeStatusType,
    pub replication_decision: String,
    pub checksum: Option<Bytes>,
}

impl Clone for ObjectInfo {
    fn clone(&self) -> Self {
        Self {
            bucket: self.bucket.clone(),
            name: self.name.clone(),
            mod_time: self.mod_time,
            size: self.size,
            actual_size: self.actual_size,
            is_dir: self.is_dir,
            user_defined: self.user_defined.clone(),
            parity_blocks: self.parity_blocks,
            data_blocks: self.data_blocks,
            version_id: self.version_id,
            delete_marker: self.delete_marker,
            transitioned_object: self.transitioned_object.clone(),
            restore_ongoing: self.restore_ongoing,
            restore_expires: self.restore_expires,
            user_tags: self.user_tags.clone(),
            parts: self.parts.clone(),
            is_latest: self.is_latest,
            content_type: self.content_type.clone(),
            content_encoding: self.content_encoding.clone(),
            num_versions: self.num_versions,
            successor_mod_time: self.successor_mod_time,
            put_object_reader: None, // reader can not clone
            etag: self.etag.clone(),
            inlined: self.inlined,
            metadata_only: self.metadata_only,
            version_only: self.version_only,
            replication_status_internal: self.replication_status_internal.clone(),
            replication_status: self.replication_status.clone(),
            version_purge_status_internal: self.version_purge_status_internal.clone(),
            version_purge_status: self.version_purge_status.clone(),
            replication_decision: self.replication_decision.clone(),
            checksum: self.checksum.clone(),
            expires: self.expires,
        }
    }
}

impl ObjectInfo {
    pub fn is_compressed(&self) -> bool {
        self.user_defined
            .contains_key(&format!("{RESERVED_METADATA_PREFIX_LOWER}compression"))
    }

    pub fn is_compressed_ok(&self) -> Result<(CompressionAlgorithm, bool)> {
        let scheme = self
            .user_defined
            .get(&format!("{RESERVED_METADATA_PREFIX_LOWER}compression"))
            .cloned();

        if let Some(scheme) = scheme {
            let algorithm = CompressionAlgorithm::from_str(&scheme)?;
            Ok((algorithm, true))
        } else {
            Ok((CompressionAlgorithm::None, false))
        }
    }

    pub fn is_multipart(&self) -> bool {
        self.etag.as_ref().is_some_and(|v| v.len() != 32)
    }

    pub fn get_actual_size(&self) -> std::io::Result<i64> {
        if self.actual_size > 0 {
            return Ok(self.actual_size);
        }

        if self.is_compressed() {
            if let Some(size_str) = self.user_defined.get(&format!("{RESERVED_METADATA_PREFIX_LOWER}actual-size")) {
                if !size_str.is_empty() {
                    // Todo: deal with error
                    let size = size_str.parse::<i64>().map_err(|e| std::io::Error::other(e.to_string()))?;
                    return Ok(size);
                }
            }
            let mut actual_size = 0;
            self.parts.iter().for_each(|part| {
                actual_size += part.actual_size;
            });
            if actual_size == 0 && actual_size != self.size {
                return Err(std::io::Error::other(format!("invalid decompressed size {} {}", actual_size, self.size)));
            }

            return Ok(actual_size);
        }

        // TODO: IsEncrypted

        Ok(self.size)
    }

    pub fn from_file_info(fi: &FileInfo, bucket: &str, object: &str, versioned: bool) -> ObjectInfo {
        let name = decode_dir_object(object);

        let mut version_id = fi.version_id;

        if versioned && version_id.is_none() {
            version_id = Some(Uuid::nil())
        }

        // etag
        let (content_type, content_encoding, etag) = {
            let content_type = fi.metadata.get("content-type").cloned();
            let content_encoding = fi.metadata.get("content-encoding").cloned();
            let etag = fi.metadata.get("etag").cloned();

            (content_type, content_encoding, etag)
        };

        // tags
        let user_tags = fi.metadata.get(AMZ_OBJECT_TAGGING).cloned().unwrap_or_default();

        let inlined = fi.inline_data();

        // TODO:expires
        // TODO:ReplicationState

        let transitioned_object = TransitionedObject {
            name: fi.transitioned_objname.clone(),
            version_id: if let Some(transition_version_id) = fi.transition_version_id {
                transition_version_id.to_string()
            } else {
                "".to_string()
            },
            status: fi.transition_status.clone(),
            free_version: fi.tier_free_version(),
            tier: fi.transition_tier.clone(),
        };

        let metadata = {
            let mut v = fi.metadata.clone();
            clean_metadata(&mut v);
            v
        };

        // Convert parts from rustfs_filemeta::ObjectPartInfo to store_api::ObjectPartInfo
        let parts = fi
            .parts
            .iter()
            .map(|part| ObjectPartInfo {
                etag: part.etag.clone(),
                index: part.index.clone(),
                size: part.size,
                actual_size: part.actual_size,
                mod_time: part.mod_time,
                checksums: part.checksums.clone(),
                number: part.number,
                error: part.error.clone(),
            })
            .collect();

        ObjectInfo {
            bucket: bucket.to_string(),
            name,
            is_dir: object.starts_with('/'),
            parity_blocks: fi.erasure.parity_blocks,
            data_blocks: fi.erasure.data_blocks,
            version_id,
            delete_marker: fi.deleted,
            mod_time: fi.mod_time,
            size: fi.size,
            parts,
            is_latest: fi.is_latest,
            user_tags,
            content_type,
            content_encoding,
            num_versions: fi.num_versions,
            successor_mod_time: fi.successor_mod_time,
            etag,
            inlined,
            user_defined: metadata,
            transitioned_object,
            checksum: fi.checksum.clone(),
            ..Default::default()
        }
    }

    pub async fn from_meta_cache_entries_sorted_versions(
        entries: &MetaCacheEntriesSorted,
        bucket: &str,
        prefix: &str,
        delimiter: Option<String>,
        after_version_id: Option<Uuid>,
    ) -> Vec<ObjectInfo> {
        let vcfg = get_versioning_config(bucket).await.ok();
        let mut objects = Vec::with_capacity(entries.entries().len());
        let mut prev_prefix = "";
        for entry in entries.entries() {
            if entry.is_object() {
                if let Some(delimiter) = &delimiter {
                    if let Some(idx) = entry.name.trim_start_matches(prefix).find(delimiter) {
                        let idx = prefix.len() + idx + delimiter.len();
                        if let Some(curr_prefix) = entry.name.get(0..idx) {
                            if curr_prefix == prev_prefix {
                                continue;
                            }

                            prev_prefix = curr_prefix;

                            objects.push(ObjectInfo {
                                is_dir: true,
                                bucket: bucket.to_owned(),
                                name: curr_prefix.to_owned(),
                                ..Default::default()
                            });
                        }
                        continue;
                    }
                }

                let file_infos = match entry.file_info_versions(bucket) {
                    Ok(res) => res,
                    Err(err) => {
                        warn!("file_info_versions err {:?}", err);
                        continue;
                    }
                };

                let versions = if let Some(vid) = after_version_id {
                    if let Some(idx) = file_infos.find_version_index(vid) {
                        &file_infos.versions[idx + 1..]
                    } else {
                        &file_infos.versions
                    }
                } else {
                    &file_infos.versions
                };

                for fi in versions.iter() {
                    if !fi.version_purge_status().is_empty() {
                        continue;
                    }

                    let versioned = vcfg.clone().map(|v| v.0.versioned(&entry.name)).unwrap_or_default();
                    objects.push(ObjectInfo::from_file_info(fi, bucket, &entry.name, versioned));
                }
                continue;
            }

            if entry.is_dir() {
                if let Some(delimiter) = &delimiter {
                    if let Some(idx) = entry.name.trim_start_matches(prefix).find(delimiter) {
                        let idx = prefix.len() + idx + delimiter.len();
                        if let Some(curr_prefix) = entry.name.get(0..idx) {
                            if curr_prefix == prev_prefix {
                                continue;
                            }

                            prev_prefix = curr_prefix;

                            objects.push(ObjectInfo {
                                is_dir: true,
                                bucket: bucket.to_owned(),
                                name: curr_prefix.to_owned(),
                                ..Default::default()
                            });
                        }
                    }
                }
            }
        }

        objects
    }

    pub async fn from_meta_cache_entries_sorted_infos(
        entries: &MetaCacheEntriesSorted,
        bucket: &str,
        prefix: &str,
        delimiter: Option<String>,
    ) -> Vec<ObjectInfo> {
        let vcfg = get_versioning_config(bucket).await.ok();
        let mut objects = Vec::with_capacity(entries.entries().len());
        let mut prev_prefix = "";
        for entry in entries.entries() {
            if entry.is_object() {
                if let Some(delimiter) = &delimiter {
                    if let Some(idx) = entry.name.trim_start_matches(prefix).find(delimiter) {
                        let idx = prefix.len() + idx + delimiter.len();
                        if let Some(curr_prefix) = entry.name.get(0..idx) {
                            if curr_prefix == prev_prefix {
                                continue;
                            }

                            prev_prefix = curr_prefix;

                            objects.push(ObjectInfo {
                                is_dir: true,
                                bucket: bucket.to_owned(),
                                name: curr_prefix.to_owned(),
                                ..Default::default()
                            });
                        }
                        continue;
                    }
                }

                let fi = match entry.to_fileinfo(bucket) {
                    Ok(res) => res,
                    Err(err) => {
                        warn!("file_info_versions err {:?}", err);
                        continue;
                    }
                };

                // TODO:VersionPurgeStatus
                let versioned = vcfg.clone().map(|v| v.0.versioned(&entry.name)).unwrap_or_default();
                objects.push(ObjectInfo::from_file_info(&fi, bucket, &entry.name, versioned));

                continue;
            }

            if entry.is_dir() {
                if let Some(delimiter) = &delimiter {
                    if let Some(idx) = entry.name.trim_start_matches(prefix).find(delimiter) {
                        let idx = prefix.len() + idx + delimiter.len();
                        if let Some(curr_prefix) = entry.name.get(0..idx) {
                            if curr_prefix == prev_prefix {
                                continue;
                            }

                            prev_prefix = curr_prefix;

                            objects.push(ObjectInfo {
                                is_dir: true,
                                bucket: bucket.to_owned(),
                                name: curr_prefix.to_owned(),
                                ..Default::default()
                            });
                        }
                    }
                }
            }
        }

        objects
    }

    pub fn replication_state(&self) -> ReplicationState {
        ReplicationState {
            replication_status_internal: self.replication_status_internal.clone(),
            version_purge_status_internal: self.version_purge_status_internal.clone(),
            replicate_decision_str: self.replication_decision.clone(),
            targets: replication_statuses_map(self.replication_status_internal.clone().unwrap_or_default().as_str()),
            purge_targets: version_purge_statuses_map(self.version_purge_status_internal.clone().unwrap_or_default().as_str()),
            reset_statuses_map: self
                .user_defined
                .iter()
                .filter_map(|(k, v)| {
                    if k.starts_with(&format!("{RESERVED_METADATA_PREFIX_LOWER}{REPLICATION_RESET}")) {
                        Some((
                            k.trim_start_matches(&format!("{RESERVED_METADATA_PREFIX_LOWER}{REPLICATION_RESET}-"))
                                .to_string(),
                            v.clone(),
                        ))
                    } else {
                        None
                    }
                })
                .collect(),
            ..Default::default()
        }
    }

    pub fn decrypt_checksums(&self, part: usize, _headers: &HeaderMap) -> Result<(HashMap<String, String>, bool)> {
        if part > 0 {
            if let Some(checksums) = self.parts.iter().find(|p| p.number == part).and_then(|p| p.checksums.clone()) {
                return Ok((checksums, true));
            }
        }

        // TODO: decrypt checksums

        if let Some(data) = &self.checksum {
            let (checksums, is_multipart) = rustfs_rio::read_checksums(data.as_ref(), 0);
            return Ok((checksums, is_multipart));
        }

        Ok((HashMap::new(), false))
    }
}

#[derive(Debug, Default)]
pub struct ListObjectsInfo {
    // Indicates whether the returned list objects response is truncated. A
    // value of true indicates that the list was truncated. The list can be truncated
    // if the number of objects exceeds the limit allowed or specified
    // by max keys.
    pub is_truncated: bool,

    // When response is truncated (the IsTruncated element value in the response
    // is true), you can use the key name in this field as marker in the subsequent
    // request to get next set of objects.
    pub next_marker: Option<String>,

    // List of objects info for this request.
    pub objects: Vec<ObjectInfo>,

    // List of prefixes for this request.
    pub prefixes: Vec<String>,
}

#[derive(Debug, Default)]
pub struct ListObjectsV2Info {
    // Indicates whether the returned list objects response is truncated. A
    // value of true indicates that the list was truncated. The list can be truncated
    // if the number of objects exceeds the limit allowed or specified
    // by max keys.
    pub is_truncated: bool,

    // When response is truncated (the IsTruncated element value in the response
    // is true), you can use the key name in this field as marker in the subsequent
    // request to get next set of objects.
    //
    // NOTE: This element is returned only if you have delimiter request parameter
    // specified.
    pub continuation_token: Option<String>,
    pub next_continuation_token: Option<String>,

    // List of objects info for this request.
    pub objects: Vec<ObjectInfo>,

    // List of prefixes for this request.
    pub prefixes: Vec<String>,
}

#[derive(Debug, Clone, Default)]
pub struct MultipartInfo {
    // Name of the bucket.
    pub bucket: String,

    // Name of the object.
    pub object: String,

    // Upload ID identifying the multipart upload whose parts are being listed.
    pub upload_id: String,

    // Date and time at which the multipart upload was initiated.
    pub initiated: Option<OffsetDateTime>,

    // Any metadata set during InitMultipartUpload, including encryption headers.
    pub user_defined: HashMap<String, String>,
}

// ListMultipartsInfo - represents bucket resources for incomplete multipart uploads.
#[derive(Debug, Clone, Default)]
pub struct ListMultipartsInfo {
    // Together with upload-id-marker, this parameter specifies the multipart upload
    // after which listing should begin.
    pub key_marker: Option<String>,

    // Together with key-marker, specifies the multipart upload after which listing
    // should begin. If key-marker is not specified, the upload-id-marker parameter
    // is ignored.
    pub upload_id_marker: Option<String>,

    // When a list is truncated, this element specifies the value that should be
    // used for the key-marker request parameter in a subsequent request.
    pub next_key_marker: Option<String>,

    // When a list is truncated, this element specifies the value that should be
    // used for the upload-id-marker request parameter in a subsequent request.
    pub next_upload_id_marker: Option<String>,

    // Maximum number of multipart uploads that could have been included in the
    // response.
    pub max_uploads: usize,

    // Indicates whether the returned list of multipart uploads is truncated. A
    // value of true indicates that the list was truncated. The list can be truncated
    // if the number of multipart uploads exceeds the limit allowed or specified
    // by max uploads.
    pub is_truncated: bool,

    // List of all pending uploads.
    pub uploads: Vec<MultipartInfo>,

    // When a prefix is provided in the request, The result contains only keys
    // starting with the specified prefix.
    pub prefix: String,

    // A character used to truncate the object prefixes.
    // NOTE: only supported delimiter is '/'.
    pub delimiter: Option<String>,

    // CommonPrefixes contains all (if there are any) keys between Prefix and the
    // next occurrence of the string specified by delimiter.
    pub common_prefixes: Vec<String>,
    // encoding_type: String, // Not supported yet.
}

/// ListPartsInfo - represents list of all parts.
#[derive(Debug, Clone, Default)]
pub struct ListPartsInfo {
    /// Name of the bucket.
    pub bucket: String,

    /// Name of the object.
    pub object: String,

    /// Upload ID identifying the multipart upload whose parts are being listed.
    pub upload_id: String,

    /// The class of storage used to store the object.
    pub storage_class: String,

    /// Part number after which listing begins.
    pub part_number_marker: usize,

    /// When a list is truncated, this element specifies the last part in the list,
    /// as well as the value to use for the part-number-marker request parameter
    /// in a subsequent request.
    pub next_part_number_marker: usize,

    /// Maximum number of parts that were allowed in the response.
    pub max_parts: usize,

    /// Indicates whether the returned list of parts is truncated.
    pub is_truncated: bool,

    /// List of all parts.
    pub parts: Vec<PartInfo>,

    /// Any metadata set during InitMultipartUpload, including encryption headers.
    pub user_defined: HashMap<String, String>,

    /// ChecksumAlgorithm if set
    pub checksum_algorithm: String,

    /// ChecksumType if set
    pub checksum_type: String,
}

#[derive(Debug, Default, Clone)]
pub struct ObjectToDelete {
    pub object_name: String,
    pub version_id: Option<Uuid>,
    pub delete_marker_replication_status: Option<String>,
    pub version_purge_status: Option<VersionPurgeStatusType>,
    pub version_purge_statuses: Option<String>,
    pub replicate_decision_str: Option<String>,
}

impl ObjectToDelete {
    pub fn replication_state(&self) -> ReplicationState {
        ReplicationState {
            replication_status_internal: self.delete_marker_replication_status.clone(),
            version_purge_status_internal: self.version_purge_statuses.clone(),
            replicate_decision_str: self.replicate_decision_str.clone().unwrap_or_default(),
            targets: replication_statuses_map(self.delete_marker_replication_status.as_deref().unwrap_or_default()),
            purge_targets: version_purge_statuses_map(self.version_purge_statuses.as_deref().unwrap_or_default()),
            ..Default::default()
        }
    }
}

#[derive(Debug, Default, Clone)]
pub struct DeletedObject {
    pub delete_marker: bool,
    pub delete_marker_version_id: Option<Uuid>,
    pub object_name: String,
    pub version_id: Option<Uuid>,
    // MTime of DeleteMarker on source that needs to be propagated to replica
    pub delete_marker_mtime: Option<OffsetDateTime>,
    // to support delete marker replication
    pub replication_state: Option<ReplicationState>,
    pub found: bool,
}

impl DeletedObject {
    pub fn version_purge_status(&self) -> VersionPurgeStatusType {
        self.replication_state
            .as_ref()
            .map(|v| v.composite_version_purge_status())
            .unwrap_or(VersionPurgeStatusType::Empty)
    }

    pub fn delete_marker_replication_status(&self) -> ReplicationStatusType {
        self.replication_state
            .as_ref()
            .map(|v| v.composite_replication_status())
            .unwrap_or(ReplicationStatusType::Empty)
    }
}

#[derive(Debug, Default, Clone)]
pub struct ListObjectVersionsInfo {
    pub is_truncated: bool,
    pub next_marker: Option<String>,
    pub next_version_idmarker: Option<String>,
    pub objects: Vec<ObjectInfo>,
    pub prefixes: Vec<String>,
}

type WalkFilter = fn(&FileInfo) -> bool;

#[derive(Clone, Default)]
pub struct WalkOptions {
    pub filter: Option<WalkFilter>,           // return WalkFilter returns 'true/false'
    pub marker: Option<String>,               // set to skip until this object
    pub latest_only: bool,                    // returns only latest versions for all matching objects
    pub ask_disks: String,                    // dictates how many disks are being listed
    pub versions_sort: WalkVersionsSortOrder, // sort order for versions of the same object; default: Ascending order in ModTime
    pub limit: usize,                         // maximum number of items, 0 means no limit
}

#[derive(Clone, Default, PartialEq, Eq)]
pub enum WalkVersionsSortOrder {
    #[default]
    Ascending,
    Descending,
}

#[derive(Debug)]
pub struct ObjectInfoOrErr {
    pub item: Option<ObjectInfo>,
    pub err: Option<Error>,
}

#[async_trait::async_trait]
pub trait ObjectIO: Send + Sync + Debug + 'static {
    // GetObjectNInfo FIXME:
    async fn get_object_reader(
        &self,
        bucket: &str,
        object: &str,
        range: Option<HTTPRangeSpec>,
        h: HeaderMap,
        opts: &ObjectOptions,
    ) -> Result<GetObjectReader>;
    // PutObject
    async fn put_object(&self, bucket: &str, object: &str, data: &mut PutObjReader, opts: &ObjectOptions) -> Result<ObjectInfo>;
}

#[async_trait::async_trait]
#[allow(clippy::too_many_arguments)]
pub trait StorageAPI: ObjectIO + Debug {
    // NewNSLock TODO:
    // Shutdown TODO:
    // NSScanner TODO:

    async fn backend_info(&self) -> rustfs_madmin::BackendInfo;
    async fn storage_info(&self) -> rustfs_madmin::StorageInfo;
    async fn local_storage_info(&self) -> rustfs_madmin::StorageInfo;

    async fn make_bucket(&self, bucket: &str, opts: &MakeBucketOptions) -> Result<()>;
    async fn get_bucket_info(&self, bucket: &str, opts: &BucketOptions) -> Result<BucketInfo>;
    async fn list_bucket(&self, opts: &BucketOptions) -> Result<Vec<BucketInfo>>;
    async fn delete_bucket(&self, bucket: &str, opts: &DeleteBucketOptions) -> Result<()>;
    // ListObjects TODO: FIXME:
    async fn list_objects_v2(
        self: Arc<Self>,
        bucket: &str,
        prefix: &str,
        continuation_token: Option<String>,
        delimiter: Option<String>,
        max_keys: i32,
        fetch_owner: bool,
        start_after: Option<String>,
    ) -> Result<ListObjectsV2Info>;
    // ListObjectVersions TODO: FIXME:
    async fn list_object_versions(
        self: Arc<Self>,
        bucket: &str,
        prefix: &str,
        marker: Option<String>,
        version_marker: Option<String>,
        delimiter: Option<String>,
        max_keys: i32,
    ) -> Result<ListObjectVersionsInfo>;

    async fn walk(
        self: Arc<Self>,
        rx: CancellationToken,
        bucket: &str,
        prefix: &str,
        result: tokio::sync::mpsc::Sender<ObjectInfoOrErr>,
        opts: WalkOptions,
    ) -> Result<()>;

    async fn get_object_info(&self, bucket: &str, object: &str, opts: &ObjectOptions) -> Result<ObjectInfo>;
    async fn verify_object_integrity(&self, bucket: &str, object: &str, opts: &ObjectOptions) -> Result<()>;
    async fn copy_object(
        &self,
        src_bucket: &str,
        src_object: &str,
        dst_bucket: &str,
        dst_object: &str,
        src_info: &mut ObjectInfo,
        src_opts: &ObjectOptions,
        dst_opts: &ObjectOptions,
    ) -> Result<ObjectInfo>;
    async fn delete_object_version(&self, bucket: &str, object: &str, fi: &FileInfo, force_del_marker: bool) -> Result<()>;
    async fn delete_object(&self, bucket: &str, object: &str, opts: ObjectOptions) -> Result<ObjectInfo>;
    async fn delete_objects(
        &self,
        bucket: &str,
        objects: Vec<ObjectToDelete>,
        opts: ObjectOptions,
    ) -> (Vec<DeletedObject>, Vec<Option<Error>>);

    // TransitionObject TODO:
    // RestoreTransitionedObject TODO:

    async fn list_multipart_uploads(
        &self,
        bucket: &str,
        prefix: &str,
        key_marker: Option<String>,
        upload_id_marker: Option<String>,
        delimiter: Option<String>,
        max_uploads: usize,
    ) -> Result<ListMultipartsInfo>;
    async fn new_multipart_upload(&self, bucket: &str, object: &str, opts: &ObjectOptions) -> Result<MultipartUploadResult>;
    async fn copy_object_part(
        &self,
        src_bucket: &str,
        src_object: &str,
        dst_bucket: &str,
        dst_object: &str,
        upload_id: &str,
        part_id: usize,
        start_offset: i64,
        length: i64,
        src_info: &ObjectInfo,
        src_opts: &ObjectOptions,
        dst_opts: &ObjectOptions,
    ) -> Result<()>;
    async fn put_object_part(
        &self,
        bucket: &str,
        object: &str,
        upload_id: &str,
        part_id: usize,
        data: &mut PutObjReader,
        opts: &ObjectOptions,
    ) -> Result<PartInfo>;
    async fn get_multipart_info(
        &self,
        bucket: &str,
        object: &str,
        upload_id: &str,
        opts: &ObjectOptions,
    ) -> Result<MultipartInfo>;
    async fn list_object_parts(
        &self,
        bucket: &str,
        object: &str,
        upload_id: &str,
        part_number_marker: Option<usize>,
        max_parts: usize,
        opts: &ObjectOptions,
    ) -> Result<ListPartsInfo>;
    async fn abort_multipart_upload(&self, bucket: &str, object: &str, upload_id: &str, opts: &ObjectOptions) -> Result<()>;
    async fn complete_multipart_upload(
        self: Arc<Self>,
        bucket: &str,
        object: &str,
        upload_id: &str,
        uploaded_parts: Vec<CompletePart>,
        opts: &ObjectOptions,
    ) -> Result<ObjectInfo>;
    async fn get_disks(&self, pool_idx: usize, set_idx: usize) -> Result<Vec<Option<DiskStore>>>;
    fn set_drive_counts(&self) -> Vec<usize>;

    // Health TODO:
    async fn put_object_metadata(&self, bucket: &str, object: &str, opts: &ObjectOptions) -> Result<ObjectInfo>;
    // DecomTieredObject
    async fn get_object_tags(&self, bucket: &str, object: &str, opts: &ObjectOptions) -> Result<String>;
    async fn add_partial(&self, bucket: &str, object: &str, version_id: &str) -> Result<()>;
    async fn transition_object(&self, bucket: &str, object: &str, opts: &ObjectOptions) -> Result<()>;
    async fn restore_transitioned_object(&self, bucket: &str, object: &str, opts: &ObjectOptions) -> Result<()>;
    async fn put_object_tags(&self, bucket: &str, object: &str, tags: &str, opts: &ObjectOptions) -> Result<ObjectInfo>;
    async fn delete_object_tags(&self, bucket: &str, object: &str, opts: &ObjectOptions) -> Result<ObjectInfo>;

    async fn heal_format(&self, dry_run: bool) -> Result<(HealResultItem, Option<Error>)>;
    async fn heal_bucket(&self, bucket: &str, opts: &HealOpts) -> Result<HealResultItem>;
    async fn heal_object(
        &self,
        bucket: &str,
        object: &str,
        version_id: &str,
        opts: &HealOpts,
    ) -> Result<(HealResultItem, Option<Error>)>;
    // async fn heal_objects(&self, bucket: &str, prefix: &str, opts: &HealOpts, hs: Arc<HealSequence>, is_meta: bool)
    // -> Result<()>;
    async fn get_pool_and_set(&self, id: &str) -> Result<(Option<usize>, Option<usize>, Option<usize>)>;
    async fn check_abandoned_parts(&self, bucket: &str, object: &str, opts: &HealOpts) -> Result<()>;
}

/// A streaming decompression reader that supports range requests by skipping data in the decompressed stream.
/// This implementation acknowledges that compressed streams (like LZ4) must be decompressed sequentially
/// from the beginning, so it streams and discards data until reaching the target offset.
#[derive(Debug)]
pub struct RangedDecompressReader<R> {
    inner: R,
    target_offset: usize,
    target_length: usize,
    current_offset: usize,
    bytes_returned: usize,
}

impl<R: AsyncRead + Unpin + Send + Sync> RangedDecompressReader<R> {
    pub fn new(inner: R, offset: usize, length: i64, total_size: usize) -> Result<Self> {
        // Validate the range request
        if offset >= total_size {
            tracing::debug!("Range offset {} exceeds total size {}", offset, total_size);
            return Err(Error::other("Range offset exceeds file size"));
        }

        // Adjust length if it extends beyond file end
        let actual_length = std::cmp::min(length as usize, total_size - offset);

        tracing::debug!(
            "Creating RangedDecompressReader: offset={}, length={}, total_size={}, actual_length={}",
            offset,
            length,
            total_size,
            actual_length
        );

        Ok(Self {
            inner,
            target_offset: offset,
            target_length: actual_length,
            current_offset: 0,
            bytes_returned: 0,
        })
    }
}

impl<R: AsyncRead + Unpin + Send + Sync> AsyncRead for RangedDecompressReader<R> {
    fn poll_read(
        mut self: std::pin::Pin<&mut Self>,
        cx: &mut std::task::Context<'_>,
        buf: &mut tokio::io::ReadBuf<'_>,
    ) -> std::task::Poll<std::io::Result<()>> {
        use std::pin::Pin;
        use std::task::Poll;
        use tokio::io::ReadBuf;

        loop {
            // If we've returned all the bytes we need, return EOF
            if self.bytes_returned >= self.target_length {
                return Poll::Ready(Ok(()));
            }

            // Read from the inner stream
            let buf_capacity = buf.remaining();
            if buf_capacity == 0 {
                return Poll::Ready(Ok(()));
            }

            // Prepare a temporary buffer for reading
            let mut temp_buf = vec![0u8; std::cmp::min(buf_capacity, 8192)];
            let mut temp_read_buf = ReadBuf::new(&mut temp_buf);

            match Pin::new(&mut self.inner).poll_read(cx, &mut temp_read_buf) {
                Poll::Pending => return Poll::Pending,
                Poll::Ready(Err(e)) => return Poll::Ready(Err(e)),
                Poll::Ready(Ok(())) => {
                    let n = temp_read_buf.filled().len();
                    if n == 0 {
                        // EOF from inner stream
                        if self.current_offset < self.target_offset {
                            // We haven't reached the target offset yet - this is an error
                            return Poll::Ready(Err(std::io::Error::new(
                                std::io::ErrorKind::UnexpectedEof,
                                format!(
                                    "Unexpected EOF: only read {} bytes, target offset is {}",
                                    self.current_offset, self.target_offset
                                ),
                            )));
                        }
                        // Normal EOF after reaching target
                        return Poll::Ready(Ok(()));
                    }

                    // Update current position
                    let old_offset = self.current_offset;
                    self.current_offset += n;

                    // Check if we're still in the skip phase
                    if old_offset < self.target_offset {
                        // We're still skipping data
                        let skip_end = std::cmp::min(self.current_offset, self.target_offset);
                        let bytes_to_skip_in_this_read = skip_end - old_offset;

                        if self.current_offset <= self.target_offset {
                            // All data in this read should be skipped
                            tracing::trace!("Skipping {} bytes at offset {}", n, old_offset);
                            // Continue reading in the loop instead of recursive call
                            continue;
                        } else {
                            // Partial skip: some data should be returned
                            let data_start_in_buffer = bytes_to_skip_in_this_read;
                            let available_data = n - data_start_in_buffer;
                            let bytes_to_return = std::cmp::min(
                                available_data,
                                std::cmp::min(buf.remaining(), self.target_length - self.bytes_returned),
                            );

                            if bytes_to_return > 0 {
                                let data_slice =
                                    &temp_read_buf.filled()[data_start_in_buffer..data_start_in_buffer + bytes_to_return];
                                buf.put_slice(data_slice);
                                self.bytes_returned += bytes_to_return;

                                tracing::trace!(
                                    "Skipped {} bytes, returned {} bytes at offset {}",
                                    bytes_to_skip_in_this_read,
                                    bytes_to_return,
                                    old_offset
                                );
                            }
                            return Poll::Ready(Ok(()));
                        }
                    } else {
                        // We're in the data return phase
                        let bytes_to_return =
                            std::cmp::min(n, std::cmp::min(buf.remaining(), self.target_length - self.bytes_returned));

                        if bytes_to_return > 0 {
                            buf.put_slice(&temp_read_buf.filled()[..bytes_to_return]);
                            self.bytes_returned += bytes_to_return;

                            tracing::trace!("Returned {} bytes at offset {}", bytes_to_return, old_offset);
                        }
                        return Poll::Ready(Ok(()));
                    }
                }
            }
        }
    }
}

/// A wrapper that ensures the inner stream is fully consumed even if the outer reader stops early.
/// This prevents broken pipe errors in erasure coding scenarios where the writer expects
/// the full stream to be consumed.
pub struct StreamConsumer<R: AsyncRead + Unpin + Send + 'static> {
    inner: Option<R>,
    consumer_task: Option<tokio::task::JoinHandle<()>>,
}

impl<R: AsyncRead + Unpin + Send + 'static> StreamConsumer<R> {
    pub fn new(inner: R) -> Self {
        Self {
            inner: Some(inner),
            consumer_task: None,
        }
    }

    fn ensure_consumer_started(&mut self) {
        if self.consumer_task.is_none() && self.inner.is_some() {
            let mut inner = self.inner.take().unwrap();
            let task = tokio::spawn(async move {
                let mut buf = [0u8; 8192];
                loop {
                    match inner.read(&mut buf).await {
                        Ok(0) => break,    // EOF
                        Ok(_) => continue, // Keep consuming
                        Err(_) => break,   // Error, stop consuming
                    }
                }
            });
            self.consumer_task = Some(task);
        }
    }
}

impl<R: AsyncRead + Unpin + Send + 'static> AsyncRead for StreamConsumer<R> {
    fn poll_read(
        mut self: std::pin::Pin<&mut Self>,
        cx: &mut std::task::Context<'_>,
        buf: &mut tokio::io::ReadBuf<'_>,
    ) -> std::task::Poll<std::io::Result<()>> {
        use std::pin::Pin;
        use std::task::Poll;

        if let Some(ref mut inner) = self.inner {
            Pin::new(inner).poll_read(cx, buf)
        } else {
            Poll::Ready(Ok(())) // EOF
        }
    }
}

impl<R: AsyncRead + Unpin + Send + 'static> Drop for StreamConsumer<R> {
    fn drop(&mut self) {
        if self.consumer_task.is_none() && self.inner.is_some() {
            let mut inner = self.inner.take().unwrap();
            let task = tokio::spawn(async move {
                let mut buf = [0u8; 8192];
                loop {
                    match inner.read(&mut buf).await {
                        Ok(0) => break,    // EOF
                        Ok(_) => continue, // Keep consuming
                        Err(_) => break,   // Error, stop consuming
                    }
                }
            });
            self.consumer_task = Some(task);
        }
    }
}

#[cfg(test)]
mod tests {
    use super::*;
    use std::io::Cursor;
    use tokio::io::AsyncReadExt;

    #[tokio::test]
    async fn test_ranged_decompress_reader() {
        // Create test data
        let original_data = b"Hello, World! This is a test for range requests on compressed data.";

        // For this test, we'll simulate using the original data directly as "decompressed"
        let cursor = Cursor::new(original_data.to_vec());

        // Test reading a range from the middle
        let mut ranged_reader = RangedDecompressReader::new(cursor, 7, 5, original_data.len()).unwrap();

        let mut result = Vec::new();
        ranged_reader.read_to_end(&mut result).await.unwrap();

        // Should read "World" (5 bytes starting from position 7)
        assert_eq!(result, b"World");
    }

    #[tokio::test]
    async fn test_ranged_decompress_reader_from_start() {
        let original_data = b"Hello, World! This is a test.";
        let cursor = Cursor::new(original_data.to_vec());

        let mut ranged_reader = RangedDecompressReader::new(cursor, 0, 5, original_data.len()).unwrap();

        let mut result = Vec::new();
        ranged_reader.read_to_end(&mut result).await.unwrap();

        // Should read "Hello" (5 bytes from the start)
        assert_eq!(result, b"Hello");
    }

    #[tokio::test]
    async fn test_ranged_decompress_reader_to_end() {
        let original_data = b"Hello, World!";
        let cursor = Cursor::new(original_data.to_vec());

        let mut ranged_reader = RangedDecompressReader::new(cursor, 7, 6, original_data.len()).unwrap();

        let mut result = Vec::new();
        ranged_reader.read_to_end(&mut result).await.unwrap();

        // Should read "World!" (6 bytes starting from position 7)
        assert_eq!(result, b"World!");
    }

    #[tokio::test]
    async fn test_http_range_spec_with_compressed_data() {
        // Test that HTTPRangeSpec::get_offset_length works correctly
        let range_spec = HTTPRangeSpec {
            is_suffix_length: false,
            start: 5,
            end: 14, // inclusive
        };

        let total_size = 100i64;
        let (offset, length) = range_spec.get_offset_length(total_size).unwrap();

        assert_eq!(offset, 5);
        assert_eq!(length, 10); // end - start + 1 = 14 - 5 + 1 = 10
    }

    #[test]
    fn test_http_range_spec_suffix_positive_start() {
        let range_spec = HTTPRangeSpec {
            is_suffix_length: true,
            start: 5,
            end: -1,
        };

        let (offset, length) = range_spec.get_offset_length(20).unwrap();
        assert_eq!(offset, 15);
        assert_eq!(length, 5);
    }

    #[test]
    fn test_http_range_spec_suffix_negative_start() {
        let range_spec = HTTPRangeSpec {
            is_suffix_length: true,
            start: -5,
            end: -1,
        };

        let (offset, length) = range_spec.get_offset_length(20).unwrap();
        assert_eq!(offset, 15);
        assert_eq!(length, 5);
    }

    #[test]
    fn test_http_range_spec_suffix_exceeds_object() {
        let range_spec = HTTPRangeSpec {
            is_suffix_length: true,
            start: 50,
            end: -1,
        };

        let (offset, length) = range_spec.get_offset_length(20).unwrap();
        assert_eq!(offset, 0);
        assert_eq!(length, 20);
    }

    #[test]
    fn test_http_range_spec_from_object_info_valid_and_invalid_parts() {
        let object_info = ObjectInfo {
            size: 300,
            parts: vec![
                ObjectPartInfo {
                    etag: String::new(),
                    number: 1,
                    size: 100,
                    actual_size: 100,
                    ..Default::default()
                },
                ObjectPartInfo {
                    etag: String::new(),
                    number: 2,
                    size: 100,
                    actual_size: 100,
                    ..Default::default()
                },
                ObjectPartInfo {
                    etag: String::new(),
                    number: 3,
                    size: 100,
                    actual_size: 100,
                    ..Default::default()
                },
            ],
            ..Default::default()
        };

        let spec = HTTPRangeSpec::from_object_info(&object_info, 2).unwrap();
        assert_eq!(spec.start, 100);
        assert_eq!(spec.end, 199);

        assert!(HTTPRangeSpec::from_object_info(&object_info, 0).is_none());
        assert!(HTTPRangeSpec::from_object_info(&object_info, 4).is_none());
    }

    #[tokio::test]
    async fn test_ranged_decompress_reader_zero_length() {
        let original_data = b"Hello, World!";
        let cursor = Cursor::new(original_data.to_vec());
        let mut ranged_reader = RangedDecompressReader::new(cursor, 5, 0, original_data.len()).unwrap();
        let mut result = Vec::new();
        ranged_reader.read_to_end(&mut result).await.unwrap();
        // Should read nothing
        assert_eq!(result, b"");
    }

    #[tokio::test]
    async fn test_ranged_decompress_reader_skip_entire_data() {
        let original_data = b"Hello, World!";
        let cursor = Cursor::new(original_data.to_vec());
        // Skip to end of data with length 0 - this should read nothing
        let mut ranged_reader = RangedDecompressReader::new(cursor, original_data.len() - 1, 0, original_data.len()).unwrap();
        let mut result = Vec::new();
        ranged_reader.read_to_end(&mut result).await.unwrap();
        assert_eq!(result, b"");
    }

    #[tokio::test]
    async fn test_ranged_decompress_reader_out_of_bounds_offset() {
        let original_data = b"Hello, World!";
        let cursor = Cursor::new(original_data.to_vec());
        // Offset beyond EOF should return error in constructor
        let result = RangedDecompressReader::new(cursor, original_data.len() + 10, 5, original_data.len());
        assert!(result.is_err());
        // Use pattern matching to avoid requiring Debug on the error type
        if let Err(e) = result {
            assert!(e.to_string().contains("Range offset exceeds file size"));
        }
    }

    #[tokio::test]
    async fn test_ranged_decompress_reader_partial_read() {
        let original_data = b"abcdef";
        let cursor = Cursor::new(original_data.to_vec());
        let mut ranged_reader = RangedDecompressReader::new(cursor, 2, 3, original_data.len()).unwrap();
        let mut buf = [0u8; 2];
        let n = ranged_reader.read(&mut buf).await.unwrap();
        assert_eq!(n, 2);
        assert_eq!(&buf, b"cd");
        let mut buf2 = [0u8; 2];
        let n2 = ranged_reader.read(&mut buf2).await.unwrap();
        assert_eq!(n2, 1);
        assert_eq!(&buf2[..1], b"e");
    }
}<|MERGE_RESOLUTION|>--- conflicted
+++ resolved
@@ -504,16 +504,12 @@
     fn from(value: s3s::dto::CompletedPart) -> Self {
         Self {
             part_num: value.part_number.unwrap_or_default() as usize,
-<<<<<<< HEAD
-            etag: value.e_tag.map(|v| v.value().to_string()),
+            etag: value.e_tag.map(|v| v.value().to_owned()),
             checksum_crc32: value.checksum_crc32,
             checksum_crc32c: value.checksum_crc32c,
             checksum_sha1: value.checksum_sha1,
             checksum_sha256: value.checksum_sha256,
             checksum_crc64nvme: value.checksum_crc64nvme,
-=======
-            etag: value.e_tag.map(|e| e.value().to_owned()),
->>>>>>> 46797dc8
         }
     }
 }
