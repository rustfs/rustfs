// Copyright 2024 RustFS Team
//
// Licensed under the Apache License, Version 2.0 (the "License");
// you may not use this file except in compliance with the License.
// You may obtain a copy of the License at
//
//     http://www.apache.org/licenses/LICENSE-2.0
//
// Unless required by applicable law or agreed to in writing, software
// distributed under the License is distributed on an "AS IS" BASIS,
// WITHOUT WARRANTIES OR CONDITIONS OF ANY KIND, either express or implied.
// See the License for the specific language governing permissions and
// limitations under the License.

use std::{
    path::PathBuf,
<<<<<<< HEAD
    sync::{
        Arc,
        atomic::{AtomicU32, Ordering},
    },
=======
    sync::{Arc, atomic::Ordering},
>>>>>>> 73c15d6b
    time::Duration,
};

use bytes::Bytes;
use futures::lock::Mutex;
use http::{HeaderMap, HeaderValue, Method, header::CONTENT_TYPE};
use rustfs_protos::{
    node_service_time_out_client,
    proto_gen::node_service::{
        CheckPartsRequest, DeletePathsRequest, DeleteRequest, DeleteVersionRequest, DeleteVersionsRequest, DeleteVolumeRequest,
        DiskInfoRequest, ListDirRequest, ListVolumesRequest, MakeVolumeRequest, MakeVolumesRequest, ReadAllRequest,
        ReadMetadataRequest, ReadMultipleRequest, ReadPartsRequest, ReadVersionRequest, ReadXlRequest, RenameDataRequest,
        RenameFileRequest, StatVolumeRequest, UpdateMetadataRequest, VerifyFileRequest, WriteAllRequest, WriteMetadataRequest,
    },
};
use rustfs_utils::string::parse_bool_with_default;
use tokio::time;
use tokio_util::sync::CancellationToken;
use tracing::{debug, info, warn};

use crate::disk::{
    CheckPartsResp, DeleteOptions, DiskAPI, DiskInfo, DiskInfoOptions, DiskLocation, DiskOption, FileInfoVersions,
    ReadMultipleReq, ReadMultipleResp, ReadOptions, RenameDataResp, UpdateMetadataOpts, VolumeInfo, WalkDirOptions,
<<<<<<< HEAD
    endpoint::Endpoint, local::ScanGuard,
=======
    disk_store::{
        CHECK_EVERY, CHECK_TIMEOUT_DURATION, ENV_RUSTFS_DRIVE_ACTIVE_MONITORING, SKIP_IF_SUCCESS_BEFORE, get_max_timeout_duration,
    },
    endpoint::Endpoint,
>>>>>>> 73c15d6b
};
use crate::disk::{FileReader, FileWriter};
use crate::disk::{disk_store::DiskHealthTracker, error::DiskError};
use crate::{
    disk::error::{Error, Result},
    rpc::build_auth_headers,
};
use rustfs_filemeta::{FileInfo, ObjectPartInfo, RawFileInfo};
use rustfs_protos::proto_gen::node_service::RenamePartRequest;
use rustfs_rio::{HttpReader, HttpWriter};
use tokio::{io::AsyncWrite, net::TcpStream, time::timeout};
use tonic::Request;
use uuid::Uuid;

#[derive(Debug)]
pub struct RemoteDisk {
    pub id: Mutex<Option<Uuid>>,
    pub addr: String,
    pub url: url::Url,
    pub root: PathBuf,
    endpoint: Endpoint,
<<<<<<< HEAD
    pub scanning: Arc<AtomicU32>,
=======
    /// Whether health checking is enabled
    health_check: bool,
    /// Health tracker for connection monitoring
    health: Arc<DiskHealthTracker>,
    /// Cancellation token for monitoring tasks
    cancel_token: CancellationToken,
>>>>>>> 73c15d6b
}

impl RemoteDisk {
    pub async fn new(ep: &Endpoint, opt: &DiskOption) -> Result<Self> {
        // let root = fs::canonicalize(ep.url.path()).await?;
        let root = PathBuf::from(ep.get_file_path());
        let addr = if let Some(port) = ep.url.port() {
            format!("{}://{}:{}", ep.url.scheme(), ep.url.host_str().unwrap(), port)
        } else {
            format!("{}://{}", ep.url.scheme(), ep.url.host_str().unwrap())
        };

        let env_health_check = std::env::var(ENV_RUSTFS_DRIVE_ACTIVE_MONITORING)
            .map(|v| parse_bool_with_default(&v, true))
            .unwrap_or(true);

        let disk = Self {
            id: Mutex::new(None),
            addr: addr.clone(),
            url: ep.url.clone(),
            root,
            endpoint: ep.clone(),
<<<<<<< HEAD
            scanning: Arc::new(AtomicU32::new(0)),
        })
=======
            health_check: opt.health_check && env_health_check,
            health: Arc::new(DiskHealthTracker::new()),
            cancel_token: CancellationToken::new(),
        };

        // Start health monitoring
        disk.start_health_monitoring();

        Ok(disk)
    }

    /// Start health monitoring for the remote disk
    fn start_health_monitoring(&self) {
        if self.health_check {
            let health = Arc::clone(&self.health);
            let cancel_token = self.cancel_token.clone();
            let addr = self.addr.clone();

            tokio::spawn(async move {
                Self::monitor_remote_disk_health(addr, health, cancel_token).await;
            });
        }
    }

    /// Monitor remote disk health periodically
    async fn monitor_remote_disk_health(addr: String, health: Arc<DiskHealthTracker>, cancel_token: CancellationToken) {
        let mut interval = time::interval(CHECK_EVERY);

        // Perform basic connectivity check
        if Self::perform_connectivity_check(&addr).await.is_err() && health.swap_ok_to_faulty() {
            warn!("Remote disk health check failed for {}: marking as faulty", addr);

            // Start recovery monitoring
            let health_clone = Arc::clone(&health);
            let addr_clone = addr.clone();
            let cancel_clone = cancel_token.clone();

            tokio::spawn(async move {
                Self::monitor_remote_disk_recovery(addr_clone, health_clone, cancel_clone).await;
            });
        }

        loop {
            tokio::select! {
                _ = cancel_token.cancelled() => {
                    debug!("Health monitoring cancelled for remote disk: {}", addr);
                    return;
                }
                _ = interval.tick() => {
                    if cancel_token.is_cancelled() {
                        return;
                    }

                    // Skip health check if disk is already marked as faulty
                    if health.is_faulty() {
                        continue;
                    }

                    let last_success_nanos = health.last_success.load(Ordering::Relaxed);
                    let elapsed = Duration::from_nanos(
                        (std::time::SystemTime::now()
                            .duration_since(std::time::UNIX_EPOCH)
                            .unwrap()
                            .as_nanos() as i64 - last_success_nanos) as u64
                    );

                    if elapsed < SKIP_IF_SUCCESS_BEFORE {
                        continue;
                    }

                    // Perform basic connectivity check
                    if Self::perform_connectivity_check(&addr).await.is_err() && health.swap_ok_to_faulty() {
                        warn!("Remote disk health check failed for {}: marking as faulty", addr);

                        // Start recovery monitoring
                        let health_clone = Arc::clone(&health);
                        let addr_clone = addr.clone();
                        let cancel_clone = cancel_token.clone();

                        tokio::spawn(async move {
                            Self::monitor_remote_disk_recovery(addr_clone, health_clone, cancel_clone).await;
                        });
                    }
                }
            }
        }
    }

    /// Monitor remote disk recovery and mark as healthy when recovered
    async fn monitor_remote_disk_recovery(addr: String, health: Arc<DiskHealthTracker>, cancel_token: CancellationToken) {
        let mut interval = time::interval(CHECK_EVERY);

        loop {
            tokio::select! {
                _ = cancel_token.cancelled() => {
                    return;
                }
                _ = interval.tick() => {
                    if Self::perform_connectivity_check(&addr).await.is_ok() {
                        info!("Remote disk recovered: {}", addr);
                        health.set_ok();
                        return;
                    }
                }
            }
        }
    }

    /// Perform basic connectivity check for remote disk
    async fn perform_connectivity_check(addr: &str) -> Result<()> {
        let url = url::Url::parse(addr).map_err(|e| Error::other(format!("Invalid URL: {}", e)))?;

        let Some(host) = url.host_str() else {
            return Err(Error::other("No host in URL".to_string()));
        };

        let port = url.port_or_known_default().unwrap_or(80);

        // Try to establish TCP connection
        match timeout(CHECK_TIMEOUT_DURATION, TcpStream::connect((host, port))).await {
            Ok(Ok(stream)) => {
                drop(stream);
                Ok(())
            }
            _ => Err(Error::other(format!("Cannot connect to {}:{}", host, port))),
        }
    }

    /// Execute operation with timeout and health tracking
    async fn execute_with_timeout<T, F, Fut>(&self, operation: F, timeout_duration: Duration) -> Result<T>
    where
        F: FnOnce() -> Fut,
        Fut: std::future::Future<Output = Result<T>>,
    {
        // Check if disk is faulty
        if self.health.is_faulty() {
            warn!("disk {} health is faulty, returning error", self.to_string());
            return Err(DiskError::FaultyDisk);
        }

        // Record operation start
        let now = std::time::SystemTime::now()
            .duration_since(std::time::UNIX_EPOCH)
            .unwrap()
            .as_nanos() as i64;
        self.health.last_started.store(now, std::sync::atomic::Ordering::Relaxed);
        self.health.increment_waiting();

        // Execute operation with timeout
        let result = time::timeout(timeout_duration, operation()).await;

        match result {
            Ok(operation_result) => {
                // Log success and decrement waiting counter
                if operation_result.is_ok() {
                    self.health.log_success();
                }
                self.health.decrement_waiting();
                operation_result
            }
            Err(_) => {
                // Timeout occurred, mark disk as potentially faulty
                self.health.decrement_waiting();
                warn!("Remote disk operation timeout after {:?}", timeout_duration);
                Err(Error::other(format!("Remote disk operation timeout after {:?}", timeout_duration)))
            }
        }
>>>>>>> 73c15d6b
    }
}

// TODO: all api need to handle errors
#[async_trait::async_trait]
impl DiskAPI for RemoteDisk {
    #[tracing::instrument(skip(self))]
    fn to_string(&self) -> String {
        self.endpoint.to_string()
    }

    #[tracing::instrument(skip(self))]
    async fn is_online(&self) -> bool {
        // If disk is marked as faulty, consider it offline
        !self.health.is_faulty()
    }

    #[tracing::instrument(skip(self))]
    fn is_local(&self) -> bool {
        false
    }
    #[tracing::instrument(skip(self))]
    fn host_name(&self) -> String {
        self.endpoint.host_port()
    }
    #[tracing::instrument(skip(self))]
    fn endpoint(&self) -> Endpoint {
        self.endpoint.clone()
    }
    #[tracing::instrument(skip(self))]
    async fn close(&self) -> Result<()> {
        self.cancel_token.cancel();
        Ok(())
    }
    #[tracing::instrument(skip(self))]
    async fn get_disk_id(&self) -> Result<Option<Uuid>> {
        Ok(*self.id.lock().await)
    }

    #[tracing::instrument(skip(self))]
    async fn set_disk_id(&self, id: Option<Uuid>) -> Result<()> {
        let mut lock = self.id.lock().await;
        *lock = id;

        Ok(())
    }

    #[tracing::instrument(skip(self))]
    fn path(&self) -> PathBuf {
        self.root.clone()
    }

    #[tracing::instrument(skip(self))]
    fn get_disk_location(&self) -> DiskLocation {
        DiskLocation {
            pool_idx: {
                if self.endpoint.pool_idx < 0 {
                    None
                } else {
                    Some(self.endpoint.pool_idx as usize)
                }
            },
            set_idx: {
                if self.endpoint.set_idx < 0 {
                    None
                } else {
                    Some(self.endpoint.set_idx as usize)
                }
            },
            disk_idx: {
                if self.endpoint.disk_idx < 0 {
                    None
                } else {
                    Some(self.endpoint.disk_idx as usize)
                }
            },
        }
    }

    #[tracing::instrument(skip(self))]
    async fn make_volume(&self, volume: &str) -> Result<()> {
        info!("make_volume");

        self.execute_with_timeout(
            || async {
                let mut client = node_service_time_out_client(&self.addr)
                    .await
                    .map_err(|err| Error::other(format!("can not get client, err: {err}")))?;
                let request = Request::new(MakeVolumeRequest {
                    disk: self.endpoint.to_string(),
                    volume: volume.to_string(),
                });

                let response = client.make_volume(request).await?.into_inner();

                if !response.success {
                    return Err(response.error.unwrap_or_default().into());
                }

                Ok(())
            },
            get_max_timeout_duration(),
        )
        .await
    }

    #[tracing::instrument(skip(self))]
    async fn make_volumes(&self, volumes: Vec<&str>) -> Result<()> {
        info!("make_volumes");

        self.execute_with_timeout(
            || async {
                let mut client = node_service_time_out_client(&self.addr)
                    .await
                    .map_err(|err| Error::other(format!("can not get client, err: {err}")))?;
                let request = Request::new(MakeVolumesRequest {
                    disk: self.endpoint.to_string(),
                    volumes: volumes.iter().map(|s| (*s).to_string()).collect(),
                });

                let response = client.make_volumes(request).await?.into_inner();

                if !response.success {
                    return Err(response.error.unwrap_or_default().into());
                }

                Ok(())
            },
            get_max_timeout_duration(),
        )
        .await
    }

    #[tracing::instrument(skip(self))]
    async fn list_volumes(&self) -> Result<Vec<VolumeInfo>> {
        info!("list_volumes");

        self.execute_with_timeout(
            || async {
                let mut client = node_service_time_out_client(&self.addr)
                    .await
                    .map_err(|err| Error::other(format!("can not get client, err: {err}")))?;
                let request = Request::new(ListVolumesRequest {
                    disk: self.endpoint.to_string(),
                });

                let response = client.list_volumes(request).await?.into_inner();

                if !response.success {
                    return Err(response.error.unwrap_or_default().into());
                }

                let infos = response
                    .volume_infos
                    .into_iter()
                    .filter_map(|json_str| serde_json::from_str::<VolumeInfo>(&json_str).ok())
                    .collect();

                Ok(infos)
            },
            Duration::ZERO,
        )
        .await
    }

    #[tracing::instrument(skip(self))]
    async fn stat_volume(&self, volume: &str) -> Result<VolumeInfo> {
        info!("stat_volume");

        self.execute_with_timeout(
            || async {
                let mut client = node_service_time_out_client(&self.addr)
                    .await
                    .map_err(|err| Error::other(format!("can not get client, err: {err}")))?;
                let request = Request::new(StatVolumeRequest {
                    disk: self.endpoint.to_string(),
                    volume: volume.to_string(),
                });

                let response = client.stat_volume(request).await?.into_inner();

                if !response.success {
                    return Err(response.error.unwrap_or_default().into());
                }

                let volume_info = serde_json::from_str::<VolumeInfo>(&response.volume_info)?;

                Ok(volume_info)
            },
            get_max_timeout_duration(),
        )
        .await
    }

    #[tracing::instrument(skip(self))]
    async fn delete_volume(&self, volume: &str) -> Result<()> {
        info!("delete_volume {}/{}", self.endpoint.to_string(), volume);

        self.execute_with_timeout(
            || async {
                let mut client = node_service_time_out_client(&self.addr)
                    .await
                    .map_err(|err| Error::other(format!("can not get client, err: {err}")))?;
                let request = Request::new(DeleteVolumeRequest {
                    disk: self.endpoint.to_string(),
                    volume: volume.to_string(),
                });

                let response = client.delete_volume(request).await?.into_inner();

                if !response.success {
                    return Err(response.error.unwrap_or_default().into());
                }

                Ok(())
            },
            Duration::ZERO,
        )
        .await
    }

    // // FIXME: TODO: use writer
    // #[tracing::instrument(skip(self, wr))]
    // async fn walk_dir<W: AsyncWrite + Unpin + Send>(&self, opts: WalkDirOptions, wr: &mut W) -> Result<()> {
    //     let now = std::time::SystemTime::now();
    //     info!("walk_dir {}/{}/{:?}", self.endpoint.to_string(), opts.bucket, opts.filter_prefix);
    //     let mut wr = wr;
    //     let mut out = MetacacheWriter::new(&mut wr);
    //     let mut buf = Vec::new();
    //     opts.serialize(&mut Serializer::new(&mut buf))?;
    //     let mut client = node_service_time_out_client(&self.addr)
    //         .await
    //         .map_err(|err| Error::other(format!("can not get client, err: {}", err)))?;
    //     let request = Request::new(WalkDirRequest {
    //         disk: self.endpoint.to_string(),
    //         walk_dir_options: buf.into(),
    //     });
    //     let mut response = client.walk_dir(request).await?.into_inner();

    //     loop {
    //         match response.next().await {
    //             Some(Ok(resp)) => {
    //                 if !resp.success {
    //                     if let Some(err) = resp.error_info {
    //                         if err == "Unexpected EOF" {
    //                             return Err(Error::Io(std::io::Error::new(std::io::ErrorKind::UnexpectedEof, err)));
    //                         } else {
    //                             return Err(Error::other(err));
    //                         }
    //                     }

    //                     return Err(Error::other("unknown error"));
    //                 }
    //                 let entry = serde_json::from_str::<MetaCacheEntry>(&resp.meta_cache_entry)
    //                     .map_err(|_| Error::other(format!("Unexpected response: {:?}", response)))?;
    //                 out.write_obj(&entry).await?;
    //             }
    //             None => break,
    //             _ => return Err(Error::other(format!("Unexpected response: {:?}", response))),
    //         }
    //     }

    //     info!(
    //         "walk_dir {}/{:?} done {:?}",
    //         opts.bucket,
    //         opts.filter_prefix,
    //         now.elapsed().unwrap_or_default()
    //     );
    //     Ok(())
    // }

    #[tracing::instrument(skip(self))]
    async fn delete_version(
        &self,
        volume: &str,
        path: &str,
        fi: FileInfo,
        force_del_marker: bool,
        opts: DeleteOptions,
    ) -> Result<()> {
        info!("delete_version");

        self.execute_with_timeout(
            || async {
                let file_info = serde_json::to_string(&fi)?;
                let opts = serde_json::to_string(&opts)?;

                let mut client = node_service_time_out_client(&self.addr)
                    .await
                    .map_err(|err| Error::other(format!("can not get client, err: {err}")))?;
                let request = Request::new(DeleteVersionRequest {
                    disk: self.endpoint.to_string(),
                    volume: volume.to_string(),
                    path: path.to_string(),
                    file_info,
                    force_del_marker,
                    opts,
                });

                let response = client.delete_version(request).await?.into_inner();

                if !response.success {
                    return Err(response.error.unwrap_or_default().into());
                }

                // let raw_file_info = serde_json::from_str::<RawFileInfo>(&response.raw_file_info)?;

                Ok(())
            },
            get_max_timeout_duration(),
        )
        .await
    }

    #[tracing::instrument(skip(self))]
    async fn delete_versions(&self, volume: &str, versions: Vec<FileInfoVersions>, opts: DeleteOptions) -> Vec<Option<Error>> {
        info!("delete_versions");

        if self.health.is_faulty() {
            return vec![Some(DiskError::FaultyDisk); versions.len()];
        }

        let opts = match serde_json::to_string(&opts) {
            Ok(opts) => opts,
            Err(err) => {
                let mut errors = Vec::with_capacity(versions.len());
                for _ in 0..versions.len() {
                    errors.push(Some(Error::other(err.to_string())));
                }
                return errors;
            }
        };
        let mut versions_str = Vec::with_capacity(versions.len());
        for file_info_versions in versions.iter() {
            versions_str.push(match serde_json::to_string(file_info_versions) {
                Ok(versions_str) => versions_str,
                Err(err) => {
                    let mut errors = Vec::with_capacity(versions.len());
                    for _ in 0..versions.len() {
                        errors.push(Some(Error::other(err.to_string())));
                    }
                    return errors;
                }
            });
        }
        let mut client = match node_service_time_out_client(&self.addr).await {
            Ok(client) => client,
            Err(err) => {
                let mut errors = Vec::with_capacity(versions.len());
                for _ in 0..versions.len() {
                    errors.push(Some(Error::other(err.to_string())));
                }
                return errors;
            }
        };

        let request = Request::new(DeleteVersionsRequest {
            disk: self.endpoint.to_string(),
            volume: volume.to_string(),
            versions: versions_str,
            opts,
        });

        // TODO: use Error not string

        let result = self
            .execute_with_timeout(
                || async {
                    client
                        .delete_versions(request)
                        .await
                        .map_err(|err| Error::other(format!("delete_versions failed: {err}")))
                },
                get_max_timeout_duration(),
            )
            .await;

        let response = match result {
            Ok(response) => response,
            Err(err) => {
                let mut errors = Vec::with_capacity(versions.len());
                for _ in 0..versions.len() {
                    errors.push(Some(err.clone()));
                }
                return errors;
            }
        };

        let response = response.into_inner();
        if !response.success {
            let mut errors = Vec::with_capacity(versions.len());
            for _ in 0..versions.len() {
                errors.push(Some(Error::other(response.error.clone().map(|e| e.error_info).unwrap_or_default())));
            }
            return errors;
        }
        response
            .errors
            .iter()
            .map(|error| {
                if error.is_empty() {
                    None
                } else {
                    Some(Error::other(error.to_string()))
                }
            })
            .collect()
    }

    #[tracing::instrument(skip(self))]
    async fn delete_paths(&self, volume: &str, paths: &[String]) -> Result<()> {
        info!("delete_paths");
        let paths = paths.to_owned();

        self.execute_with_timeout(
            || async {
                let mut client = node_service_time_out_client(&self.addr)
                    .await
                    .map_err(|err| Error::other(format!("can not get client, err: {err}")))?;
                let request = Request::new(DeletePathsRequest {
                    disk: self.endpoint.to_string(),
                    volume: volume.to_string(),
                    paths: paths.clone(),
                });

                let response = client.delete_paths(request).await?.into_inner();

                if !response.success {
                    return Err(response.error.unwrap_or_default().into());
                }

                Ok(())
            },
            get_max_timeout_duration(),
        )
        .await
    }

    #[tracing::instrument(skip(self))]
    async fn write_metadata(&self, _org_volume: &str, volume: &str, path: &str, fi: FileInfo) -> Result<()> {
        info!("write_metadata {}/{}", volume, path);
        let file_info = serde_json::to_string(&fi)?;

        self.execute_with_timeout(
            || async {
                let mut client = node_service_time_out_client(&self.addr)
                    .await
                    .map_err(|err| Error::other(format!("can not get client, err: {err}")))?;
                let request = Request::new(WriteMetadataRequest {
                    disk: self.endpoint.to_string(),
                    volume: volume.to_string(),
                    path: path.to_string(),
                    file_info: file_info.clone(),
                });

                let response = client.write_metadata(request).await?.into_inner();

                if !response.success {
                    return Err(response.error.unwrap_or_default().into());
                }

                Ok(())
            },
            get_max_timeout_duration(),
        )
        .await
    }

    async fn read_metadata(&self, volume: &str, path: &str) -> Result<Bytes> {
        let mut client = node_service_time_out_client(&self.addr)
            .await
            .map_err(|err| Error::other(format!("can not get client, err: {err}")))?;
        let request = Request::new(ReadMetadataRequest {
            volume: volume.to_string(),
            path: path.to_string(),
            disk: self.endpoint.to_string(),
        });

        let response = client.read_metadata(request).await?.into_inner();

        if !response.success {
            return Err(response.error.unwrap_or_default().into());
        }

        Ok(response.data)
    }

    #[tracing::instrument(skip(self))]
    async fn update_metadata(&self, volume: &str, path: &str, fi: FileInfo, opts: &UpdateMetadataOpts) -> Result<()> {
        info!("update_metadata");
        let file_info = serde_json::to_string(&fi)?;
        let opts_str = serde_json::to_string(&opts)?;

        self.execute_with_timeout(
            || async {
                let mut client = node_service_time_out_client(&self.addr)
                    .await
                    .map_err(|err| Error::other(format!("can not get client, err: {err}")))?;
                let request = Request::new(UpdateMetadataRequest {
                    disk: self.endpoint.to_string(),
                    volume: volume.to_string(),
                    path: path.to_string(),
                    file_info: file_info.clone(),
                    opts: opts_str.clone(),
                });

                let response = client.update_metadata(request).await?.into_inner();

                if !response.success {
                    return Err(response.error.unwrap_or_default().into());
                }

                Ok(())
            },
            get_max_timeout_duration(),
        )
        .await
    }

    #[tracing::instrument(skip(self))]
    async fn read_version(
        &self,
        _org_volume: &str,
        volume: &str,
        path: &str,
        version_id: &str,
        opts: &ReadOptions,
    ) -> Result<FileInfo> {
        info!("read_version");
        let opts_str = serde_json::to_string(opts)?;

        self.execute_with_timeout(
            || async {
                let mut client = node_service_time_out_client(&self.addr)
                    .await
                    .map_err(|err| Error::other(format!("can not get client, err: {err}")))?;
                let request = Request::new(ReadVersionRequest {
                    disk: self.endpoint.to_string(),
                    volume: volume.to_string(),
                    path: path.to_string(),
                    version_id: version_id.to_string(),
                    opts: opts_str.clone(),
                });

                let response = client.read_version(request).await?.into_inner();

                if !response.success {
                    return Err(response.error.unwrap_or_default().into());
                }

                let file_info = serde_json::from_str::<FileInfo>(&response.file_info)?;

                Ok(file_info)
            },
            get_max_timeout_duration(),
        )
        .await
    }

    #[tracing::instrument(level = "debug", skip(self))]
    async fn read_xl(&self, volume: &str, path: &str, read_data: bool) -> Result<RawFileInfo> {
        info!("read_xl {}/{}/{}", self.endpoint.to_string(), volume, path);

        self.execute_with_timeout(
            || async {
                let mut client = node_service_time_out_client(&self.addr)
                    .await
                    .map_err(|err| Error::other(format!("can not get client, err: {err}")))?;
                let request = Request::new(ReadXlRequest {
                    disk: self.endpoint.to_string(),
                    volume: volume.to_string(),
                    path: path.to_string(),
                    read_data,
                });

                let response = client.read_xl(request).await?.into_inner();

                if !response.success {
                    return Err(response.error.unwrap_or_default().into());
                }

                let raw_file_info = serde_json::from_str::<RawFileInfo>(&response.raw_file_info)?;

                Ok(raw_file_info)
            },
            get_max_timeout_duration(),
        )
        .await
    }

    #[tracing::instrument(skip(self))]
    async fn rename_data(
        &self,
        src_volume: &str,
        src_path: &str,
        fi: FileInfo,
        dst_volume: &str,
        dst_path: &str,
    ) -> Result<RenameDataResp> {
        info!("rename_data {}/{}/{}/{}", self.addr, self.endpoint.to_string(), dst_volume, dst_path);

        self.execute_with_timeout(
            || async {
                let file_info = serde_json::to_string(&fi)?;
                let mut client = node_service_time_out_client(&self.addr)
                    .await
                    .map_err(|err| Error::other(format!("can not get client, err: {err}")))?;
                let request = Request::new(RenameDataRequest {
                    disk: self.endpoint.to_string(),
                    src_volume: src_volume.to_string(),
                    src_path: src_path.to_string(),
                    file_info,
                    dst_volume: dst_volume.to_string(),
                    dst_path: dst_path.to_string(),
                });

                let response = client.rename_data(request).await?.into_inner();

                if !response.success {
                    return Err(response.error.unwrap_or_default().into());
                }

                let rename_data_resp = serde_json::from_str::<RenameDataResp>(&response.rename_data_resp)?;

                Ok(rename_data_resp)
            },
            get_max_timeout_duration(),
        )
        .await
    }

    #[tracing::instrument(skip(self))]
    async fn list_dir(&self, _origvolume: &str, volume: &str, dir_path: &str, count: i32) -> Result<Vec<String>> {
        debug!("list_dir {}/{}", volume, dir_path);

        if self.health.is_faulty() {
            return Err(DiskError::FaultyDisk);
        }

        let mut client = node_service_time_out_client(&self.addr)
            .await
            .map_err(|err| Error::other(format!("can not get client, err: {err}")))?;
        let request = Request::new(ListDirRequest {
            disk: self.endpoint.to_string(),
            volume: volume.to_string(),
            dir_path: dir_path.to_string(),
            count,
        });

        let response = client.list_dir(request).await?.into_inner();

        if !response.success {
            return Err(response.error.unwrap_or_default().into());
        }

        Ok(response.volumes)
    }

    #[tracing::instrument(skip(self, wr))]
    async fn walk_dir<W: AsyncWrite + Unpin + Send>(&self, opts: WalkDirOptions, wr: &mut W) -> Result<()> {
        info!("walk_dir {}", self.endpoint.to_string());

        if self.health.is_faulty() {
            return Err(DiskError::FaultyDisk);
        }

        let url = format!(
            "{}/rustfs/rpc/walk_dir?disk={}",
            self.endpoint.grid_host(),
            urlencoding::encode(self.endpoint.to_string().as_str()),
        );

        let opts = serde_json::to_vec(&opts)?;

        let mut headers = HeaderMap::new();
        headers.insert(CONTENT_TYPE, HeaderValue::from_static("application/json"));
        build_auth_headers(&url, &Method::GET, &mut headers);

        let mut reader = HttpReader::new(url, Method::GET, headers, Some(opts)).await?;

        tokio::io::copy(&mut reader, wr).await?;

        Ok(())
    }

    #[tracing::instrument(level = "debug", skip(self))]
    async fn read_file(&self, volume: &str, path: &str) -> Result<FileReader> {
        info!("read_file {}/{}", volume, path);

        if self.health.is_faulty() {
            return Err(DiskError::FaultyDisk);
        }

        let url = format!(
            "{}/rustfs/rpc/read_file_stream?disk={}&volume={}&path={}&offset={}&length={}",
            self.endpoint.grid_host(),
            urlencoding::encode(self.endpoint.to_string().as_str()),
            urlencoding::encode(volume),
            urlencoding::encode(path),
            0,
            0
        );

        let mut headers = HeaderMap::new();
        headers.insert(CONTENT_TYPE, HeaderValue::from_static("application/json"));
        build_auth_headers(&url, &Method::GET, &mut headers);
        Ok(Box::new(HttpReader::new(url, Method::GET, headers, None).await?))
    }

    #[tracing::instrument(level = "debug", skip(self))]
    async fn read_file_stream(&self, volume: &str, path: &str, offset: usize, length: usize) -> Result<FileReader> {
        // warn!(
        //     "disk remote read_file_stream {}/{}/{} offset={} length={}",
        //     self.endpoint.to_string(),
        //     volume,
        //     path,
        //     offset,
        //     length
        // );

        if self.health.is_faulty() {
            return Err(DiskError::FaultyDisk);
        }

        let url = format!(
            "{}/rustfs/rpc/read_file_stream?disk={}&volume={}&path={}&offset={}&length={}",
            self.endpoint.grid_host(),
            urlencoding::encode(self.endpoint.to_string().as_str()),
            urlencoding::encode(volume),
            urlencoding::encode(path),
            offset,
            length
        );

        let mut headers = HeaderMap::new();
        headers.insert(CONTENT_TYPE, HeaderValue::from_static("application/json"));
        build_auth_headers(&url, &Method::GET, &mut headers);
        Ok(Box::new(HttpReader::new(url, Method::GET, headers, None).await?))
    }

    #[tracing::instrument(level = "debug", skip(self))]
    async fn append_file(&self, volume: &str, path: &str) -> Result<FileWriter> {
        info!("append_file {}/{}", volume, path);

        if self.health.is_faulty() {
            return Err(DiskError::FaultyDisk);
        }

        let url = format!(
            "{}/rustfs/rpc/put_file_stream?disk={}&volume={}&path={}&append={}&size={}",
            self.endpoint.grid_host(),
            urlencoding::encode(self.endpoint.to_string().as_str()),
            urlencoding::encode(volume),
            urlencoding::encode(path),
            true,
            0
        );

        let mut headers = HeaderMap::new();
        headers.insert(CONTENT_TYPE, HeaderValue::from_static("application/json"));
        build_auth_headers(&url, &Method::PUT, &mut headers);
        Ok(Box::new(HttpWriter::new(url, Method::PUT, headers).await?))
    }

    #[tracing::instrument(level = "debug", skip(self))]
    async fn create_file(&self, _origvolume: &str, volume: &str, path: &str, file_size: i64) -> Result<FileWriter> {
        // warn!(
        //     "disk remote create_file {}/{}/{} file_size={}",
        //     self.endpoint.to_string(),
        //     volume,
        //     path,
        //     file_size
        // );

        if self.health.is_faulty() {
            return Err(DiskError::FaultyDisk);
        }

        let url = format!(
            "{}/rustfs/rpc/put_file_stream?disk={}&volume={}&path={}&append={}&size={}",
            self.endpoint.grid_host(),
            urlencoding::encode(self.endpoint.to_string().as_str()),
            urlencoding::encode(volume),
            urlencoding::encode(path),
            false,
            file_size
        );

        let mut headers = HeaderMap::new();
        headers.insert(CONTENT_TYPE, HeaderValue::from_static("application/json"));
        build_auth_headers(&url, &Method::PUT, &mut headers);
        Ok(Box::new(HttpWriter::new(url, Method::PUT, headers).await?))
    }

    #[tracing::instrument(level = "debug", skip(self))]
    async fn rename_file(&self, src_volume: &str, src_path: &str, dst_volume: &str, dst_path: &str) -> Result<()> {
        info!("rename_file");

        self.execute_with_timeout(
            || async {
                let mut client = node_service_time_out_client(&self.addr)
                    .await
                    .map_err(|err| Error::other(format!("can not get client, err: {err}")))?;
                let request = Request::new(RenameFileRequest {
                    disk: self.endpoint.to_string(),
                    src_volume: src_volume.to_string(),
                    src_path: src_path.to_string(),
                    dst_volume: dst_volume.to_string(),
                    dst_path: dst_path.to_string(),
                });

                let response = client.rename_file(request).await?.into_inner();

                if !response.success {
                    return Err(response.error.unwrap_or_default().into());
                }

                Ok(())
            },
            get_max_timeout_duration(),
        )
        .await
    }

    #[tracing::instrument(skip(self))]
    async fn rename_part(&self, src_volume: &str, src_path: &str, dst_volume: &str, dst_path: &str, meta: Bytes) -> Result<()> {
        info!("rename_part {}/{}", src_volume, src_path);

        self.execute_with_timeout(
            || async {
                let mut client = node_service_time_out_client(&self.addr)
                    .await
                    .map_err(|err| Error::other(format!("can not get client, err: {err}")))?;
                let request = Request::new(RenamePartRequest {
                    disk: self.endpoint.to_string(),
                    src_volume: src_volume.to_string(),
                    src_path: src_path.to_string(),
                    dst_volume: dst_volume.to_string(),
                    dst_path: dst_path.to_string(),
                    meta,
                });

                let response = client.rename_part(request).await?.into_inner();

                if !response.success {
                    return Err(response.error.unwrap_or_default().into());
                }

                Ok(())
            },
            get_max_timeout_duration(),
        )
        .await
    }

    #[tracing::instrument(skip(self))]
    async fn delete(&self, volume: &str, path: &str, opt: DeleteOptions) -> Result<()> {
        info!("delete {}/{}/{}", self.endpoint.to_string(), volume, path);

        self.execute_with_timeout(
            || async {
                let options = serde_json::to_string(&opt)?;
                let mut client = node_service_time_out_client(&self.addr)
                    .await
                    .map_err(|err| Error::other(format!("can not get client, err: {err}")))?;
                let request = Request::new(DeleteRequest {
                    disk: self.endpoint.to_string(),
                    volume: volume.to_string(),
                    path: path.to_string(),
                    options,
                });

                let response = client.delete(request).await?.into_inner();

                if !response.success {
                    return Err(response.error.unwrap_or_default().into());
                }

                Ok(())
            },
            get_max_timeout_duration(),
        )
        .await
    }

    #[tracing::instrument(skip(self))]
    async fn verify_file(&self, volume: &str, path: &str, fi: &FileInfo) -> Result<CheckPartsResp> {
        info!("verify_file");

        self.execute_with_timeout(
            || async {
                let file_info = serde_json::to_string(&fi)?;
                let mut client = node_service_time_out_client(&self.addr)
                    .await
                    .map_err(|err| Error::other(format!("can not get client, err: {err}")))?;
                let request = Request::new(VerifyFileRequest {
                    disk: self.endpoint.to_string(),
                    volume: volume.to_string(),
                    path: path.to_string(),
                    file_info,
                });

                let response = client.verify_file(request).await?.into_inner();

                if !response.success {
                    return Err(response.error.unwrap_or_default().into());
                }

                let check_parts_resp = serde_json::from_str::<CheckPartsResp>(&response.check_parts_resp)?;

                Ok(check_parts_resp)
            },
            get_max_timeout_duration(),
        )
        .await
    }

    #[tracing::instrument(skip(self))]
    async fn read_parts(&self, bucket: &str, paths: &[String]) -> Result<Vec<ObjectPartInfo>> {
        self.execute_with_timeout(
            || async {
                let mut client = node_service_time_out_client(&self.addr)
                    .await
                    .map_err(|err| Error::other(format!("can not get client, err: {err}")))?;
                let request = Request::new(ReadPartsRequest {
                    disk: self.endpoint.to_string(),
                    bucket: bucket.to_string(),
                    paths: paths.to_vec(),
                });

                let response = client.read_parts(request).await?.into_inner();
                if !response.success {
                    return Err(response.error.unwrap_or_default().into());
                }

                let read_parts_resp = rmp_serde::from_slice::<Vec<ObjectPartInfo>>(&response.object_part_infos)?;

                Ok(read_parts_resp)
            },
            get_max_timeout_duration(),
        )
        .await
    }

    #[tracing::instrument(skip(self))]
    async fn check_parts(&self, volume: &str, path: &str, fi: &FileInfo) -> Result<CheckPartsResp> {
        info!("check_parts");

        self.execute_with_timeout(
            || async {
                let file_info = serde_json::to_string(&fi)?;
                let mut client = node_service_time_out_client(&self.addr)
                    .await
                    .map_err(|err| Error::other(format!("can not get client, err: {err}")))?;
                let request = Request::new(CheckPartsRequest {
                    disk: self.endpoint.to_string(),
                    volume: volume.to_string(),
                    path: path.to_string(),
                    file_info,
                });

                let response = client.check_parts(request).await?.into_inner();

                if !response.success {
                    return Err(response.error.unwrap_or_default().into());
                }

                let check_parts_resp = serde_json::from_str::<CheckPartsResp>(&response.check_parts_resp)?;

                Ok(check_parts_resp)
            },
            get_max_timeout_duration(),
        )
        .await
    }

    #[tracing::instrument(skip(self))]
    async fn read_multiple(&self, req: ReadMultipleReq) -> Result<Vec<ReadMultipleResp>> {
        info!("read_multiple {}/{}/{}", self.endpoint.to_string(), req.bucket, req.prefix);

        self.execute_with_timeout(
            || async {
                let read_multiple_req = serde_json::to_string(&req)?;
                let mut client = node_service_time_out_client(&self.addr)
                    .await
                    .map_err(|err| Error::other(format!("can not get client, err: {err}")))?;
                let request = Request::new(ReadMultipleRequest {
                    disk: self.endpoint.to_string(),
                    read_multiple_req,
                });

                let response = client.read_multiple(request).await?.into_inner();

                if !response.success {
                    return Err(response.error.unwrap_or_default().into());
                }

                let read_multiple_resps = response
                    .read_multiple_resps
                    .into_iter()
                    .filter_map(|json_str| serde_json::from_str::<ReadMultipleResp>(&json_str).ok())
                    .collect();

                Ok(read_multiple_resps)
            },
            get_max_timeout_duration(),
        )
        .await
    }

    #[tracing::instrument(skip(self))]
    async fn write_all(&self, volume: &str, path: &str, data: Bytes) -> Result<()> {
        info!("write_all");

        self.execute_with_timeout(
            || async {
                let mut client = node_service_time_out_client(&self.addr)
                    .await
                    .map_err(|err| Error::other(format!("can not get client, err: {err}")))?;
                let request = Request::new(WriteAllRequest {
                    disk: self.endpoint.to_string(),
                    volume: volume.to_string(),
                    path: path.to_string(),
                    data,
                });

                let response = client.write_all(request).await?.into_inner();

                if !response.success {
                    return Err(response.error.unwrap_or_default().into());
                }

                Ok(())
            },
            get_max_timeout_duration(),
        )
        .await
    }

    #[tracing::instrument(skip(self))]
    async fn read_all(&self, volume: &str, path: &str) -> Result<Bytes> {
        info!("read_all {}/{}", volume, path);

        self.execute_with_timeout(
            || async {
                let mut client = node_service_time_out_client(&self.addr)
                    .await
                    .map_err(|err| Error::other(format!("can not get client, err: {err}")))?;
                let request = Request::new(ReadAllRequest {
                    disk: self.endpoint.to_string(),
                    volume: volume.to_string(),
                    path: path.to_string(),
                });

                let response = client.read_all(request).await?.into_inner();

                if !response.success {
                    return Err(response.error.unwrap_or_default().into());
                }

                Ok(response.data)
            },
            get_max_timeout_duration(),
        )
        .await
    }

    #[tracing::instrument(skip(self))]
    async fn disk_info(&self, opts: &DiskInfoOptions) -> Result<DiskInfo> {
        if self.health.is_faulty() {
            return Err(DiskError::FaultyDisk);
        }

        let opts = serde_json::to_string(&opts)?;
        let mut client = node_service_time_out_client(&self.addr)
            .await
            .map_err(|err| Error::other(format!("can not get client, err: {err}")))?;
        let request = Request::new(DiskInfoRequest {
            disk: self.endpoint.to_string(),
            opts,
        });

        let response = client.disk_info(request).await?.into_inner();

        if !response.success {
            return Err(response.error.unwrap_or_default().into());
        }

        let disk_info = serde_json::from_str::<DiskInfo>(&response.disk_info)?;

        Ok(disk_info)
    }

    #[tracing::instrument(skip(self))]
    fn start_scan(&self) -> ScanGuard {
        self.scanning.fetch_add(1, Ordering::Relaxed);
        ScanGuard(Arc::clone(&self.scanning))
    }
}

#[cfg(test)]
mod tests {
    use super::*;
    use std::sync::Once;
    use tokio::net::TcpListener;
    use tracing::Level;
    use uuid::Uuid;

    static INIT: Once = Once::new();

    fn init_tracing(filter_level: Level) {
        INIT.call_once(|| {
            let _ = tracing_subscriber::fmt()
                .with_env_filter(tracing_subscriber::EnvFilter::from_default_env())
                .with_max_level(filter_level)
                .with_timer(tracing_subscriber::fmt::time::UtcTime::rfc_3339())
                .with_thread_names(true)
                .try_init();
        });
    }

    #[tokio::test]
    async fn test_remote_disk_creation() {
        let url = url::Url::parse("http://example.com:9000/path").unwrap();
        let endpoint = Endpoint {
            url: url.clone(),
            is_local: false,
            pool_idx: 0,
            set_idx: 1,
            disk_idx: 2,
        };

        let disk_option = DiskOption {
            cleanup: false,
            health_check: false,
        };

        let remote_disk = RemoteDisk::new(&endpoint, &disk_option).await.unwrap();

        assert!(!remote_disk.is_local());
        assert_eq!(remote_disk.endpoint.url, url);
        assert_eq!(remote_disk.endpoint.pool_idx, 0);
        assert_eq!(remote_disk.endpoint.set_idx, 1);
        assert_eq!(remote_disk.endpoint.disk_idx, 2);
        assert_eq!(remote_disk.host_name(), "example.com:9000");
    }

    #[tokio::test]
    async fn test_remote_disk_basic_properties() {
        let url = url::Url::parse("http://remote-server:9000").unwrap();
        let endpoint = Endpoint {
            url: url.clone(),
            is_local: false,
            pool_idx: -1,
            set_idx: -1,
            disk_idx: -1,
        };

        let disk_option = DiskOption {
            cleanup: false,
            health_check: false,
        };

        let remote_disk = RemoteDisk::new(&endpoint, &disk_option).await.unwrap();

        // Test basic properties
        assert!(!remote_disk.is_local());
        assert_eq!(remote_disk.host_name(), "remote-server:9000");
        assert!(remote_disk.to_string().contains("remote-server"));
        assert!(remote_disk.to_string().contains("9000"));

        // Test disk location
        let location = remote_disk.get_disk_location();
        assert_eq!(location.pool_idx, None);
        assert_eq!(location.set_idx, None);
        assert_eq!(location.disk_idx, None);
        assert!(!location.valid()); // None values make it invalid
    }

    #[tokio::test]
    async fn test_remote_disk_path() {
        let url = url::Url::parse("http://remote-server:9000/storage").unwrap();
        let endpoint = Endpoint {
            url: url.clone(),
            is_local: false,
            pool_idx: 0,
            set_idx: 0,
            disk_idx: 0,
        };

        let disk_option = DiskOption {
            cleanup: false,
            health_check: false,
        };

        let remote_disk = RemoteDisk::new(&endpoint, &disk_option).await.unwrap();
        let path = remote_disk.path();

        // Remote disk path should be based on the URL path
        assert!(path.to_string_lossy().contains("storage"));
    }

    #[tokio::test]
    async fn test_remote_disk_is_online_detects_active_listener() {
        let listener = TcpListener::bind("127.0.0.1:0").await.unwrap();
        let addr = listener.local_addr().unwrap();

        let url = url::Url::parse(&format!("http://{}:{}/data/rustfs0", addr.ip(), addr.port())).unwrap();
        let endpoint = Endpoint {
            url,
            is_local: false,
            pool_idx: 0,
            set_idx: 0,
            disk_idx: 0,
        };

        let disk_option = DiskOption {
            cleanup: false,
            health_check: false,
        };

        let remote_disk = RemoteDisk::new(&endpoint, &disk_option).await.unwrap();
        assert!(remote_disk.is_online().await);

        drop(listener);
    }

    #[tokio::test]
    async fn test_remote_disk_is_online_detects_missing_listener() {
        init_tracing(Level::ERROR);

        let listener = TcpListener::bind("127.0.0.1:0").await.unwrap();
        let addr = listener.local_addr().unwrap();
        let ip = addr.ip();
        let port = addr.port();

        drop(listener);

        let url = url::Url::parse(&format!("http://{ip}:{port}/data/rustfs0")).unwrap();
        let endpoint = Endpoint {
            url,
            is_local: false,
            pool_idx: 0,
            set_idx: 0,
            disk_idx: 0,
        };

        let disk_option = DiskOption {
            cleanup: false,
            health_check: true,
        };

        let remote_disk = RemoteDisk::new(&endpoint, &disk_option).await.unwrap();

        // wait for health check connect timeout
        tokio::time::sleep(Duration::from_secs(6)).await;

        assert!(!remote_disk.is_online().await);
    }

    #[tokio::test]
    async fn test_remote_disk_disk_id() {
        let url = url::Url::parse("http://remote-server:9000").unwrap();
        let endpoint = Endpoint {
            url: url.clone(),
            is_local: false,
            pool_idx: 0,
            set_idx: 0,
            disk_idx: 0,
        };

        let disk_option = DiskOption {
            cleanup: false,
            health_check: false,
        };

        let remote_disk = RemoteDisk::new(&endpoint, &disk_option).await.unwrap();

        // Initially, disk ID should be None
        let initial_id = remote_disk.get_disk_id().await.unwrap();
        assert!(initial_id.is_none());

        // Set a disk ID
        let test_id = Uuid::new_v4();
        remote_disk.set_disk_id(Some(test_id)).await.unwrap();

        // Verify the disk ID was set
        let retrieved_id = remote_disk.get_disk_id().await.unwrap();
        assert_eq!(retrieved_id, Some(test_id));

        // Clear the disk ID
        remote_disk.set_disk_id(None).await.unwrap();
        let cleared_id = remote_disk.get_disk_id().await.unwrap();
        assert!(cleared_id.is_none());
    }

    #[tokio::test]
    async fn test_remote_disk_endpoints_with_different_schemes() {
        let test_cases = vec![
            ("http://server:9000", "server:9000"),
            ("https://secure-server:443", "secure-server"), // Default HTTPS port is omitted
            ("http://192.168.1.100:8080", "192.168.1.100:8080"),
            ("https://secure-server", "secure-server"), // No port specified
        ];

        for (url_str, expected_hostname) in test_cases {
            let url = url::Url::parse(url_str).unwrap();
            let endpoint = Endpoint {
                url: url.clone(),
                is_local: false,
                pool_idx: 0,
                set_idx: 0,
                disk_idx: 0,
            };

            let disk_option = DiskOption {
                cleanup: false,
                health_check: false,
            };

            let remote_disk = RemoteDisk::new(&endpoint, &disk_option).await.unwrap();

            assert!(!remote_disk.is_local());
            assert_eq!(remote_disk.host_name(), expected_hostname);
            // Note: to_string() might not contain the exact hostname format
            assert!(!remote_disk.to_string().is_empty());
        }
    }

    #[tokio::test]
    async fn test_remote_disk_location_validation() {
        // Test valid location
        let url = url::Url::parse("http://server:9000").unwrap();
        let valid_endpoint = Endpoint {
            url: url.clone(),
            is_local: false,
            pool_idx: 0,
            set_idx: 1,
            disk_idx: 2,
        };

        let disk_option = DiskOption {
            cleanup: false,
            health_check: false,
        };

        let remote_disk = RemoteDisk::new(&valid_endpoint, &disk_option).await.unwrap();
        let location = remote_disk.get_disk_location();
        assert!(location.valid());
        assert_eq!(location.pool_idx, Some(0));
        assert_eq!(location.set_idx, Some(1));
        assert_eq!(location.disk_idx, Some(2));

        // Test invalid location (negative indices)
        let invalid_endpoint = Endpoint {
            url: url.clone(),
            is_local: false,
            pool_idx: -1,
            set_idx: -1,
            disk_idx: -1,
        };

        let remote_disk_invalid = RemoteDisk::new(&invalid_endpoint, &disk_option).await.unwrap();
        let invalid_location = remote_disk_invalid.get_disk_location();
        assert!(!invalid_location.valid());
        assert_eq!(invalid_location.pool_idx, None);
        assert_eq!(invalid_location.set_idx, None);
        assert_eq!(invalid_location.disk_idx, None);
    }

    #[tokio::test]
    async fn test_remote_disk_close() {
        let url = url::Url::parse("http://server:9000").unwrap();
        let endpoint = Endpoint {
            url: url.clone(),
            is_local: false,
            pool_idx: 0,
            set_idx: 0,
            disk_idx: 0,
        };

        let disk_option = DiskOption {
            cleanup: false,
            health_check: false,
        };

        let remote_disk = RemoteDisk::new(&endpoint, &disk_option).await.unwrap();

        // Test close operation (should succeed)
        let result = remote_disk.close().await;
        assert!(result.is_ok());
    }

    #[test]
    fn test_remote_disk_sync_properties() {
        let url = url::Url::parse("https://secure-remote:9000/data").unwrap();
        let endpoint = Endpoint {
            url: url.clone(),
            is_local: false,
            pool_idx: 1,
            set_idx: 2,
            disk_idx: 3,
        };

        // Test endpoint method - we can't test this without creating RemoteDisk instance
        // but we can test that the endpoint contains expected values
        assert_eq!(endpoint.url, url);
        assert!(!endpoint.is_local);
        assert_eq!(endpoint.pool_idx, 1);
        assert_eq!(endpoint.set_idx, 2);
        assert_eq!(endpoint.disk_idx, 3);
    }
}<|MERGE_RESOLUTION|>--- conflicted
+++ resolved
@@ -12,22 +12,26 @@
 // See the License for the specific language governing permissions and
 // limitations under the License.
 
-use std::{
-    path::PathBuf,
-<<<<<<< HEAD
-    sync::{
-        Arc,
-        atomic::{AtomicU32, Ordering},
+use crate::disk::{
+    CheckPartsResp, DeleteOptions, DiskAPI, DiskInfo, DiskInfoOptions, DiskLocation, DiskOption, FileInfoVersions,
+    ReadMultipleReq, ReadMultipleResp, ReadOptions, RenameDataResp, UpdateMetadataOpts, VolumeInfo, WalkDirOptions,
+    disk_store::{
+        CHECK_EVERY, CHECK_TIMEOUT_DURATION, ENV_RUSTFS_DRIVE_ACTIVE_MONITORING, SKIP_IF_SUCCESS_BEFORE, get_max_timeout_duration,
     },
-=======
-    sync::{Arc, atomic::Ordering},
->>>>>>> 73c15d6b
-    time::Duration,
+    endpoint::Endpoint,
+    local::ScanGuard,
 };
-
+use crate::disk::{FileReader, FileWriter};
+use crate::disk::{disk_store::DiskHealthTracker, error::DiskError};
+use crate::{
+    disk::error::{Error, Result},
+    rpc::build_auth_headers,
+};
 use bytes::Bytes;
 use futures::lock::Mutex;
 use http::{HeaderMap, HeaderValue, Method, header::CONTENT_TYPE};
+use rustfs_filemeta::{FileInfo, ObjectPartInfo, RawFileInfo};
+use rustfs_protos::proto_gen::node_service::RenamePartRequest;
 use rustfs_protos::{
     node_service_time_out_client,
     proto_gen::node_service::{
@@ -37,34 +41,21 @@
         RenameFileRequest, StatVolumeRequest, UpdateMetadataRequest, VerifyFileRequest, WriteAllRequest, WriteMetadataRequest,
     },
 };
+use rustfs_rio::{HttpReader, HttpWriter};
 use rustfs_utils::string::parse_bool_with_default;
+use std::{
+    path::PathBuf,
+    sync::{
+        Arc,
+        atomic::{AtomicU32, Ordering},
+    },
+    time::Duration,
+};
 use tokio::time;
+use tokio::{io::AsyncWrite, net::TcpStream, time::timeout};
 use tokio_util::sync::CancellationToken;
+use tonic::Request;
 use tracing::{debug, info, warn};
-
-use crate::disk::{
-    CheckPartsResp, DeleteOptions, DiskAPI, DiskInfo, DiskInfoOptions, DiskLocation, DiskOption, FileInfoVersions,
-    ReadMultipleReq, ReadMultipleResp, ReadOptions, RenameDataResp, UpdateMetadataOpts, VolumeInfo, WalkDirOptions,
-<<<<<<< HEAD
-    endpoint::Endpoint, local::ScanGuard,
-=======
-    disk_store::{
-        CHECK_EVERY, CHECK_TIMEOUT_DURATION, ENV_RUSTFS_DRIVE_ACTIVE_MONITORING, SKIP_IF_SUCCESS_BEFORE, get_max_timeout_duration,
-    },
-    endpoint::Endpoint,
->>>>>>> 73c15d6b
-};
-use crate::disk::{FileReader, FileWriter};
-use crate::disk::{disk_store::DiskHealthTracker, error::DiskError};
-use crate::{
-    disk::error::{Error, Result},
-    rpc::build_auth_headers,
-};
-use rustfs_filemeta::{FileInfo, ObjectPartInfo, RawFileInfo};
-use rustfs_protos::proto_gen::node_service::RenamePartRequest;
-use rustfs_rio::{HttpReader, HttpWriter};
-use tokio::{io::AsyncWrite, net::TcpStream, time::timeout};
-use tonic::Request;
 use uuid::Uuid;
 
 #[derive(Debug)]
@@ -74,16 +65,13 @@
     pub url: url::Url,
     pub root: PathBuf,
     endpoint: Endpoint,
-<<<<<<< HEAD
     pub scanning: Arc<AtomicU32>,
-=======
     /// Whether health checking is enabled
     health_check: bool,
     /// Health tracker for connection monitoring
     health: Arc<DiskHealthTracker>,
     /// Cancellation token for monitoring tasks
     cancel_token: CancellationToken,
->>>>>>> 73c15d6b
 }
 
 impl RemoteDisk {
@@ -106,10 +94,7 @@
             url: ep.url.clone(),
             root,
             endpoint: ep.clone(),
-<<<<<<< HEAD
             scanning: Arc::new(AtomicU32::new(0)),
-        })
-=======
             health_check: opt.health_check && env_health_check,
             health: Arc::new(DiskHealthTracker::new()),
             cancel_token: CancellationToken::new(),
@@ -277,7 +262,6 @@
                 Err(Error::other(format!("Remote disk operation timeout after {:?}", timeout_duration)))
             }
         }
->>>>>>> 73c15d6b
     }
 }
 
