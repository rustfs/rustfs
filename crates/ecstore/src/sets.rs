#![allow(clippy::map_entry)]
// Copyright 2024 RustFS Team
//
// Licensed under the Apache License, Version 2.0 (the "License");
// you may not use this file except in compliance with the License.
// You may obtain a copy of the License at
//
//     http://www.apache.org/licenses/LICENSE-2.0
//
// Unless required by applicable law or agreed to in writing, software
// distributed under the License is distributed on an "AS IS" BASIS,
// WITHOUT WARRANTIES OR CONDITIONS OF ANY KIND, either express or implied.
// See the License for the specific language governing permissions and
// limitations under the License.

use std::{collections::HashMap, sync::Arc};

use crate::disk::error_reduce::count_errs;
use crate::error::{Error, Result};
<<<<<<< HEAD
use crate::store_api::{ObjectInfoOrErr, WalkOptions};
=======
use crate::store_api::ListPartsInfo;
>>>>>>> e00f5be7
use crate::{
    disk::{
        DiskAPI, DiskInfo, DiskOption, DiskStore,
        error::DiskError,
        format::{DistributionAlgoVersion, FormatV3},
        new_disk,
    },
    endpoints::{Endpoints, PoolEndpoints},
    error::StorageError,
    global::{GLOBAL_LOCAL_DISK_SET_DRIVES, is_dist_erasure},
    set_disk::SetDisks,
    store_api::{
        BucketInfo, BucketOptions, CompletePart, DeleteBucketOptions, DeletedObject, GetObjectReader, HTTPRangeSpec,
        ListMultipartsInfo, ListObjectVersionsInfo, ListObjectsV2Info, MakeBucketOptions, MultipartInfo, MultipartUploadResult,
        ObjectIO, ObjectInfo, ObjectOptions, ObjectToDelete, PartInfo, PutObjReader, StorageAPI,
    },
    store_init::{check_format_erasure_values, get_format_erasure_in_quorum, load_format_erasure_all, save_format_file},
};
use futures::future::join_all;
use http::HeaderMap;
use rustfs_common::heal_channel::HealOpts;
use rustfs_common::{
    globals::GLOBAL_Local_Node_Name,
    heal_channel::{DriveState, HealItemType},
};
use rustfs_filemeta::FileInfo;

use rustfs_madmin::heal_commands::{HealDriveInfo, HealResultItem};
use rustfs_utils::{crc_hash, path::path_join_buf, sip_hash};
use tokio::sync::RwLock;
use tokio_util::sync::CancellationToken;
use uuid::Uuid;

use tokio::sync::broadcast::{Receiver, Sender};
use tokio::time::Duration;
use tracing::warn;
use tracing::{error, info};

use crate::lock_utils::create_unique_clients;

#[derive(Debug, Clone)]
pub struct Sets {
    pub id: Uuid,
    // pub sets: Vec<Objects>,
    // pub disk_set: Vec<Vec<Option<DiskStore>>>, // [set_count_idx][set_drive_count_idx] = disk_idx
    pub disk_set: Vec<Arc<SetDisks>>, // [set_count_idx][set_drive_count_idx] = disk_idx
    pub pool_idx: usize,
    pub endpoints: PoolEndpoints,
    pub format: FormatV3,
    pub parity_count: usize,
    pub set_count: usize,
    pub set_drive_count: usize,
    pub default_parity_count: usize,
    pub distribution_algo: DistributionAlgoVersion,
    exit_signal: Option<Sender<()>>,
}

impl Drop for Sets {
    fn drop(&mut self) {
        if let Some(exit_signal) = self.exit_signal.take() {
            let _ = exit_signal.send(());
        }
    }
}

impl Sets {
    #[tracing::instrument(level = "debug", skip(disks, endpoints, fm, pool_idx, parity_count))]
    pub async fn new(
        disks: Vec<Option<DiskStore>>,
        endpoints: &PoolEndpoints,
        fm: &FormatV3,
        pool_idx: usize,
        parity_count: usize,
    ) -> Result<Arc<Self>> {
        let set_count = fm.erasure.sets.len();
        let set_drive_count = fm.erasure.sets[0].len();

        let mut unique: Vec<Vec<String>> = (0..set_count).map(|_| vec![]).collect();

        for (idx, endpoint) in endpoints.endpoints.as_ref().iter().enumerate() {
            let set_idx = idx / set_drive_count;
            if endpoint.is_local && !unique[set_idx].contains(&"local".to_string()) {
                unique[set_idx].push("local".to_string());
            }

            if !endpoint.is_local {
                let host_port = format!("{}:{}", endpoint.url.host_str().unwrap(), endpoint.url.port().unwrap());
                if !unique[set_idx].contains(&host_port) {
                    unique[set_idx].push(host_port);
                }
            }
        }

        let mut disk_set = Vec::with_capacity(set_count);

        for i in 0..set_count {
            let mut set_drive = Vec::with_capacity(set_drive_count);
            let mut set_endpoints = Vec::with_capacity(set_drive_count);
            for j in 0..set_drive_count {
                let idx = i * set_drive_count + j;
                let mut disk = disks[idx].clone();

                let endpoint = endpoints.endpoints.as_ref()[idx].clone();
                set_endpoints.push(endpoint);

                if disk.is_none() {
                    warn!("sets new set_drive {}-{} is none", i, j);
                    set_drive.push(None);
                    continue;
                }

                if disk.as_ref().unwrap().is_local() && is_dist_erasure().await {
                    let local_disk = {
                        let local_set_drives = GLOBAL_LOCAL_DISK_SET_DRIVES.read().await;
                        local_set_drives[pool_idx][i][j].clone()
                    };

                    if local_disk.is_none() {
                        warn!("sets new set_drive {}-{} local_disk is none", i, j);
                        set_drive.push(None);
                        continue;
                    }

                    let _ = disk.as_ref().unwrap().close().await;

                    disk = local_disk;
                }

                let has_disk_id = disk.as_ref().unwrap().get_disk_id().await.unwrap_or_else(|err| {
                    if err == DiskError::UnformattedDisk {
                        error!("get_disk_id err {:?}", err);
                    } else {
                        warn!("get_disk_id err {:?}", err);
                    }

                    None
                });

                if let Some(_disk_id) = has_disk_id {
                    set_drive.push(disk);
                } else {
                    error!("sets new set_drive {}-{} get_disk_id is none", i, j);
                    set_drive.push(None);
                }
            }

            let lock_clients = create_unique_clients(&set_endpoints).await?;

            // Bind lock quorum to EC write quorum for this set: data_shards (+1 if equal to parity) per default_write_quorum()
            let mut write_quorum = set_drive_count - parity_count;
            if write_quorum == parity_count {
                write_quorum += 1;
            }
            let namespace_lock =
                rustfs_lock::NamespaceLock::with_clients_and_quorum(format!("set-{i}"), lock_clients, write_quorum);

            let set_disks = SetDisks::new(
                Arc::new(namespace_lock),
                GLOBAL_Local_Node_Name.read().await.to_string(),
                Arc::new(RwLock::new(set_drive)),
                set_drive_count,
                parity_count,
                i,
                pool_idx,
                set_endpoints,
                fm.clone(),
            )
            .await;

            disk_set.push(set_disks);
        }

        let (tx, rx) = tokio::sync::broadcast::channel(1);

        let sets = Arc::new(Self {
            id: fm.id,
            // sets: todo!(),
            disk_set,
            pool_idx,
            endpoints: endpoints.clone(),
            format: fm.clone(),
            parity_count,
            set_count,
            set_drive_count,
            default_parity_count: parity_count,
            distribution_algo: fm.erasure.distribution_algo.clone(),
            exit_signal: Some(tx),
        });

        let asets = sets.clone();

        let rx1 = rx.resubscribe();
        tokio::spawn(async move { asets.monitor_and_connect_endpoints(rx1).await });

        // let sets2 = sets.clone();
        // let rx2 = rx.resubscribe();
        // tokio::spawn(async move { sets2.cleanup_deleted_objects_loop(rx2).await });

        Ok(sets)
    }

    pub fn set_drive_count(&self) -> usize {
        self.set_drive_count
    }

    // pub async fn cleanup_deleted_objects_loop(self: Arc<Self>, mut rx: Receiver<()>) {
    //     tokio::time::sleep(Duration::from_secs(5)).await;

    //     info!("start cleanup_deleted_objects_loop");

    //     // TODO: config interval
    //     let mut interval = tokio::time::interval(Duration::from_secs(15 * 3));
    //     loop {
    //         tokio::select! {
    //            _= interval.tick()=>{

    //             info!("cleanup_deleted_objects_loop tick");

    //             for set in self.disk_set.iter() {
    //                 set.clone().cleanup_deleted_objects().await;
    //             }

    //             interval.reset();
    //            },

    //            _ = rx.recv() => {
    //             warn!("cleanup_deleted_objects_loop ctx cancelled");
    //             break;
    //            }
    //         }
    //     }

    //     warn!("cleanup_deleted_objects_loop exit");
    // }

    pub async fn monitor_and_connect_endpoints(&self, mut rx: Receiver<()>) {
        tokio::time::sleep(Duration::from_secs(5)).await;

        info!("start monitor_and_connect_endpoints");

        self.connect_disks().await;

        // TODO: config interval
        let mut interval = tokio::time::interval(Duration::from_secs(15 * 3));
        loop {
            tokio::select! {
               _= interval.tick()=>{
                // debug!("tick...");
                self.connect_disks().await;

                interval.reset();
               },

               _ = rx.recv() => {
                warn!("monitor_and_connect_endpoints ctx cancelled");
                break;
               }
            }
        }

        warn!("monitor_and_connect_endpoints exit");
    }

    async fn connect_disks(&self) {
        // debug!("start connect_disks ...");
        for set in self.disk_set.iter() {
            set.connect_disks().await;
        }
        // debug!("done connect_disks ...");
    }

    pub fn get_disks(&self, set_idx: usize) -> Arc<SetDisks> {
        self.disk_set[set_idx].clone()
    }

    pub fn get_disks_by_key(&self, key: &str) -> Arc<SetDisks> {
        self.get_disks(self.get_hashed_set_index(key))
    }

    fn get_hashed_set_index(&self, input: &str) -> usize {
        match self.distribution_algo {
            DistributionAlgoVersion::V1 => crc_hash(input, self.disk_set.len()),

            DistributionAlgoVersion::V2 | DistributionAlgoVersion::V3 => sip_hash(input, self.disk_set.len(), self.id.as_bytes()),
        }
    }

    // async fn commit_rename_data_dir(
    //     &self,
    //     disks: &Vec<Option<DiskStore>>,
    //     bucket: &str,
    //     object: &str,
    //     data_dir: &str,
    //     // write_quorum: usize,
    // ) -> Vec<Option<Error>> {
    //     unimplemented!()
    // }

    async fn delete_prefix(&self, bucket: &str, object: &str) -> Result<()> {
        let mut futures = Vec::new();
        let opt = ObjectOptions {
            delete_prefix: true,
            ..Default::default()
        };

        for set in self.disk_set.iter() {
            futures.push(set.delete_object(bucket, object, opt.clone()));
        }

        let _results = join_all(futures).await;

        Ok(())
    }
}

// #[derive(Debug)]
// pub struct Objects {
//     pub endpoints: Vec<Endpoint>,
//     pub disks: Vec<usize>,
//     pub set_index: usize,
//     pub pool_index: usize,
//     pub set_drive_count: usize,
//     pub default_parity_count: usize,
// }

struct DelObj {
    // set_idx: usize,
    orig_idx: usize,
    obj: ObjectToDelete,
}

#[async_trait::async_trait]
impl ObjectIO for Sets {
    #[tracing::instrument(level = "debug", skip(self, object, h, opts))]
    async fn get_object_reader(
        &self,
        bucket: &str,
        object: &str,
        range: Option<HTTPRangeSpec>,
        h: HeaderMap,
        opts: &ObjectOptions,
    ) -> Result<GetObjectReader> {
        self.get_disks_by_key(object)
            .get_object_reader(bucket, object, range, h, opts)
            .await
    }
    #[tracing::instrument(level = "debug", skip(self, data))]
    async fn put_object(&self, bucket: &str, object: &str, data: &mut PutObjReader, opts: &ObjectOptions) -> Result<ObjectInfo> {
        self.get_disks_by_key(object).put_object(bucket, object, data, opts).await
    }
}

#[async_trait::async_trait]
impl StorageAPI for Sets {
    #[tracing::instrument(skip(self))]
    async fn backend_info(&self) -> rustfs_madmin::BackendInfo {
        unimplemented!()
    }
    #[tracing::instrument(skip(self))]
    async fn storage_info(&self) -> rustfs_madmin::StorageInfo {
        let mut futures = Vec::with_capacity(self.disk_set.len());

        for set in self.disk_set.iter() {
            futures.push(set.storage_info())
        }

        let results = join_all(futures).await;

        let mut disks = Vec::new();

        for res in results.into_iter() {
            disks.extend_from_slice(&res.disks);
        }

        rustfs_madmin::StorageInfo {
            disks,
            ..Default::default()
        }
    }
    #[tracing::instrument(skip(self))]
    async fn local_storage_info(&self) -> rustfs_madmin::StorageInfo {
        let mut futures = Vec::with_capacity(self.disk_set.len());

        for set in self.disk_set.iter() {
            futures.push(set.local_storage_info())
        }

        let results = join_all(futures).await;

        let mut disks = Vec::new();

        for res in results.into_iter() {
            disks.extend_from_slice(&res.disks);
        }
        rustfs_madmin::StorageInfo {
            disks,
            ..Default::default()
        }
    }
    #[tracing::instrument(skip(self))]
    async fn make_bucket(&self, _bucket: &str, _opts: &MakeBucketOptions) -> Result<()> {
        unimplemented!()
    }
    #[tracing::instrument(skip(self))]
    async fn get_bucket_info(&self, _bucket: &str, _opts: &BucketOptions) -> Result<BucketInfo> {
        unimplemented!()
    }

    #[tracing::instrument(skip(self))]
    async fn list_bucket(&self, _opts: &BucketOptions) -> Result<Vec<BucketInfo>> {
        unimplemented!()
    }

    #[tracing::instrument(skip(self))]
    async fn delete_bucket(&self, _bucket: &str, _opts: &DeleteBucketOptions) -> Result<()> {
        unimplemented!()
    }

    #[tracing::instrument(skip(self))]
    async fn list_objects_v2(
        self: Arc<Self>,
        _bucket: &str,
        _prefix: &str,
        _continuation_token: Option<String>,
        _delimiter: Option<String>,
        _max_keys: i32,
        _fetch_owner: bool,
        _start_after: Option<String>,
    ) -> Result<ListObjectsV2Info> {
        unimplemented!()
    }

    #[tracing::instrument(skip(self))]
    async fn list_object_versions(
        self: Arc<Self>,
        _bucket: &str,
        _prefix: &str,
        _marker: Option<String>,
        _version_marker: Option<String>,
        _delimiter: Option<String>,
        _max_keys: i32,
    ) -> Result<ListObjectVersionsInfo> {
        unimplemented!()
    }

    async fn walk(
        self: Arc<Self>,
        _rx: CancellationToken,
        _bucket: &str,
        _prefix: &str,
        _result: tokio::sync::mpsc::Sender<ObjectInfoOrErr>,
        _opts: WalkOptions,
    ) -> Result<()> {
        unimplemented!()
    }

    #[tracing::instrument(skip(self))]
    async fn get_object_info(&self, bucket: &str, object: &str, opts: &ObjectOptions) -> Result<ObjectInfo> {
        self.get_disks_by_key(object).get_object_info(bucket, object, opts).await
    }

    #[tracing::instrument(skip(self))]
    async fn copy_object(
        &self,
        src_bucket: &str,
        src_object: &str,
        dst_bucket: &str,
        dst_object: &str,
        src_info: &mut ObjectInfo,
        src_opts: &ObjectOptions,
        dst_opts: &ObjectOptions,
    ) -> Result<ObjectInfo> {
        let src_set = self.get_disks_by_key(src_object);
        let dst_set = self.get_disks_by_key(dst_object);

        let cp_src_dst_same = path_join_buf(&[src_bucket, src_object]) == path_join_buf(&[dst_bucket, dst_object]);

        if cp_src_dst_same {
            if let (Some(src_vid), Some(dst_vid)) = (&src_opts.version_id, &dst_opts.version_id) {
                if src_vid == dst_vid {
                    return src_set
                        .copy_object(src_bucket, src_object, dst_bucket, dst_object, src_info, src_opts, dst_opts)
                        .await;
                }
            }

            if !dst_opts.versioned && src_opts.version_id.is_none() {
                return src_set
                    .copy_object(src_bucket, src_object, dst_bucket, dst_object, src_info, src_opts, dst_opts)
                    .await;
            }

            if dst_opts.versioned && src_opts.version_id != dst_opts.version_id {
                src_info.version_only = true;
                return src_set
                    .copy_object(src_bucket, src_object, dst_bucket, dst_object, src_info, src_opts, dst_opts)
                    .await;
            }
        }

        let put_opts = ObjectOptions {
            user_defined: dst_opts.user_defined.clone(),
            versioned: dst_opts.versioned,
            version_id: dst_opts.version_id.clone(),
            mod_time: dst_opts.mod_time,
            ..Default::default()
        };

        if let Some(put_object_reader) = src_info.put_object_reader.as_mut() {
            return dst_set.put_object(dst_bucket, dst_object, put_object_reader, &put_opts).await;
        }

        Err(StorageError::InvalidArgument(
            src_bucket.to_owned(),
            src_object.to_owned(),
            "put_object_reader2 is none".to_owned(),
        ))
    }

    #[tracing::instrument(skip(self))]
    async fn delete_object_version(&self, bucket: &str, object: &str, fi: &FileInfo, _force_del_marker: bool) -> Result<()> {
        unimplemented!()
    }

    #[tracing::instrument(skip(self))]
    async fn delete_object(&self, bucket: &str, object: &str, opts: ObjectOptions) -> Result<ObjectInfo> {
        if opts.delete_prefix && !opts.delete_prefix_object {
            self.delete_prefix(bucket, object).await?;
            return Ok(ObjectInfo::default());
        }

        self.get_disks_by_key(object).delete_object(bucket, object, opts).await
    }

    #[tracing::instrument(skip(self))]
    async fn delete_objects(
        &self,
        bucket: &str,
        objects: Vec<ObjectToDelete>,
        opts: ObjectOptions,
    ) -> Result<(Vec<DeletedObject>, Vec<Option<Error>>)> {
        // Default return value
        let mut del_objects = vec![DeletedObject::default(); objects.len()];

        let mut del_errs = Vec::with_capacity(objects.len());
        for _ in 0..objects.len() {
            del_errs.push(None)
        }

        let mut set_obj_map = HashMap::new();

        // hash key
        for (i, obj) in objects.iter().enumerate() {
            let idx = self.get_hashed_set_index(obj.object_name.as_str());

            if !set_obj_map.contains_key(&idx) {
                set_obj_map.insert(
                    idx,
                    vec![DelObj {
                        // set_idx: idx,
                        orig_idx: i,
                        obj: obj.clone(),
                    }],
                );
            } else if let Some(val) = set_obj_map.get_mut(&idx) {
                val.push(DelObj {
                    // set_idx: idx,
                    orig_idx: i,
                    obj: obj.clone(),
                });
            }
        }

        // let semaphore = Arc::new(Semaphore::new(num_cpus::get()));
        // let mut jhs = Vec::with_capacity(semaphore.available_permits());

        // for (k, v) in set_obj_map {
        //     let disks = self.get_disks(k);
        //     let semaphore = semaphore.clone();
        //     let opts = opts.clone();
        //     let bucket = bucket.to_string();

        //     let jh = tokio::spawn(async move {
        //         let _permit = semaphore.acquire().await.unwrap();
        //         let objs: Vec<ObjectToDelete> = v.iter().map(|v| v.obj.clone()).collect();
        //         disks.delete_objects(&bucket, objs, opts).await
        //     });
        //     jhs.push(jh);
        // }

        // let mut results = Vec::with_capacity(jhs.len());
        // for jh in jhs {
        //     results.push(jh.await?.unwrap());
        // }

        // for (dobjects, errs) in results {
        //     del_objects.extend(dobjects);
        //     del_errs.extend(errs);
        // }

        // TODO: Implement concurrency
        for (k, v) in set_obj_map {
            let disks = self.get_disks(k);
            let objs: Vec<ObjectToDelete> = v.iter().map(|v| v.obj.clone()).collect();
            let (dobjects, errs) = disks.delete_objects(bucket, objs, opts.clone()).await?;

            for (i, err) in errs.into_iter().enumerate() {
                let obj = v.get(i).unwrap();

                del_errs[obj.orig_idx] = err;

                del_objects[obj.orig_idx] = dobjects.get(i).unwrap().clone();
            }
        }

        Ok((del_objects, del_errs))
    }

    async fn list_object_parts(
        &self,
        bucket: &str,
        object: &str,
        upload_id: &str,
        part_number_marker: Option<usize>,
        max_parts: usize,
        opts: &ObjectOptions,
    ) -> Result<ListPartsInfo> {
        self.get_disks_by_key(object)
            .list_object_parts(bucket, object, upload_id, part_number_marker, max_parts, opts)
            .await
    }

    #[tracing::instrument(skip(self))]
    async fn list_multipart_uploads(
        &self,
        bucket: &str,
        prefix: &str,
        key_marker: Option<String>,
        upload_id_marker: Option<String>,
        delimiter: Option<String>,
        max_uploads: usize,
    ) -> Result<ListMultipartsInfo> {
        self.get_disks_by_key(prefix)
            .list_multipart_uploads(bucket, prefix, key_marker, upload_id_marker, delimiter, max_uploads)
            .await
    }
    #[tracing::instrument(skip(self))]
    async fn new_multipart_upload(&self, bucket: &str, object: &str, opts: &ObjectOptions) -> Result<MultipartUploadResult> {
        self.get_disks_by_key(object).new_multipart_upload(bucket, object, opts).await
    }

    #[tracing::instrument(skip(self))]
    async fn transition_object(&self, bucket: &str, object: &str, opts: &ObjectOptions) -> Result<()> {
        self.get_disks_by_key(object).transition_object(bucket, object, opts).await
    }

    #[tracing::instrument(skip(self))]
    async fn add_partial(&self, bucket: &str, object: &str, version_id: &str) -> Result<()> {
        self.get_disks_by_key(object).add_partial(bucket, object, version_id).await
    }

    #[tracing::instrument(skip(self))]
    async fn restore_transitioned_object(&self, bucket: &str, object: &str, opts: &ObjectOptions) -> Result<()> {
        self.get_disks_by_key(object)
            .restore_transitioned_object(bucket, object, opts)
            .await
    }

    #[tracing::instrument(skip(self))]
    async fn copy_object_part(
        &self,
        _src_bucket: &str,
        _src_object: &str,
        _dst_bucket: &str,
        _dst_object: &str,
        _upload_id: &str,
        _part_id: usize,
        _start_offset: i64,
        _length: i64,
        _src_info: &ObjectInfo,
        _src_opts: &ObjectOptions,
        _dst_opts: &ObjectOptions,
    ) -> Result<()> {
        unimplemented!()
    }

    #[tracing::instrument(skip(self))]
    async fn put_object_part(
        &self,
        bucket: &str,
        object: &str,
        upload_id: &str,
        part_id: usize,
        data: &mut PutObjReader,
        opts: &ObjectOptions,
    ) -> Result<PartInfo> {
        self.get_disks_by_key(object)
            .put_object_part(bucket, object, upload_id, part_id, data, opts)
            .await
    }

    #[tracing::instrument(skip(self))]
    async fn get_multipart_info(
        &self,
        bucket: &str,
        object: &str,
        upload_id: &str,
        opts: &ObjectOptions,
    ) -> Result<MultipartInfo> {
        self.get_disks_by_key(object)
            .get_multipart_info(bucket, object, upload_id, opts)
            .await
    }

    #[tracing::instrument(skip(self))]
    async fn abort_multipart_upload(&self, bucket: &str, object: &str, upload_id: &str, opts: &ObjectOptions) -> Result<()> {
        self.get_disks_by_key(object)
            .abort_multipart_upload(bucket, object, upload_id, opts)
            .await
    }

    #[tracing::instrument(skip(self))]
    async fn complete_multipart_upload(
        self: Arc<Self>,
        bucket: &str,
        object: &str,
        upload_id: &str,
        uploaded_parts: Vec<CompletePart>,
        opts: &ObjectOptions,
    ) -> Result<ObjectInfo> {
        self.get_disks_by_key(object)
            .complete_multipart_upload(bucket, object, upload_id, uploaded_parts, opts)
            .await
    }

    #[tracing::instrument(skip(self))]
    async fn get_disks(&self, _pool_idx: usize, _set_idx: usize) -> Result<Vec<Option<DiskStore>>> {
        unimplemented!()
    }

    #[tracing::instrument(skip(self))]
    fn set_drive_counts(&self) -> Vec<usize> {
        unimplemented!()
    }

    #[tracing::instrument(skip(self))]
    async fn put_object_metadata(&self, bucket: &str, object: &str, opts: &ObjectOptions) -> Result<ObjectInfo> {
        self.get_disks_by_key(object).put_object_metadata(bucket, object, opts).await
    }

    #[tracing::instrument(skip(self))]
    async fn get_object_tags(&self, bucket: &str, object: &str, opts: &ObjectOptions) -> Result<String> {
        self.get_disks_by_key(object).get_object_tags(bucket, object, opts).await
    }

    #[tracing::instrument(level = "debug", skip(self))]
    async fn put_object_tags(&self, bucket: &str, object: &str, tags: &str, opts: &ObjectOptions) -> Result<ObjectInfo> {
        self.get_disks_by_key(object)
            .put_object_tags(bucket, object, tags, opts)
            .await
    }

    #[tracing::instrument(skip(self))]
    async fn delete_object_tags(&self, bucket: &str, object: &str, opts: &ObjectOptions) -> Result<ObjectInfo> {
        self.get_disks_by_key(object).delete_object_tags(bucket, object, opts).await
    }

    #[tracing::instrument(skip(self))]
    async fn heal_format(&self, dry_run: bool) -> Result<(HealResultItem, Option<Error>)> {
        let (disks, _) = init_storage_disks_with_errors(
            &self.endpoints.endpoints,
            &DiskOption {
                cleanup: false,
                health_check: false,
            },
        )
        .await;
        let (formats, errs) = load_format_erasure_all(&disks, true).await;
        if let Err(err) = check_format_erasure_values(&formats, self.set_drive_count) {
            info!("failed to check formats erasure values: {}", err);
            return Ok((HealResultItem::default(), Some(err)));
        }
        let ref_format = match get_format_erasure_in_quorum(&formats) {
            Ok(format) => format,
            Err(err) => return Ok((HealResultItem::default(), Some(err))),
        };
        let mut res = HealResultItem {
            heal_item_type: HealItemType::Metadata.to_string(),
            detail: "disk-format".to_string(),
            disk_count: self.set_count * self.set_drive_count,
            set_count: self.set_count,
            ..Default::default()
        };
        let before_derives = formats_to_drives_info(&self.endpoints.endpoints, &formats, &errs);
        res.before.drives = vec![HealDriveInfo::default(); before_derives.len()];
        res.after.drives = vec![HealDriveInfo::default(); before_derives.len()];

        for v in before_derives.iter() {
            res.before.drives.push(v.clone());
            res.after.drives.push(v.clone());
        }
        if count_errs(&errs, &DiskError::UnformattedDisk) == 0 {
            info!("disk formats success, NoHealRequired, errs: {:?}", errs);
            return Ok((res, Some(StorageError::NoHealRequired)));
        }

        // if !self.format.eq(&ref_format) {
        //     info!("format ({:?}) not eq ref_format ({:?})", self.format, ref_format);
        //     return Ok((res, Some(Error::new(DiskError::CorruptedFormat))));
        // }

        let (new_format_sets, _) = new_heal_format_sets(&ref_format, self.set_count, self.set_drive_count, &formats, &errs);
        if !dry_run {
            let mut tmp_new_formats = vec![None; self.set_count * self.set_drive_count];
            for (i, set) in new_format_sets.iter().enumerate() {
                for (j, fm) in set.iter().enumerate() {
                    if let Some(fm) = fm {
                        res.after.drives[i * self.set_drive_count + j].uuid = fm.erasure.this.to_string();
                        res.after.drives[i * self.set_drive_count + j].state = DriveState::Ok.to_string();
                        tmp_new_formats[i * self.set_drive_count + j] = Some(fm.clone());
                    }
                }
            }
            // Save new formats `format.json` on unformatted disks.
            for (fm, disk) in tmp_new_formats.iter_mut().zip(disks.iter()) {
                if fm.is_some() && disk.is_some() && save_format_file(disk, fm).await.is_err() {
                    let _ = disk.as_ref().unwrap().close().await;
                    *fm = None;
                }
            }

            for (index, fm) in tmp_new_formats.iter().enumerate() {
                if let Some(fm) = fm {
                    let (m, n) = match ref_format.find_disk_index_by_disk_id(fm.erasure.this) {
                        Ok((m, n)) => (m, n),
                        Err(_) => continue,
                    };
                    if let Some(set) = self.disk_set.get(m) {
                        if let Some(Some(disk)) = set.disks.read().await.get(n) {
                            let _ = disk.close().await;
                        }
                    }

                    if let Some(Some(disk)) = disks.get(index) {
                        self.disk_set[m].renew_disk(&disk.endpoint()).await;
                    }
                }
            }
        }
        Ok((res, None))
    }
    #[tracing::instrument(skip(self))]
    async fn heal_bucket(&self, _bucket: &str, _opts: &HealOpts) -> Result<HealResultItem> {
        unimplemented!()
    }
    #[tracing::instrument(skip(self))]
    async fn heal_object(
        &self,
        bucket: &str,
        object: &str,
        version_id: &str,
        opts: &HealOpts,
    ) -> Result<(HealResultItem, Option<Error>)> {
        self.get_disks_by_key(object)
            .heal_object(bucket, object, version_id, opts)
            .await
    }
    #[tracing::instrument(skip(self))]
    async fn get_pool_and_set(&self, _id: &str) -> Result<(Option<usize>, Option<usize>, Option<usize>)> {
        unimplemented!()
    }
    #[tracing::instrument(skip(self))]
    async fn check_abandoned_parts(&self, _bucket: &str, _object: &str, _opts: &HealOpts) -> Result<()> {
        unimplemented!()
    }

    #[tracing::instrument(level = "debug", skip(self))]
    async fn verify_object_integrity(&self, bucket: &str, object: &str, opts: &ObjectOptions) -> Result<()> {
        let gor = self.get_object_reader(bucket, object, None, HeaderMap::new(), opts).await?;
        let mut reader = gor.stream;

        // Stream data to sink instead of reading all into memory to prevent OOM
        tokio::io::copy(&mut reader, &mut tokio::io::sink()).await?;

        Ok(())
    }
}

async fn _close_storage_disks(disks: &[Option<DiskStore>]) {
    let mut futures = Vec::with_capacity(disks.len());
    for disk in disks.iter().flatten() {
        let disk = disk.clone();
        futures.push(tokio::spawn(async move {
            let _ = disk.close().await;
        }));
    }
    let _ = join_all(futures).await;
}

async fn init_storage_disks_with_errors(
    endpoints: &Endpoints,
    opts: &DiskOption,
) -> (Vec<Option<DiskStore>>, Vec<Option<DiskError>>) {
    // Bootstrap disks.
    // let disks = Arc::new(RwLock::new(vec![None; endpoints.as_ref().len()]));
    // let errs = Arc::new(RwLock::new(vec![None; endpoints.as_ref().len()]));
    let mut futures = Vec::with_capacity(endpoints.as_ref().len());
    for endpoint in endpoints.as_ref().iter() {
        futures.push(new_disk(endpoint, opts));

        // let ep = endpoint.clone();
        // let opt = opts.clone();
        // let disks_clone = disks.clone();
        // let errs_clone = errs.clone();
        // futures.push(tokio::spawn(async move {
        //     match new_disk(&ep, &opt).await {
        //         Ok(disk) => {
        //             disks_clone.write().await[index] = Some(disk);
        //             errs_clone.write().await[index] = None;
        //         }
        //         Err(err) => {
        //             disks_clone.write().await[index] = None;
        //             errs_clone.write().await[index] = Some(err);
        //         }
        //     }
        // }));
    }
    // let _ = join_all(futures).await;
    // let disks = disks.read().await.clone();
    // let errs = errs.read().await.clone();

    let mut disks = Vec::with_capacity(endpoints.as_ref().len());
    let mut errs = Vec::with_capacity(endpoints.as_ref().len());

    let results = join_all(futures).await;
    for result in results {
        match result {
            Ok(disk) => {
                disks.push(Some(disk));
                errs.push(None);
            }
            Err(err) => {
                disks.push(None);
                errs.push(Some(err));
            }
        }
    }

    (disks, errs)
}

fn formats_to_drives_info(endpoints: &Endpoints, formats: &[Option<FormatV3>], errs: &[Option<DiskError>]) -> Vec<HealDriveInfo> {
    let mut before_drives = Vec::with_capacity(endpoints.as_ref().len());
    for (index, format) in formats.iter().enumerate() {
        let drive = endpoints.get_string(index);
        let state = if format.is_some() {
            DriveState::Ok.to_string()
        } else if let Some(Some(err)) = errs.get(index) {
            if *err == DiskError::UnformattedDisk {
                DriveState::Missing.to_string()
            } else if *err == DiskError::DiskNotFound {
                DriveState::Offline.to_string()
            } else {
                DriveState::Corrupt.to_string()
            }
        } else {
            DriveState::Corrupt.to_string()
        };

        let uuid = if let Some(format) = format {
            format.erasure.this.to_string()
        } else {
            "".to_string()
        };
        before_drives.push(HealDriveInfo {
            uuid,
            endpoint: drive,
            state: state.to_string(),
        });
    }
    before_drives
}

fn new_heal_format_sets(
    ref_format: &FormatV3,
    set_count: usize,
    set_drive_count: usize,
    formats: &[Option<FormatV3>],
    errs: &[Option<DiskError>],
) -> (Vec<Vec<Option<FormatV3>>>, Vec<Vec<DiskInfo>>) {
    let mut new_formats = vec![vec![None; set_drive_count]; set_count];
    let mut current_disks_info = vec![vec![DiskInfo::default(); set_drive_count]; set_count];
    for (i, set) in ref_format.erasure.sets.iter().enumerate() {
        for j in 0..set.len() {
            if let Some(Some(err)) = errs.get(i * set_drive_count + j) {
                if *err == DiskError::UnformattedDisk {
                    let mut fm = FormatV3::new(set_count, set_drive_count);
                    fm.id = ref_format.id;
                    fm.format = ref_format.format.clone();
                    fm.version = ref_format.version.clone();
                    fm.erasure.this = ref_format.erasure.sets[i][j];
                    fm.erasure.sets = ref_format.erasure.sets.clone();
                    fm.erasure.version = ref_format.erasure.version.clone();
                    fm.erasure.distribution_algo = ref_format.erasure.distribution_algo.clone();
                    new_formats[i][j] = Some(fm);
                }
            }
            if let (Some(format), None) = (&formats[i * set_drive_count + j], &errs[i * set_drive_count + j]) {
                if let Some(info) = &format.disk_info {
                    if !info.endpoint.is_empty() {
                        current_disks_info[i][j] = info.clone();
                    }
                }
            }
        }
    }

    (new_formats, current_disks_info)
}<|MERGE_RESOLUTION|>--- conflicted
+++ resolved
@@ -17,11 +17,7 @@
 
 use crate::disk::error_reduce::count_errs;
 use crate::error::{Error, Result};
-<<<<<<< HEAD
-use crate::store_api::{ObjectInfoOrErr, WalkOptions};
-=======
-use crate::store_api::ListPartsInfo;
->>>>>>> e00f5be7
+use crate::store_api::{ListPartsInfo, ObjectInfoOrErr, WalkOptions};
 use crate::{
     disk::{
         DiskAPI, DiskInfo, DiskOption, DiskStore,
