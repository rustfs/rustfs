--- conflicted
+++ resolved
@@ -38,13 +38,7 @@
 rustfs-madmin.workspace = true
 rustfs-filemeta.workspace = true
 bytes.workspace = true
-<<<<<<< HEAD
 serial_test = { workspace = true }
 aws-sdk-s3.workspace = true
 aws-config = { workspace = true }
-=======
-serial_test = "3.2.0"
-aws-sdk-s3 = "1.99.0"
-aws-config = "1.8.3"
-async-trait = { workspace = true }
->>>>>>> 56fd8132
+async-trait = { workspace = true }