--- conflicted
+++ resolved
@@ -17,262 +17,6 @@
 
 ## 📖 Overview
 
-<<<<<<< HEAD
-**RustFS FileMeta** is the metadata management module for the [RustFS](https://rustfs.com) distributed object storage
-system. It provides efficient storage, retrieval, and management of file metadata, supporting features like versioning,
-tagging, and extended attributes with high performance and reliability.
-
-> **Note:** This is a core submodule of RustFS that provides essential metadata management capabilities for the
-> distributed object storage system. For the complete RustFS experience, please visit
-> the [main RustFS repository](https://github.com/rustfs/rustfs).
-
-## ✨ Features
-
-### 📝 Metadata Management
-
-- **File Information**: Complete file metadata including size, timestamps, and checksums
-- **Object Versioning**: Version-aware metadata management
-- **Extended Attributes**: Custom metadata and tagging support
-- **Inline Metadata**: Optimized storage for small metadata
-
-### 🚀 Performance Features
-
-- **FlatBuffers Serialization**: Zero-copy metadata serialization
-- **Efficient Storage**: Optimized metadata storage layout
-- **Fast Lookups**: High-performance metadata queries
-- **Batch Operations**: Bulk metadata operations
-
-### 🔧 Advanced Capabilities
-
-- **Schema Evolution**: Forward and backward compatible metadata schemas
-- **Compression**: Metadata compression for space efficiency
-- **Validation**: Metadata integrity verification
-- **Migration**: Seamless metadata format migration
-
-## 📦 Installation
-
-Add this to your `Cargo.toml`:
-
-```toml
-[dependencies]
-rustfs-filemeta = "0.0.3"
-```
-
-## 🔧 Usage
-
-### Basic Metadata Operations
-
-```rust
-use rustfs_filemeta::{FileInfo, XLMeta};
-use std::collections::HashMap;
-
-fn main() -> Result<(), Box<dyn std::error::Error>> {
-    // Create file metadata
-    let mut file_info = FileInfo::new();
-    file_info.name = "example.txt".to_string();
-    file_info.size = 1024;
-    file_info.mod_time = chrono::Utc::now();
-
-    // Add custom metadata
-    let mut user_defined = HashMap::new();
-    user_defined.insert("author".to_string(), "john@example.com".to_string());
-    user_defined.insert("department".to_string(), "engineering".to_string());
-    file_info.user_defined = user_defined;
-
-    // Create XL metadata
-    let xl_meta = XLMeta::new(file_info);
-
-    // Serialize metadata
-    let serialized = xl_meta.serialize()?;
-
-    // Deserialize metadata
-    let deserialized = XLMeta::deserialize(&serialized)?;
-
-    println!("File: {}, Size: {}", deserialized.file_info.name, deserialized.file_info.size);
-
-    Ok(())
-}
-```
-
-### Advanced Metadata Management
-
-```rust
-use rustfs_filemeta::{XLMeta, FileInfo, VersionInfo};
-
-async fn advanced_metadata_example() -> Result<(), Box<dyn std::error::Error>> {
-    // Create versioned metadata
-    let mut xl_meta = XLMeta::new(FileInfo::default());
-
-    // Set version information
-    xl_meta.set_version_info(VersionInfo {
-        version_id: "v1.0.0".to_string(),
-        is_latest: true,
-        delete_marker: false,
-        restore_ongoing: false,
-    });
-
-    // Add checksums
-    xl_meta.add_checksum("md5", "d41d8cd98f00b204e9800998ecf8427e");
-    xl_meta.add_checksum("sha256", "e3b0c44298fc1c149afbf4c8996fb92427ae41e4649b934ca495991b7852b855");
-
-    // Set object tags
-    xl_meta.set_tags(vec![
-        ("Environment".to_string(), "Production".to_string()),
-        ("Owner".to_string(), "DataTeam".to_string()),
-    ]);
-
-    // Set retention information
-    xl_meta.set_retention_info(
-        chrono::Utc::now() + chrono::Duration::days(365),
-        "GOVERNANCE".to_string(),
-    );
-
-    // Validate metadata
-    xl_meta.validate()?;
-
-    Ok(())
-}
-```
-
-### Inline Metadata Operations
-
-```rust
-use rustfs_filemeta::{InlineMetadata, MetadataSize};
-
-fn inline_metadata_example() -> Result<(), Box<dyn std::error::Error>> {
-    // Create inline metadata for small files
-    let mut inline_meta = InlineMetadata::new();
-
-    // Set basic properties
-    inline_meta.set_content_type("text/plain");
-    inline_meta.set_content_encoding("gzip");
-    inline_meta.set_cache_control("max-age=3600");
-
-    // Add custom headers
-    inline_meta.add_header("x-custom-field", "custom-value");
-    inline_meta.add_header("x-app-version", "1.2.3");
-
-    // Check if metadata fits inline storage
-    if inline_meta.size() <= MetadataSize::INLINE_THRESHOLD {
-        println!("Metadata can be stored inline");
-    } else {
-        println!("Metadata requires separate storage");
-    }
-
-    // Serialize for storage
-    let bytes = inline_meta.to_bytes()?;
-
-    // Deserialize from storage
-    let restored = InlineMetadata::from_bytes(&bytes)?;
-
-    Ok(())
-}
-```
-
-## 🏗️ Architecture
-
-### Metadata Storage Layout
-
-```
-FileMeta Architecture:
-┌─────────────────────────────────────────────────────────────┐
-│                    Metadata API Layer                       │
-├─────────────────────────────────────────────────────────────┤
-│    XL Metadata    │   Inline Metadata   │   Version Info    │
-├─────────────────────────────────────────────────────────────┤
-│              FlatBuffers Serialization                      │
-├─────────────────────────────────────────────────────────────┤
-│    Compression    │    Validation       │    Migration      │
-├─────────────────────────────────────────────────────────────┤
-│              Storage Backend Integration                     │
-└─────────────────────────────────────────────────────────────┘
-```
-
-### Metadata Types
-
-| Type        | Use Case                            | Storage          | Performance     |
-|-------------|-------------------------------------|------------------|-----------------|
-| XLMeta      | Large objects with rich metadata    | Separate file    | High durability |
-| InlineMeta  | Small objects with minimal metadata | Embedded         | Fastest access  |
-| VersionMeta | Object versioning information       | Version-specific | Version-aware   |
-
-## 🧪 Testing
-
-Run the test suite:
-
-```bash
-# Run all tests
-cargo test
-
-# Run serialization benchmarks
-cargo bench
-
-# Test metadata validation
-cargo test validation
-
-# Test schema migration
-cargo test migration
-```
-
-## 🚀 Performance
-
-FileMeta is optimized for high-performance metadata operations:
-
-- **Serialization**: Zero-copy FlatBuffers serialization
-- **Storage**: Compact binary format reduces I/O
-- **Caching**: Intelligent metadata caching
-- **Batch Operations**: Efficient bulk metadata processing
-
-## 📋 Requirements
-
-- **Rust**: 1.70.0 or later
-- **Platforms**: Linux, macOS, Windows
-- **Memory**: Minimal memory footprint
-- **Storage**: Compatible with RustFS storage backend
-
-## 🌍 Related Projects
-
-This module is part of the RustFS ecosystem:
-
-- [RustFS Main](https://github.com/rustfs/rustfs) - Core distributed storage system
-- [RustFS ECStore](../ecstore) - Erasure coding storage engine
-- [RustFS Utils](../utils) - Utility functions
-- [RustFS Proto](../protos) - Protocol definitions
-
-## 📚 Documentation
-
-For comprehensive documentation, visit:
-
-- [RustFS Documentation](https://docs.rustfs.com)
-- [FileMeta API Reference](https://docs.rustfs.com/filemeta/)
-
-## 🔗 Links
-
-- [Documentation](https://docs.rustfs.com) - Complete RustFS manual
-- [Changelog](https://github.com/rustfs/rustfs/releases) - Release notes and updates
-- [GitHub Discussions](https://github.com/rustfs/rustfs/discussions) - Community support
-
-## 🤝 Contributing
-
-We welcome contributions! Please see
-our [Contributing Guide](https://github.com/rustfs/rustfs/blob/main/CONTRIBUTING.md) for details.
-
-## 📄 License
-
-Licensed under the Apache License, Version 2.0. See [LICENSE](https://github.com/rustfs/rustfs/blob/main/LICENSE) for
-details.
-
----
-
-<p align="center">
-  <strong>RustFS</strong> is a trademark of RustFS, Inc.<br>
-  All other trademarks are the property of their respective owners.
-</p>
-
-<p align="center">
-  Made with ❤️ by the RustFS Team
-</p>
-=======
 **RustFS FileMeta** provides advanced file metadata management and indexing capabilities for the [RustFS](https://rustfs.com) distributed object storage system. For the complete RustFS experience, please visit the [main RustFS repository](https://github.com/rustfs/rustfs).
 
 ## ✨ Features
@@ -290,5 +34,4 @@
 
 ## 📄 License
 
-This project is licensed under the Apache License 2.0 - see the [LICENSE](../../LICENSE) file for details.
->>>>>>> c498fbcb
+This project is licensed under the Apache License 2.0 - see the [LICENSE](../../LICENSE) file for details.