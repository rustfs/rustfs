--- conflicted
+++ resolved
@@ -20,18 +20,6 @@
 /// This is used to separate words in environment variable names.
 pub const ENV_WORD_DELIMITER_DASH: &str = "-";
 
-<<<<<<< HEAD
-pub const DEFAULT_DIR: &str = "/opt/rustfs/events"; // Default directory for event store
-pub const DEFAULT_LIMIT: u64 = 100000; // Default store limit
-
-/// Standard config keys and values.
-pub const ENABLE_KEY: &str = "enable";
-pub const COMMENT_KEY: &str = "comment";
-
-/// Enable values
-pub const ENABLE_ON: &str = "on";
-pub const ENABLE_OFF: &str = "off";
-=======
 #[derive(Debug, PartialEq, Eq, Clone, Copy, Default)]
 pub enum EnableState {
     True,
@@ -292,5 +280,4 @@
             assert!(state.is_disabled());
         }
     }
-}
->>>>>>> 67f1c371
+}