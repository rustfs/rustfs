// Copyright 2024 RustFS Team
//
// Licensed under the Apache License, Version 2.0 (the "License");
// you may not use this file except in compliance with the License.
// You may obtain a copy of the License at
//
//     http://www.apache.org/licenses/LICENSE-2.0
//
// Unless required by applicable law or agreed to in writing, software
// distributed under the License is distributed on an "AS IS" BASIS,
// WITHOUT WARRANTIES OR CONDITIONS OF ANY KIND, either express or implied.
// See the License for the specific language governing permissions and
// limitations under the License.

pub mod data_source;
pub mod dispatcher;
pub mod execution;
pub mod function;
pub mod instance;
pub mod metadata;
pub mod sql;

<<<<<<< HEAD
=======
#[cfg(test)]
mod test;

>>>>>>> 56fd8132
use rustfs_s3select_api::{QueryResult, server::dbms::DatabaseManagerSystem};
use s3s::dto::SelectObjectContentInput;
use std::sync::{Arc, LazyLock};

use crate::{
    execution::{factory::SqlQueryExecutionFactory, scheduler::local::LocalScheduler},
    function::simple_func_manager::SimpleFunctionMetadataManager,
    metadata::base_table::BaseTableProvider,
    sql::{optimizer::CascadeOptimizerBuilder, parser::DefaultParser},
};

// Global cached components that can be reused across database instances
struct GlobalComponents {
    func_manager: Arc<SimpleFunctionMetadataManager>,
    parser: Arc<DefaultParser>,
    query_execution_factory: Arc<SqlQueryExecutionFactory>,
    default_table_provider: Arc<BaseTableProvider>,
}

static GLOBAL_COMPONENTS: LazyLock<GlobalComponents> = LazyLock::new(|| {
    let func_manager = Arc::new(SimpleFunctionMetadataManager::default());
    let parser = Arc::new(DefaultParser::default());
    let optimizer = Arc::new(CascadeOptimizerBuilder::default().build());
    let scheduler = Arc::new(LocalScheduler {});
    let query_execution_factory = Arc::new(SqlQueryExecutionFactory::new(optimizer, scheduler));
    let default_table_provider = Arc::new(BaseTableProvider::default());

    GlobalComponents {
        func_manager,
        parser,
        query_execution_factory,
        default_table_provider,
    }
});

/// Get or create database instance with cached components
pub async fn get_global_db(
    input: SelectObjectContentInput,
    enable_debug: bool,
) -> QueryResult<Arc<dyn DatabaseManagerSystem + Send + Sync>> {
    let components = &*GLOBAL_COMPONENTS;
    let db = crate::instance::make_rustfsms_with_components(
        Arc::new(input),
        enable_debug,
        components.func_manager.clone(),
        components.parser.clone(),
        components.query_execution_factory.clone(),
        components.default_table_provider.clone(),
    )
    .await?;

    Ok(Arc::new(db) as Arc<dyn DatabaseManagerSystem + Send + Sync>)
}

/// Create a fresh database instance without using cached components (for testing)
<<<<<<< HEAD
pub async fn create_fresh_db(
    input: SelectObjectContentInput,
    enable_debug: bool,
) -> QueryResult<Arc<dyn DatabaseManagerSystem + Send + Sync>> {
    let db = crate::instance::make_rustfsms(Arc::new(input), enable_debug).await?;
=======
pub async fn create_fresh_db() -> QueryResult<Arc<dyn DatabaseManagerSystem + Send + Sync>> {
    // Create a default test input for fresh database creation
    let default_input = SelectObjectContentInput {
        bucket: "test-bucket".to_string(),
        expected_bucket_owner: None,
        key: "test.csv".to_string(),
        sse_customer_algorithm: None,
        sse_customer_key: None,
        sse_customer_key_md5: None,
        request: s3s::dto::SelectObjectContentRequest {
            expression: "SELECT * FROM S3Object".to_string(),
            expression_type: s3s::dto::ExpressionType::from_static("SQL"),
            input_serialization: s3s::dto::InputSerialization::default(),
            output_serialization: s3s::dto::OutputSerialization::default(),
            request_progress: None,
            scan_range: None,
        },
    };

    let db = crate::instance::make_rustfsms(Arc::new(default_input), true).await?;
>>>>>>> 56fd8132
    Ok(Arc::new(db) as Arc<dyn DatabaseManagerSystem + Send + Sync>)
}<|MERGE_RESOLUTION|>--- conflicted
+++ resolved
@@ -20,12 +20,9 @@
 pub mod metadata;
 pub mod sql;
 
-<<<<<<< HEAD
-=======
 #[cfg(test)]
 mod test;
 
->>>>>>> 56fd8132
 use rustfs_s3select_api::{QueryResult, server::dbms::DatabaseManagerSystem};
 use s3s::dto::SelectObjectContentInput;
 use std::sync::{Arc, LazyLock};
@@ -81,13 +78,6 @@
 }
 
 /// Create a fresh database instance without using cached components (for testing)
-<<<<<<< HEAD
-pub async fn create_fresh_db(
-    input: SelectObjectContentInput,
-    enable_debug: bool,
-) -> QueryResult<Arc<dyn DatabaseManagerSystem + Send + Sync>> {
-    let db = crate::instance::make_rustfsms(Arc::new(input), enable_debug).await?;
-=======
 pub async fn create_fresh_db() -> QueryResult<Arc<dyn DatabaseManagerSystem + Send + Sync>> {
     // Create a default test input for fresh database creation
     let default_input = SelectObjectContentInput {
@@ -108,6 +98,5 @@
     };
 
     let db = crate::instance::make_rustfsms(Arc::new(default_input), true).await?;
->>>>>>> 56fd8132
     Ok(Arc::new(db) as Arc<dyn DatabaseManagerSystem + Send + Sync>)
 }