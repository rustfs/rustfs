[![RustFS](https://rustfs.com/images/rustfs-github.png)](https://rustfs.com)

# RustFS Utils - Utility Functions

<p align="center">
  <strong>Essential utility functions and common tools for RustFS distributed object storage</strong>
</p>

<p align="center">
  <a href="https://github.com/rustfs/rustfs/actions/workflows/ci.yml"><img alt="CI" src="https://github.com/rustfs/rustfs/actions/workflows/ci.yml/badge.svg" /></a>
  <a href="https://docs.rustfs.com/en/">📖 Documentation</a>
  · <a href="https://github.com/rustfs/rustfs/issues">🐛 Bug Reports</a>
  · <a href="https://github.com/rustfs/rustfs/discussions">💬 Discussions</a>
</p>

---

## 📖 Overview

<<<<<<< HEAD
**RustFS Utils** is the utility library for the [RustFS](https://rustfs.com) distributed object storage system. It
provides a comprehensive collection of utility functions, helper tools, and common functionality used across all RustFS
modules, including system operations, cryptographic utilities, compression, and cross-platform compatibility tools.

> **Note:** This is a foundational submodule of RustFS that provides essential utility functions for the distributed
> object storage system. For the complete RustFS experience, please visit
> the [main RustFS repository](https://github.com/rustfs/rustfs).

## ✨ Features

### 🔧 System Utilities

- **Cross-Platform Operations**: Unified system operations across platforms
- **Process Management**: Process spawning and management utilities
- **Resource Monitoring**: CPU, memory, and disk usage monitoring
- **Network Utilities**: Network interface and connectivity tools

### 📁 File System Utilities

- **Path Manipulation**: Advanced path handling and normalization
- **File Operations**: Safe file operations with atomic writes
- **Directory Management**: Recursive directory operations
- **Symbolic Link Handling**: Cross-platform symlink management

### 🗜️ Compression & Encoding

- **Multiple Algorithms**: Support for gzip, zstd, lz4, and more
- **Streaming Compression**: Memory-efficient streaming compression
- **Base64 Encoding**: High-performance base64 operations
- **URL Encoding**: Safe URL encoding and decoding

### 🔐 Cryptographic Utilities

- **Hash Functions**: MD5, SHA1, SHA256, XXHash implementations
- **Random Generation**: Cryptographically secure random utilities
- **Certificate Handling**: X.509 certificate parsing and validation
- **Key Generation**: Secure key generation utilities

### 🌐 Network Utilities

- **HTTP Helpers**: HTTP client and server utilities
- **DNS Resolution**: DNS lookup and resolution tools
- **Network Interface**: Interface detection and configuration
- **Protocol Utilities**: Various network protocol helpers

## 📦 Installation

Add this to your `Cargo.toml`:

```toml
[dependencies]
rustfs-utils = "0.0.3"

# Or with specific features
rustfs-utils = { version = "0.0.3", features = ["compression", "crypto", "network"] }
```

### Feature Flags

```toml
[dependencies]
rustfs-utils = { version = "0.0.3", features = ["full"] }
```

Available features:

- `compression` - Compression and decompression utilities
- `crypto` - Cryptographic functions and utilities
- `network` - Network-related utilities
- `path` - Advanced path manipulation tools
- `system` - System monitoring and management
- `full` - All features enabled

## 🔧 Usage

### File System Utilities

```rust
use rustfs_utils::fs::{ensure_dir, atomic_write, safe_remove};
use rustfs_utils::path::{normalize_path, is_subdirectory};

fn main() -> Result<(), Box<dyn std::error::Error>> {
    // Ensure directory exists
    ensure_dir("/path/to/directory")?;

    // Atomic file write
    atomic_write("/path/to/file.txt", b"Hello, World!")?;

    // Path normalization
    let normalized = normalize_path("./some/../path/./file.txt");
    println!("Normalized: {}", normalized.display());

    // Check if path is subdirectory
    if is_subdirectory("/safe/path", "/safe/path/subdir") {
        println!("Path is safe");
    }

    Ok(())
}
```

### Compression Utilities

```rust
use rustfs_utils::compress::{compress_data, decompress_data, Algorithm};

fn compression_example() -> Result<(), Box<dyn std::error::Error>> {
    let data = b"This is some test data to compress";

    // Compress with different algorithms
    let gzip_compressed = compress_data(data, Algorithm::Gzip)?;
    let zstd_compressed = compress_data(data, Algorithm::Zstd)?;
    let lz4_compressed = compress_data(data, Algorithm::Lz4)?;

    // Decompress
    let decompressed = decompress_data(&gzip_compressed, Algorithm::Gzip)?;
    assert_eq!(data, decompressed.as_slice());

    println!("Original size: {}", data.len());
    println!("Gzip compressed: {}", gzip_compressed.len());
    println!("Zstd compressed: {}", zstd_compressed.len());
    println!("LZ4 compressed: {}", lz4_compressed.len());

    Ok(())
}
```

### Cryptographic Utilities

```rust
use rustfs_utils::crypto::{hash_data, random_bytes, generate_key};
use rustfs_utils::crypto::HashAlgorithm;

fn crypto_example() -> Result<(), Box<dyn std::error::Error>> {
    let data = b"Important data to hash";

    // Generate hashes
    let md5_hash = hash_data(data, HashAlgorithm::MD5)?;
    let sha256_hash = hash_data(data, HashAlgorithm::SHA256)?;
    let xxhash = hash_data(data, HashAlgorithm::XXHash64)?;

    println!("MD5: {}", hex::encode(md5_hash));
    println!("SHA256: {}", hex::encode(sha256_hash));
    println!("XXHash64: {}", hex::encode(xxhash));

    // Generate secure random data
    let random_data = random_bytes(32)?;
    println!("Random data: {}", hex::encode(random_data));

    // Generate cryptographic key
    let key = generate_key(256)?; // 256-bit key
    println!("Generated key: {}", hex::encode(key));

    Ok(())
}
```

### System Monitoring

```rust
use rustfs_utils::sys::{get_system_info, monitor_resources, DiskUsage};

async fn system_monitoring_example() -> Result<(), Box<dyn std::error::Error>> {
    // Get system information
    let sys_info = get_system_info().await?;
    println!("OS: {} {}", sys_info.os_name, sys_info.os_version);
    println!("CPU: {} cores", sys_info.cpu_cores);
    println!("Total Memory: {} GB", sys_info.total_memory / 1024 / 1024 / 1024);

    // Monitor disk usage
    let disk_usage = DiskUsage::for_path("/var/data")?;
    println!("Disk space: {} / {} bytes", disk_usage.used, disk_usage.total);
    println!("Available: {} bytes", disk_usage.available);

    // Monitor resources
    let resources = monitor_resources().await?;
    println!("CPU Usage: {:.2}%", resources.cpu_percent);
    println!("Memory Usage: {:.2}%", resources.memory_percent);

    Ok(())
}
```

### Network Utilities

```rust
use rustfs_utils::net::{resolve_hostname, get_local_ip, is_port_available};

async fn network_example() -> Result<(), Box<dyn std::error::Error>> {
    // DNS resolution
    let addresses = resolve_hostname("example.com").await?;
    for addr in addresses {
        println!("Resolved address: {}", addr);
    }

    // Get local IP
    let local_ip = get_local_ip().await?;
    println!("Local IP: {}", local_ip);

    // Check port availability
    if is_port_available(8080).await? {
        println!("Port 8080 is available");
    } else {
        println!("Port 8080 is in use");
    }

    Ok(())
}
```

### Certificate Utilities

```rust
use rustfs_utils::certs::{parse_certificate, validate_certificate_chain, CertificateInfo};

fn certificate_example() -> Result<(), Box<dyn std::error::Error>> {
    let cert_pem = include_str!("../test_data/certificate.pem");

    // Parse certificate
    let cert_info = parse_certificate(cert_pem)?;
    println!("Subject: {}", cert_info.subject);
    println!("Issuer: {}", cert_info.issuer);
    println!("Valid from: {}", cert_info.not_before);
    println!("Valid until: {}", cert_info.not_after);

    // Validate certificate chain
    let ca_certs = vec![/* CA certificates */];
    let is_valid = validate_certificate_chain(&cert_info, &ca_certs)?;

    if is_valid {
        println!("Certificate chain is valid");
    } else {
        println!("Certificate chain is invalid");
    }

    Ok(())
}
```

### Encoding Utilities

```rust
use rustfs_utils::encoding::{base64_encode, base64_decode, url_encode, url_decode};

fn encoding_example() -> Result<(), Box<dyn std::error::Error>> {
    let data = b"Hello, World!";

    // Base64 encoding
    let encoded = base64_encode(data);
    let decoded = base64_decode(&encoded)?;
    assert_eq!(data, decoded.as_slice());

    // URL encoding
    let url = "https://example.com/path with spaces?param=value&other=data";
    let encoded_url = url_encode(url);
    let decoded_url = url_decode(&encoded_url)?;
    assert_eq!(url, decoded_url);

    println!("Base64 encoded: {}", encoded);
    println!("URL encoded: {}", encoded_url);

    Ok(())
}
```

## 🏗️ Architecture

### Utils Module Structure

```
Utils Architecture:
┌─────────────────────────────────────────────────────────────┐
│                    Public API Layer                         │
├─────────────────────────────────────────────────────────────┤
│  File System  │  Compression  │  Crypto     │  Network      │
├─────────────────────────────────────────────────────────────┤
│  System Info  │  Encoding     │  Certs      │  Path Utils   │
├─────────────────────────────────────────────────────────────┤
│              Platform Abstraction Layer                     │
├─────────────────────────────────────────────────────────────┤
│              Operating System Integration                    │
└─────────────────────────────────────────────────────────────┘
```

### Feature Overview

| Category     | Features                                | Platform Support      |
|--------------|-----------------------------------------|-----------------------|
| File System  | Atomic operations, path manipulation    | All platforms         |
| Compression  | Gzip, Zstd, LZ4, Brotli                 | All platforms         |
| Cryptography | Hashing, random generation, keys        | All platforms         |
| System       | Resource monitoring, process management | Linux, macOS, Windows |
| Network      | DNS, connectivity, interface detection  | All platforms         |

## 🧪 Testing

Run the test suite:

```bash
# Run all tests
cargo test

# Run tests for specific features
cargo test --features compression
cargo test --features crypto
cargo test --features network

# Run tests with all features
cargo test --features full

# Run benchmarks
cargo bench
```

## 📊 Performance

The utils library is optimized for performance:

- **Zero-Copy Operations**: Minimize memory allocations where possible
- **Lazy Evaluation**: Defer expensive operations until needed
- **Platform Optimization**: Use platform-specific optimizations
- **Efficient Algorithms**: Choose the most efficient algorithms for each task

### Benchmarks

| Operation          | Performance | Notes                               |
|--------------------|-------------|-------------------------------------|
| Path Normalization | ~50 ns      | Uses efficient string operations    |
| Base64 Encoding    | ~1.2 GB/s   | SIMD-optimized implementation       |
| XXHash64           | ~15 GB/s    | Hardware-accelerated when available |
| File Copy          | ~2 GB/s     | Platform-optimized copy operations  |

## 📋 Requirements

- **Rust**: 1.70.0 or later
- **Platforms**: Linux, macOS, Windows
- **Architecture**: x86_64, aarch64, and others
- **Dependencies**: Minimal external dependencies

## 🌍 Related Projects

This module is part of the RustFS ecosystem:

- [RustFS Main](https://github.com/rustfs/rustfs) - Core distributed storage system
- [RustFS ECStore](../ecstore) - Erasure coding storage engine
- [RustFS Crypto](../crypto) - Cryptographic operations
- [RustFS Config](../config) - Configuration management

## 📚 Documentation

For comprehensive documentation, visit:

- [RustFS Documentation](https://docs.rustfs.com)
- [Utils API Reference](https://docs.rustfs.com/utils/)

## 🔗 Links

- [Documentation](https://docs.rustfs.com) - Complete RustFS manual
- [Changelog](https://github.com/rustfs/rustfs/releases) - Release notes and updates
- [GitHub Discussions](https://github.com/rustfs/rustfs/discussions) - Community support

## 🤝 Contributing

We welcome contributions! Please see
our [Contributing Guide](https://github.com/rustfs/rustfs/blob/main/CONTRIBUTING.md) for details.

## 📄 License

Licensed under the Apache License, Version 2.0. See [LICENSE](https://github.com/rustfs/rustfs/blob/main/LICENSE) for
details.

---

<p align="center">
  <strong>RustFS</strong> is a trademark of RustFS, Inc.<br>
  All other trademarks are the property of their respective owners.
</p>

<p align="center">
  Made with 🔧 by the RustFS Team
</p>
=======
**RustFS Utils** provides essential utility functions and common tools for the [RustFS](https://rustfs.com) distributed object storage system. For the complete RustFS experience, please visit the [main RustFS repository](https://github.com/rustfs/rustfs).

## ✨ Features

- Cross-platform system operations and monitoring
- File system utilities with atomic operations
- Multi-algorithm compression and encoding support
- Cryptographic utilities and secure key generation
- Network utilities and protocol helpers
- Certificate handling and validation tools

## 📚 Documentation

For comprehensive documentation, examples, and usage guides, please visit the main [RustFS repository](https://github.com/rustfs/rustfs).

## 📄 License

This project is licensed under the Apache License 2.0 - see the [LICENSE](../../LICENSE) file for details.
>>>>>>> c498fbcb
<|MERGE_RESOLUTION|>--- conflicted
+++ resolved
@@ -17,389 +17,6 @@
 
 ## 📖 Overview
 
-<<<<<<< HEAD
-**RustFS Utils** is the utility library for the [RustFS](https://rustfs.com) distributed object storage system. It
-provides a comprehensive collection of utility functions, helper tools, and common functionality used across all RustFS
-modules, including system operations, cryptographic utilities, compression, and cross-platform compatibility tools.
-
-> **Note:** This is a foundational submodule of RustFS that provides essential utility functions for the distributed
-> object storage system. For the complete RustFS experience, please visit
-> the [main RustFS repository](https://github.com/rustfs/rustfs).
-
-## ✨ Features
-
-### 🔧 System Utilities
-
-- **Cross-Platform Operations**: Unified system operations across platforms
-- **Process Management**: Process spawning and management utilities
-- **Resource Monitoring**: CPU, memory, and disk usage monitoring
-- **Network Utilities**: Network interface and connectivity tools
-
-### 📁 File System Utilities
-
-- **Path Manipulation**: Advanced path handling and normalization
-- **File Operations**: Safe file operations with atomic writes
-- **Directory Management**: Recursive directory operations
-- **Symbolic Link Handling**: Cross-platform symlink management
-
-### 🗜️ Compression & Encoding
-
-- **Multiple Algorithms**: Support for gzip, zstd, lz4, and more
-- **Streaming Compression**: Memory-efficient streaming compression
-- **Base64 Encoding**: High-performance base64 operations
-- **URL Encoding**: Safe URL encoding and decoding
-
-### 🔐 Cryptographic Utilities
-
-- **Hash Functions**: MD5, SHA1, SHA256, XXHash implementations
-- **Random Generation**: Cryptographically secure random utilities
-- **Certificate Handling**: X.509 certificate parsing and validation
-- **Key Generation**: Secure key generation utilities
-
-### 🌐 Network Utilities
-
-- **HTTP Helpers**: HTTP client and server utilities
-- **DNS Resolution**: DNS lookup and resolution tools
-- **Network Interface**: Interface detection and configuration
-- **Protocol Utilities**: Various network protocol helpers
-
-## 📦 Installation
-
-Add this to your `Cargo.toml`:
-
-```toml
-[dependencies]
-rustfs-utils = "0.0.3"
-
-# Or with specific features
-rustfs-utils = { version = "0.0.3", features = ["compression", "crypto", "network"] }
-```
-
-### Feature Flags
-
-```toml
-[dependencies]
-rustfs-utils = { version = "0.0.3", features = ["full"] }
-```
-
-Available features:
-
-- `compression` - Compression and decompression utilities
-- `crypto` - Cryptographic functions and utilities
-- `network` - Network-related utilities
-- `path` - Advanced path manipulation tools
-- `system` - System monitoring and management
-- `full` - All features enabled
-
-## 🔧 Usage
-
-### File System Utilities
-
-```rust
-use rustfs_utils::fs::{ensure_dir, atomic_write, safe_remove};
-use rustfs_utils::path::{normalize_path, is_subdirectory};
-
-fn main() -> Result<(), Box<dyn std::error::Error>> {
-    // Ensure directory exists
-    ensure_dir("/path/to/directory")?;
-
-    // Atomic file write
-    atomic_write("/path/to/file.txt", b"Hello, World!")?;
-
-    // Path normalization
-    let normalized = normalize_path("./some/../path/./file.txt");
-    println!("Normalized: {}", normalized.display());
-
-    // Check if path is subdirectory
-    if is_subdirectory("/safe/path", "/safe/path/subdir") {
-        println!("Path is safe");
-    }
-
-    Ok(())
-}
-```
-
-### Compression Utilities
-
-```rust
-use rustfs_utils::compress::{compress_data, decompress_data, Algorithm};
-
-fn compression_example() -> Result<(), Box<dyn std::error::Error>> {
-    let data = b"This is some test data to compress";
-
-    // Compress with different algorithms
-    let gzip_compressed = compress_data(data, Algorithm::Gzip)?;
-    let zstd_compressed = compress_data(data, Algorithm::Zstd)?;
-    let lz4_compressed = compress_data(data, Algorithm::Lz4)?;
-
-    // Decompress
-    let decompressed = decompress_data(&gzip_compressed, Algorithm::Gzip)?;
-    assert_eq!(data, decompressed.as_slice());
-
-    println!("Original size: {}", data.len());
-    println!("Gzip compressed: {}", gzip_compressed.len());
-    println!("Zstd compressed: {}", zstd_compressed.len());
-    println!("LZ4 compressed: {}", lz4_compressed.len());
-
-    Ok(())
-}
-```
-
-### Cryptographic Utilities
-
-```rust
-use rustfs_utils::crypto::{hash_data, random_bytes, generate_key};
-use rustfs_utils::crypto::HashAlgorithm;
-
-fn crypto_example() -> Result<(), Box<dyn std::error::Error>> {
-    let data = b"Important data to hash";
-
-    // Generate hashes
-    let md5_hash = hash_data(data, HashAlgorithm::MD5)?;
-    let sha256_hash = hash_data(data, HashAlgorithm::SHA256)?;
-    let xxhash = hash_data(data, HashAlgorithm::XXHash64)?;
-
-    println!("MD5: {}", hex::encode(md5_hash));
-    println!("SHA256: {}", hex::encode(sha256_hash));
-    println!("XXHash64: {}", hex::encode(xxhash));
-
-    // Generate secure random data
-    let random_data = random_bytes(32)?;
-    println!("Random data: {}", hex::encode(random_data));
-
-    // Generate cryptographic key
-    let key = generate_key(256)?; // 256-bit key
-    println!("Generated key: {}", hex::encode(key));
-
-    Ok(())
-}
-```
-
-### System Monitoring
-
-```rust
-use rustfs_utils::sys::{get_system_info, monitor_resources, DiskUsage};
-
-async fn system_monitoring_example() -> Result<(), Box<dyn std::error::Error>> {
-    // Get system information
-    let sys_info = get_system_info().await?;
-    println!("OS: {} {}", sys_info.os_name, sys_info.os_version);
-    println!("CPU: {} cores", sys_info.cpu_cores);
-    println!("Total Memory: {} GB", sys_info.total_memory / 1024 / 1024 / 1024);
-
-    // Monitor disk usage
-    let disk_usage = DiskUsage::for_path("/var/data")?;
-    println!("Disk space: {} / {} bytes", disk_usage.used, disk_usage.total);
-    println!("Available: {} bytes", disk_usage.available);
-
-    // Monitor resources
-    let resources = monitor_resources().await?;
-    println!("CPU Usage: {:.2}%", resources.cpu_percent);
-    println!("Memory Usage: {:.2}%", resources.memory_percent);
-
-    Ok(())
-}
-```
-
-### Network Utilities
-
-```rust
-use rustfs_utils::net::{resolve_hostname, get_local_ip, is_port_available};
-
-async fn network_example() -> Result<(), Box<dyn std::error::Error>> {
-    // DNS resolution
-    let addresses = resolve_hostname("example.com").await?;
-    for addr in addresses {
-        println!("Resolved address: {}", addr);
-    }
-
-    // Get local IP
-    let local_ip = get_local_ip().await?;
-    println!("Local IP: {}", local_ip);
-
-    // Check port availability
-    if is_port_available(8080).await? {
-        println!("Port 8080 is available");
-    } else {
-        println!("Port 8080 is in use");
-    }
-
-    Ok(())
-}
-```
-
-### Certificate Utilities
-
-```rust
-use rustfs_utils::certs::{parse_certificate, validate_certificate_chain, CertificateInfo};
-
-fn certificate_example() -> Result<(), Box<dyn std::error::Error>> {
-    let cert_pem = include_str!("../test_data/certificate.pem");
-
-    // Parse certificate
-    let cert_info = parse_certificate(cert_pem)?;
-    println!("Subject: {}", cert_info.subject);
-    println!("Issuer: {}", cert_info.issuer);
-    println!("Valid from: {}", cert_info.not_before);
-    println!("Valid until: {}", cert_info.not_after);
-
-    // Validate certificate chain
-    let ca_certs = vec![/* CA certificates */];
-    let is_valid = validate_certificate_chain(&cert_info, &ca_certs)?;
-
-    if is_valid {
-        println!("Certificate chain is valid");
-    } else {
-        println!("Certificate chain is invalid");
-    }
-
-    Ok(())
-}
-```
-
-### Encoding Utilities
-
-```rust
-use rustfs_utils::encoding::{base64_encode, base64_decode, url_encode, url_decode};
-
-fn encoding_example() -> Result<(), Box<dyn std::error::Error>> {
-    let data = b"Hello, World!";
-
-    // Base64 encoding
-    let encoded = base64_encode(data);
-    let decoded = base64_decode(&encoded)?;
-    assert_eq!(data, decoded.as_slice());
-
-    // URL encoding
-    let url = "https://example.com/path with spaces?param=value&other=data";
-    let encoded_url = url_encode(url);
-    let decoded_url = url_decode(&encoded_url)?;
-    assert_eq!(url, decoded_url);
-
-    println!("Base64 encoded: {}", encoded);
-    println!("URL encoded: {}", encoded_url);
-
-    Ok(())
-}
-```
-
-## 🏗️ Architecture
-
-### Utils Module Structure
-
-```
-Utils Architecture:
-┌─────────────────────────────────────────────────────────────┐
-│                    Public API Layer                         │
-├─────────────────────────────────────────────────────────────┤
-│  File System  │  Compression  │  Crypto     │  Network      │
-├─────────────────────────────────────────────────────────────┤
-│  System Info  │  Encoding     │  Certs      │  Path Utils   │
-├─────────────────────────────────────────────────────────────┤
-│              Platform Abstraction Layer                     │
-├─────────────────────────────────────────────────────────────┤
-│              Operating System Integration                    │
-└─────────────────────────────────────────────────────────────┘
-```
-
-### Feature Overview
-
-| Category     | Features                                | Platform Support      |
-|--------------|-----------------------------------------|-----------------------|
-| File System  | Atomic operations, path manipulation    | All platforms         |
-| Compression  | Gzip, Zstd, LZ4, Brotli                 | All platforms         |
-| Cryptography | Hashing, random generation, keys        | All platforms         |
-| System       | Resource monitoring, process management | Linux, macOS, Windows |
-| Network      | DNS, connectivity, interface detection  | All platforms         |
-
-## 🧪 Testing
-
-Run the test suite:
-
-```bash
-# Run all tests
-cargo test
-
-# Run tests for specific features
-cargo test --features compression
-cargo test --features crypto
-cargo test --features network
-
-# Run tests with all features
-cargo test --features full
-
-# Run benchmarks
-cargo bench
-```
-
-## 📊 Performance
-
-The utils library is optimized for performance:
-
-- **Zero-Copy Operations**: Minimize memory allocations where possible
-- **Lazy Evaluation**: Defer expensive operations until needed
-- **Platform Optimization**: Use platform-specific optimizations
-- **Efficient Algorithms**: Choose the most efficient algorithms for each task
-
-### Benchmarks
-
-| Operation          | Performance | Notes                               |
-|--------------------|-------------|-------------------------------------|
-| Path Normalization | ~50 ns      | Uses efficient string operations    |
-| Base64 Encoding    | ~1.2 GB/s   | SIMD-optimized implementation       |
-| XXHash64           | ~15 GB/s    | Hardware-accelerated when available |
-| File Copy          | ~2 GB/s     | Platform-optimized copy operations  |
-
-## 📋 Requirements
-
-- **Rust**: 1.70.0 or later
-- **Platforms**: Linux, macOS, Windows
-- **Architecture**: x86_64, aarch64, and others
-- **Dependencies**: Minimal external dependencies
-
-## 🌍 Related Projects
-
-This module is part of the RustFS ecosystem:
-
-- [RustFS Main](https://github.com/rustfs/rustfs) - Core distributed storage system
-- [RustFS ECStore](../ecstore) - Erasure coding storage engine
-- [RustFS Crypto](../crypto) - Cryptographic operations
-- [RustFS Config](../config) - Configuration management
-
-## 📚 Documentation
-
-For comprehensive documentation, visit:
-
-- [RustFS Documentation](https://docs.rustfs.com)
-- [Utils API Reference](https://docs.rustfs.com/utils/)
-
-## 🔗 Links
-
-- [Documentation](https://docs.rustfs.com) - Complete RustFS manual
-- [Changelog](https://github.com/rustfs/rustfs/releases) - Release notes and updates
-- [GitHub Discussions](https://github.com/rustfs/rustfs/discussions) - Community support
-
-## 🤝 Contributing
-
-We welcome contributions! Please see
-our [Contributing Guide](https://github.com/rustfs/rustfs/blob/main/CONTRIBUTING.md) for details.
-
-## 📄 License
-
-Licensed under the Apache License, Version 2.0. See [LICENSE](https://github.com/rustfs/rustfs/blob/main/LICENSE) for
-details.
-
----
-
-<p align="center">
-  <strong>RustFS</strong> is a trademark of RustFS, Inc.<br>
-  All other trademarks are the property of their respective owners.
-</p>
-
-<p align="center">
-  Made with 🔧 by the RustFS Team
-</p>
-=======
 **RustFS Utils** provides essential utility functions and common tools for the [RustFS](https://rustfs.com) distributed object storage system. For the complete RustFS experience, please visit the [main RustFS repository](https://github.com/rustfs/rustfs).
 
 ## ✨ Features
@@ -417,5 +34,4 @@
 
 ## 📄 License
 
-This project is licensed under the Apache License 2.0 - see the [LICENSE](../../LICENSE) file for details.
->>>>>>> c498fbcb
+This project is licensed under the Apache License 2.0 - see the [LICENSE](../../LICENSE) file for details.