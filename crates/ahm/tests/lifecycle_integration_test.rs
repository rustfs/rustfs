// Copyright 2024 RustFS Team
//
// Licensed under the Apache License, Version 2.0 (the "License");
// you may not use this file except in compliance with the License.
// You may obtain a copy of the License at
//
//     http://www.apache.org/licenses/LICENSE-2.0
//
// Unless required by applicable law or agreed to in writing, software
// distributed under the License is distributed on an "AS IS" BASIS,
// WITHOUT WARRANTIES OR CONDITIONS OF ANY KIND, either express or implied.
// See the License for the specific language governing permissions and
// limitations under the License.

use rustfs_ahm::scanner::{Scanner, data_scanner::ScannerConfig};
use rustfs_ecstore::{
    bucket::metadata::BUCKET_LIFECYCLE_CONFIG,
    bucket::metadata_sys,
    disk::endpoint::Endpoint,
    endpoints::{EndpointServerPools, Endpoints, PoolEndpoints},
    global::GLOBAL_TierConfigMgr,
    store::ECStore,
    store_api::{MakeBucketOptions, ObjectIO, ObjectOptions, PutObjReader, StorageAPI},
    tier::tier_config::{TierConfig, TierMinIO, TierType},
};
use serial_test::serial;
use std::sync::Once;
use std::sync::OnceLock;
use std::{path::PathBuf, sync::Arc, time::Duration};
use tokio::fs;
use tokio::sync::RwLock;
<<<<<<< HEAD
use tracing::info;
=======
use tokio_util::sync::CancellationToken;
use tracing::warn;
use tracing::{debug, info};
>>>>>>> f1dd3a98

static GLOBAL_ENV: OnceLock<(Vec<PathBuf>, Arc<ECStore>)> = OnceLock::new();
static INIT: Once = Once::new();

fn init_tracing() {
    INIT.call_once(|| {
        let _ = tracing_subscriber::fmt::try_init();
    });
}

/// Test helper: Create test environment with ECStore
async fn setup_test_env() -> (Vec<PathBuf>, Arc<ECStore>) {
    init_tracing();

    // Fast path: already initialized, just clone and return
    if let Some((paths, ecstore)) = GLOBAL_ENV.get() {
        return (paths.clone(), ecstore.clone());
    }

    // create temp dir as 4 disks with unique base dir
    let test_base_dir = format!("/tmp/rustfs_ahm_lifecycle_test_{}", uuid::Uuid::new_v4());
    let temp_dir = std::path::PathBuf::from(&test_base_dir);
    if temp_dir.exists() {
        fs::remove_dir_all(&temp_dir).await.ok();
    }
    fs::create_dir_all(&temp_dir).await.unwrap();

    // create 4 disk dirs
    let disk_paths = vec![
        temp_dir.join("disk1"),
        temp_dir.join("disk2"),
        temp_dir.join("disk3"),
        temp_dir.join("disk4"),
    ];

    for disk_path in &disk_paths {
        fs::create_dir_all(disk_path).await.unwrap();
    }

    // create EndpointServerPools
    let mut endpoints = Vec::new();
    for (i, disk_path) in disk_paths.iter().enumerate() {
        let mut endpoint = Endpoint::try_from(disk_path.to_str().unwrap()).unwrap();
        // set correct index
        endpoint.set_pool_index(0);
        endpoint.set_set_index(0);
        endpoint.set_disk_index(i);
        endpoints.push(endpoint);
    }

    let pool_endpoints = PoolEndpoints {
        legacy: false,
        set_count: 1,
        drives_per_set: 4,
        endpoints: Endpoints::from(endpoints),
        cmd_line: "test".to_string(),
        platform: format!("OS: {} | Arch: {}", std::env::consts::OS, std::env::consts::ARCH),
    };

    let endpoint_pools = EndpointServerPools(vec![pool_endpoints]);

    // format disks (only first time)
    rustfs_ecstore::store::init_local_disks(endpoint_pools.clone()).await.unwrap();

    // create ECStore with dynamic port 0 (let OS assign) or fixed 9002 if free
    let port = 9002; // for simplicity
    let server_addr: std::net::SocketAddr = format!("127.0.0.1:{port}").parse().unwrap();
    let ecstore = ECStore::new(server_addr, endpoint_pools, CancellationToken::new())
        .await
        .unwrap();

    // init bucket metadata system
    let buckets_list = ecstore
        .list_bucket(&rustfs_ecstore::store_api::BucketOptions {
            no_metadata: true,
            ..Default::default()
        })
        .await
        .unwrap();
    let buckets = buckets_list.into_iter().map(|v| v.name).collect();
    rustfs_ecstore::bucket::metadata_sys::init_bucket_metadata_sys(ecstore.clone(), buckets).await;

    // Initialize background expiry workers
    rustfs_ecstore::bucket::lifecycle::bucket_lifecycle_ops::init_background_expiry(ecstore.clone()).await;

    // Store in global once lock
    let _ = GLOBAL_ENV.set((disk_paths.clone(), ecstore.clone()));

    (disk_paths, ecstore)
}

/// Test helper: Create a test bucket
async fn _create_test_bucket(ecstore: &Arc<ECStore>, bucket_name: &str) {
    (**ecstore)
        .make_bucket(bucket_name, &Default::default())
        .await
        .expect("Failed to create test bucket");
    info!("Created test bucket: {}", bucket_name);
}

/// Test helper: Create a test lock bucket
async fn create_test_lock_bucket(ecstore: &Arc<ECStore>, bucket_name: &str) {
    (**ecstore)
        .make_bucket(
            bucket_name,
            &MakeBucketOptions {
                lock_enabled: true,
                versioning_enabled: true,
                ..Default::default()
            },
        )
        .await
        .expect("Failed to create test bucket");
    info!("Created test bucket: {}", bucket_name);
}

/// Test helper: Upload test object
async fn upload_test_object(ecstore: &Arc<ECStore>, bucket: &str, object: &str, data: &[u8]) {
    let mut reader = PutObjReader::from_vec(data.to_vec());
    let object_info = (**ecstore)
        .put_object(bucket, object, &mut reader, &ObjectOptions::default())
        .await
        .expect("Failed to upload test object");

    info!("Uploaded test object: {}/{} ({} bytes)", bucket, object, object_info.size);
}

/// Test helper: Set bucket lifecycle configuration
async fn set_bucket_lifecycle(bucket_name: &str) -> Result<(), Box<dyn std::error::Error>> {
    // Create a simple lifecycle configuration XML with 0 days expiry for immediate testing
    let lifecycle_xml = r#"<?xml version="1.0" encoding="UTF-8"?>
<LifecycleConfiguration>
    <Rule>
        <ID>test-rule</ID>
        <Status>Enabled</Status>
        <Filter>
            <Prefix>test/</Prefix>
        </Filter>
        <Expiration>
            <Days>0</Days>
        </Expiration>
    </Rule>
</LifecycleConfiguration>"#;

    metadata_sys::update(bucket_name, BUCKET_LIFECYCLE_CONFIG, lifecycle_xml.as_bytes().to_vec()).await?;

    Ok(())
}

/// Test helper: Set bucket lifecycle configuration
async fn set_bucket_lifecycle_deletemarker(bucket_name: &str) -> Result<(), Box<dyn std::error::Error>> {
    // Create a simple lifecycle configuration XML with 0 days expiry for immediate testing
    let lifecycle_xml = r#"<?xml version="1.0" encoding="UTF-8"?>
<LifecycleConfiguration>
    <Rule>
        <ID>test-rule</ID>
        <Status>Enabled</Status>
        <Filter>
            <Prefix>test/</Prefix>
        </Filter>
        <Expiration>
            <Days>0</Days>
            <ExpiredObjectDeleteMarker>true</ExpiredObjectDeleteMarker>
        </Expiration>
    </Rule>
</LifecycleConfiguration>"#;

    metadata_sys::update(bucket_name, BUCKET_LIFECYCLE_CONFIG, lifecycle_xml.as_bytes().to_vec()).await?;

    Ok(())
}

#[allow(dead_code)]
async fn set_bucket_lifecycle_transition(bucket_name: &str) -> Result<(), Box<dyn std::error::Error>> {
    // Create a simple lifecycle configuration XML with 0 days expiry for immediate testing
    let lifecycle_xml = r#"<?xml version="1.0" encoding="UTF-8"?>
<LifecycleConfiguration>
    <Rule>
        <ID>test-rule</ID>
        <Status>Enabled</Status>
        <Filter>
            <Prefix>test/</Prefix>
        </Filter>
        <Transition>
          <Days>0</Days>
          <StorageClass>COLDTIER</StorageClass>
        </Transition>
    </Rule>
    <Rule>
        <ID>test-rule2</ID>
        <Status>Desabled</Status>
        <Filter>
            <Prefix>test/</Prefix>
        </Filter>
        <NoncurrentVersionTransition>
          <NoncurrentDays>0</NoncurrentDays>
          <StorageClass>COLDTIER</StorageClass>
        </NoncurrentVersionTransition>
    </Rule>
</LifecycleConfiguration>"#;

    metadata_sys::update(bucket_name, BUCKET_LIFECYCLE_CONFIG, lifecycle_xml.as_bytes().to_vec()).await?;

    Ok(())
}

/// Test helper: Create a test tier
#[allow(dead_code)]
async fn create_test_tier() {
    let args = TierConfig {
        version: "v1".to_string(),
        tier_type: TierType::MinIO,
        name: "COLDTIER".to_string(),
        s3: None,
        rustfs: None,
        minio: Some(TierMinIO {
            access_key: "minioadmin".to_string(),
            secret_key: "minioadmin".to_string(),
            bucket: "mblock2".to_string(),
            endpoint: "http://127.0.0.1:9020".to_string(),
            prefix: format!("mypre{}/", uuid::Uuid::new_v4()),
            region: "".to_string(),
            ..Default::default()
        }),
    };
    let mut tier_config_mgr = GLOBAL_TierConfigMgr.write().await;
    if let Err(err) = tier_config_mgr.add(args, false).await {
        println!("tier_config_mgr add failed, e: {:?}", err);
        panic!("tier add failed. {err}");
    }
    if let Err(e) = tier_config_mgr.save().await {
        println!("tier_config_mgr save failed, e: {:?}", e);
        panic!("tier save failed");
    }
    println!("Created test tier: {}", "COLDTIER");
}

/// Test helper: Check if object exists
async fn object_exists(ecstore: &Arc<ECStore>, bucket: &str, object: &str) -> bool {
    match (**ecstore).get_object_info(bucket, object, &ObjectOptions::default()).await {
        Ok(info) => !info.delete_marker,
        Err(_) => false,
    }
}

/// Test helper: Check if object exists
#[allow(dead_code)]
async fn object_is_delete_marker(ecstore: &Arc<ECStore>, bucket: &str, object: &str) -> bool {
    if let Ok(oi) = (**ecstore).get_object_info(bucket, object, &ObjectOptions::default()).await {
        println!("oi: {:?}", oi);
        oi.delete_marker
    } else {
        println!("object_is_delete_marker is error");
        panic!("object_is_delete_marker is error");
    }
}

/// Test helper: Check if object exists
#[allow(dead_code)]
async fn object_is_transitioned(ecstore: &Arc<ECStore>, bucket: &str, object: &str) -> bool {
    if let Ok(oi) = (**ecstore).get_object_info(bucket, object, &ObjectOptions::default()).await {
        println!("oi: {:?}", oi);
        !oi.transitioned_object.status.is_empty()
    } else {
        println!("object_is_transitioned is error");
        panic!("object_is_transitioned is error");
    }
}

async fn wait_for_object_absence(ecstore: &Arc<ECStore>, bucket: &str, object: &str, timeout: Duration) -> bool {
    let deadline = tokio::time::Instant::now() + timeout;

    loop {
        if !object_exists(ecstore, bucket, object).await {
            return true;
        }

        if tokio::time::Instant::now() >= deadline {
            return false;
        }

        tokio::time::sleep(Duration::from_millis(200)).await;
    }
}

mod serial_tests {
    use super::*;

    #[tokio::test(flavor = "multi_thread", worker_threads = 4)]
    #[serial]
    async fn test_lifecycle_expiry_basic() {
        let (_disk_paths, ecstore) = setup_test_env().await;

        // Create test bucket and object
        let suffix = uuid::Uuid::new_v4().simple().to_string();
        let bucket_name = format!("test-lc-expiry-basic-{}", &suffix[..8]);
        let object_name = "test/object.txt"; // Match the lifecycle rule prefix "test/"
        let test_data = b"Hello, this is test data for lifecycle expiry!";

        create_test_lock_bucket(&ecstore, bucket_name.as_str()).await;
        upload_test_object(&ecstore, bucket_name.as_str(), object_name, test_data).await;

        // Verify object exists initially
        assert!(object_exists(&ecstore, bucket_name.as_str(), object_name).await);
        println!("✅ Object exists before lifecycle processing");

        // Set lifecycle configuration with very short expiry (0 days = immediate expiry)
        set_bucket_lifecycle(bucket_name.as_str())
            .await
            .expect("Failed to set lifecycle configuration");
        println!("✅ Lifecycle configuration set for bucket: {}", bucket_name);

        // Verify lifecycle configuration was set
        match rustfs_ecstore::bucket::metadata_sys::get(bucket_name.as_str()).await {
            Ok(bucket_meta) => {
                assert!(bucket_meta.lifecycle_config.is_some());
                println!("✅ Bucket metadata retrieved successfully");
            }
            Err(e) => {
                println!("❌ Error retrieving bucket metadata: {e:?}");
            }
        }

        // Create scanner with very short intervals for testing
        let scanner_config = ScannerConfig {
            scan_interval: Duration::from_millis(100),
            deep_scan_interval: Duration::from_millis(500),
            max_concurrent_scans: 1,
            ..Default::default()
        };

        let scanner = Scanner::new(Some(scanner_config), None);

        // Start scanner
        scanner.start().await.expect("Failed to start scanner");
        println!("✅ Scanner started");

        // Wait for scanner to process lifecycle rules
        tokio::time::sleep(Duration::from_secs(2)).await;

        // Manually trigger a scan cycle to ensure lifecycle processing
        scanner.scan_cycle().await.expect("Failed to trigger scan cycle");
        println!("✅ Manual scan cycle completed");

        let mut expired = false;
        for attempt in 0..3 {
            if attempt > 0 {
                scanner.scan_cycle().await.expect("Failed to trigger scan cycle on retry");
            }
            expired = wait_for_object_absence(&ecstore, bucket_name.as_str(), object_name, Duration::from_secs(5)).await;
            if expired {
                break;
            }
        }

        println!("Object is_delete_marker after lifecycle processing: {}", !expired);

        if !expired {
            let pending = rustfs_ecstore::bucket::lifecycle::bucket_lifecycle_ops::GLOBAL_ExpiryState
                .read()
                .await
                .pending_tasks()
                .await;
            println!("Pending expiry tasks: {pending}");

            if let Ok((lc_config, _)) = rustfs_ecstore::bucket::metadata_sys::get_lifecycle_config(bucket_name.as_str()).await {
                if let Ok(object_info) = ecstore
                    .get_object_info(bucket_name.as_str(), object_name, &rustfs_ecstore::store_api::ObjectOptions::default())
                    .await
                {
                    let event = rustfs_ecstore::bucket::lifecycle::bucket_lifecycle_ops::eval_action_from_lifecycle(
                        &lc_config,
                        None,
                        None,
                        &object_info,
                    )
                    .await;

                    rustfs_ecstore::bucket::lifecycle::bucket_lifecycle_ops::apply_expiry_on_non_transitioned_objects(
                        ecstore.clone(),
                        &object_info,
                        &event,
                        &rustfs_ecstore::bucket::lifecycle::bucket_lifecycle_audit::LcEventSrc::Scanner,
                    )
                    .await;

                    expired = wait_for_object_absence(&ecstore, bucket_name.as_str(), object_name, Duration::from_secs(2)).await;
                }
            }

            if !expired {
                println!("❌ Object was not deleted by lifecycle processing");
            }
        } else {
            println!("✅ Object was successfully deleted by lifecycle processing");
            // Let's try to get object info to see its details
            match ecstore
                .get_object_info(bucket_name.as_str(), object_name, &rustfs_ecstore::store_api::ObjectOptions::default())
                .await
            {
                Ok(obj_info) => {
                    println!(
                        "Object info: name={}, size={}, mod_time={:?}",
                        obj_info.name, obj_info.size, obj_info.mod_time
                    );
                }
                Err(e) => {
                    println!("Error getting object info: {e:?}");
                }
            }
        }

        assert!(expired);
        println!("✅ Object successfully expired");

        // Stop scanner
        let _ = scanner.stop().await;
        println!("✅ Scanner stopped");

        println!("Lifecycle expiry basic test completed");
    }

    #[tokio::test(flavor = "multi_thread", worker_threads = 1)]
    #[serial]
    //#[ignore]
    async fn test_lifecycle_expiry_deletemarker() {
        let (_disk_paths, ecstore) = setup_test_env().await;

        // Create test bucket and object
        let suffix = uuid::Uuid::new_v4().simple().to_string();
        let bucket_name = format!("test-lc-expiry-marker-{}", &suffix[..8]);
        let object_name = "test/object.txt"; // Match the lifecycle rule prefix "test/"
        let test_data = b"Hello, this is test data for lifecycle expiry!";

        create_test_lock_bucket(&ecstore, bucket_name.as_str()).await;
        upload_test_object(&ecstore, bucket_name.as_str(), object_name, test_data).await;

        // Verify object exists initially
        assert!(object_exists(&ecstore, bucket_name.as_str(), object_name).await);
        println!("✅ Object exists before lifecycle processing");

        // Set lifecycle configuration with very short expiry (0 days = immediate expiry)
        set_bucket_lifecycle_deletemarker(bucket_name.as_str())
            .await
            .expect("Failed to set lifecycle configuration");
        println!("✅ Lifecycle configuration set for bucket: {}", bucket_name);

        // Verify lifecycle configuration was set
        match rustfs_ecstore::bucket::metadata_sys::get(bucket_name.as_str()).await {
            Ok(bucket_meta) => {
                assert!(bucket_meta.lifecycle_config.is_some());
                println!("✅ Bucket metadata retrieved successfully");
            }
            Err(e) => {
                println!("❌ Error retrieving bucket metadata: {e:?}");
            }
        }

        // Create scanner with very short intervals for testing
        let scanner_config = ScannerConfig {
            scan_interval: Duration::from_millis(100),
            deep_scan_interval: Duration::from_millis(500),
            max_concurrent_scans: 1,
            ..Default::default()
        };

        let scanner = Scanner::new(Some(scanner_config), None);

        // Start scanner
        scanner.start().await.expect("Failed to start scanner");
        println!("✅ Scanner started");

        // Wait for scanner to process lifecycle rules
        tokio::time::sleep(Duration::from_secs(2)).await;

        // Manually trigger a scan cycle to ensure lifecycle processing
        scanner.scan_cycle().await.expect("Failed to trigger scan cycle");
        println!("✅ Manual scan cycle completed");

        let mut deleted = false;
        for attempt in 0..3 {
            if attempt > 0 {
                scanner.scan_cycle().await.expect("Failed to trigger scan cycle on retry");
            }
            deleted = wait_for_object_absence(&ecstore, bucket_name.as_str(), object_name, Duration::from_secs(5)).await;
            if deleted {
                break;
            }
        }

<<<<<<< HEAD
        // Check if object has been expired (deleted)
        let check_result = object_is_delete_marker(&ecstore, bucket_name, object_name).await;
        //let check_result = object_exists(&ecstore, bucket_name, object_name).await;
        println!("Object exists after lifecycle processing: {check_result}");
=======
        println!("Object exists after lifecycle processing: {}", !deleted);
>>>>>>> f1dd3a98

        if !deleted {
            let pending = rustfs_ecstore::bucket::lifecycle::bucket_lifecycle_ops::GLOBAL_ExpiryState
                .read()
                .await
                .pending_tasks()
                .await;
            println!("Pending expiry tasks: {pending}");

            if let Ok((lc_config, _)) = rustfs_ecstore::bucket::metadata_sys::get_lifecycle_config(bucket_name.as_str()).await {
                if let Ok(obj_info) = ecstore
                    .get_object_info(bucket_name.as_str(), object_name, &rustfs_ecstore::store_api::ObjectOptions::default())
                    .await
                {
                    let event = rustfs_ecstore::bucket::lifecycle::bucket_lifecycle_ops::eval_action_from_lifecycle(
                        &lc_config, None, None, &obj_info,
                    )
                    .await;

                    rustfs_ecstore::bucket::lifecycle::bucket_lifecycle_ops::apply_expiry_on_non_transitioned_objects(
                        ecstore.clone(),
                        &obj_info,
                        &event,
                        &rustfs_ecstore::bucket::lifecycle::bucket_lifecycle_audit::LcEventSrc::Scanner,
                    )
                    .await;

                    deleted = wait_for_object_absence(&ecstore, bucket_name.as_str(), object_name, Duration::from_secs(2)).await;

                    if !deleted {
                        println!(
                            "Object info: name={}, size={}, mod_time={:?}",
                            obj_info.name, obj_info.size, obj_info.mod_time
                        );
                    }
                }
            }

            if !deleted {
                println!("❌ Object was not deleted by lifecycle processing");
            }
        } else {
            println!("✅ Object was successfully deleted by lifecycle processing");
        }

        assert!(deleted);
        println!("✅ Object successfully expired");

        // Stop scanner
        let _ = scanner.stop().await;
        println!("✅ Scanner stopped");

        println!("Lifecycle expiry basic test completed");
    }

    #[tokio::test(flavor = "multi_thread", worker_threads = 1)]
    #[serial]
    //#[ignore]
    async fn test_lifecycle_transition_basic() {
        let (_disk_paths, ecstore) = setup_test_env().await;

        create_test_tier().await;

        // Create test bucket and object
        let suffix = uuid::Uuid::new_v4().simple().to_string();
        let bucket_name = format!("test-lc-transition-{}", &suffix[..8]);
        let object_name = "test/object.txt"; // Match the lifecycle rule prefix "test/"
        let test_data = b"Hello, this is test data for lifecycle expiry!";

<<<<<<< HEAD
        create_test_bucket(&ecstore, bucket_name).await;
        //create_test_lock_bucket(&ecstore, bucket_name).await;
        upload_test_object(&ecstore, bucket_name, object_name, test_data).await;
=======
        create_test_lock_bucket(&ecstore, bucket_name.as_str()).await;
        upload_test_object(&ecstore, bucket_name.as_str(), object_name, test_data).await;
>>>>>>> f1dd3a98

        // Verify object exists initially
        assert!(object_exists(&ecstore, bucket_name.as_str(), object_name).await);
        println!("✅ Object exists before lifecycle processing");

        // Set lifecycle configuration with very short expiry (0 days = immediate expiry)
        set_bucket_lifecycle_transition(bucket_name)
            .await
            .expect("Failed to set lifecycle configuration");
        println!("✅ Lifecycle configuration set for bucket: {bucket_name}");

        // Verify lifecycle configuration was set
        match rustfs_ecstore::bucket::metadata_sys::get(bucket_name).await {
            Ok(bucket_meta) => {
                assert!(bucket_meta.lifecycle_config.is_some());
                println!("✅ Bucket metadata retrieved successfully");
            }
            Err(e) => {
                println!("❌ Error retrieving bucket metadata: {e:?}");
            }
        }

        // Create scanner with very short intervals for testing
        let scanner_config = ScannerConfig {
            scan_interval: Duration::from_millis(100),
            deep_scan_interval: Duration::from_millis(500),
            max_concurrent_scans: 1,
            ..Default::default()
        };

        let scanner = Scanner::new(Some(scanner_config), None);

        // Start scanner
        scanner.start().await.expect("Failed to start scanner");
        println!("✅ Scanner started");

        // Wait for scanner to process lifecycle rules
        tokio::time::sleep(Duration::from_secs(2)).await;

        // Manually trigger a scan cycle to ensure lifecycle processing
        scanner.scan_cycle().await.expect("Failed to trigger scan cycle");
        println!("✅ Manual scan cycle completed");

        // Wait a bit more for background workers to process expiry tasks
        tokio::time::sleep(Duration::from_secs(5)).await;

        // Check if object has been expired (deleted)
<<<<<<< HEAD
        let check_result = object_is_transitioned(&ecstore, bucket_name, object_name).await;
        //let check_result = object_exists(&ecstore, bucket_name, object_name).await;
=======
        //let check_result = object_is_transitioned(&ecstore, bucket_name, object_name).await;
        let check_result = object_exists(&ecstore, bucket_name.as_str(), object_name).await;
>>>>>>> f1dd3a98
        println!("Object exists after lifecycle processing: {check_result}");

        if check_result {
            println!("✅ Object was not deleted by lifecycle processing");
            // Let's try to get object info to see its details
            match ecstore
                .get_object_info(bucket_name.as_str(), object_name, &rustfs_ecstore::store_api::ObjectOptions::default())
                .await
            {
                Ok(obj_info) => {
                    println!(
                        "Object info: name={}, size={}, mod_time={:?}",
                        obj_info.name, obj_info.size, obj_info.mod_time
                    );
                    println!("Object info: transitioned_object={:?}", obj_info.transitioned_object);
                }
                Err(e) => {
                    println!("Error getting object info: {e:?}");
                }
            }
        } else {
            println!("❌ Object was deleted by lifecycle processing");
        }

        assert!(check_result);
        println!("✅ Object successfully transitioned");

        // Stop scanner
        let _ = scanner.stop().await;
        println!("✅ Scanner stopped");

        println!("Lifecycle transition basic test completed");
    }
}<|MERGE_RESOLUTION|>--- conflicted
+++ resolved
@@ -29,13 +29,9 @@
 use std::{path::PathBuf, sync::Arc, time::Duration};
 use tokio::fs;
 use tokio::sync::RwLock;
-<<<<<<< HEAD
-use tracing::info;
-=======
 use tokio_util::sync::CancellationToken;
 use tracing::warn;
 use tracing::{debug, info};
->>>>>>> f1dd3a98
 
 static GLOBAL_ENV: OnceLock<(Vec<PathBuf>, Arc<ECStore>)> = OnceLock::new();
 static INIT: Once = Once::new();
@@ -427,7 +423,7 @@
             }
 
             if !expired {
-                println!("❌ Object was not deleted by lifecycle processing");
+            println!("❌ Object was not deleted by lifecycle processing");
             }
         } else {
             println!("✅ Object was successfully deleted by lifecycle processing");
@@ -526,14 +522,7 @@
             }
         }
 
-<<<<<<< HEAD
-        // Check if object has been expired (deleted)
-        let check_result = object_is_delete_marker(&ecstore, bucket_name, object_name).await;
-        //let check_result = object_exists(&ecstore, bucket_name, object_name).await;
-        println!("Object exists after lifecycle processing: {check_result}");
-=======
         println!("Object exists after lifecycle processing: {}", !deleted);
->>>>>>> f1dd3a98
 
         if !deleted {
             let pending = rustfs_ecstore::bucket::lifecycle::bucket_lifecycle_ops::GLOBAL_ExpiryState
@@ -547,7 +536,7 @@
                 if let Ok(obj_info) = ecstore
                     .get_object_info(bucket_name.as_str(), object_name, &rustfs_ecstore::store_api::ObjectOptions::default())
                     .await
-                {
+            {
                     let event = rustfs_ecstore::bucket::lifecycle::bucket_lifecycle_ops::eval_action_from_lifecycle(
                         &lc_config, None, None, &obj_info,
                     )
@@ -564,11 +553,11 @@
                     deleted = wait_for_object_absence(&ecstore, bucket_name.as_str(), object_name, Duration::from_secs(2)).await;
 
                     if !deleted {
-                        println!(
-                            "Object info: name={}, size={}, mod_time={:?}",
-                            obj_info.name, obj_info.size, obj_info.mod_time
-                        );
-                    }
+                    println!(
+                        "Object info: name={}, size={}, mod_time={:?}",
+                        obj_info.name, obj_info.size, obj_info.mod_time
+                    );
+                }
                 }
             }
 
@@ -603,14 +592,8 @@
         let object_name = "test/object.txt"; // Match the lifecycle rule prefix "test/"
         let test_data = b"Hello, this is test data for lifecycle expiry!";
 
-<<<<<<< HEAD
-        create_test_bucket(&ecstore, bucket_name).await;
-        //create_test_lock_bucket(&ecstore, bucket_name).await;
-        upload_test_object(&ecstore, bucket_name, object_name, test_data).await;
-=======
         create_test_lock_bucket(&ecstore, bucket_name.as_str()).await;
         upload_test_object(&ecstore, bucket_name.as_str(), object_name, test_data).await;
->>>>>>> f1dd3a98
 
         // Verify object exists initially
         assert!(object_exists(&ecstore, bucket_name.as_str(), object_name).await);
@@ -658,13 +641,8 @@
         tokio::time::sleep(Duration::from_secs(5)).await;
 
         // Check if object has been expired (deleted)
-<<<<<<< HEAD
-        let check_result = object_is_transitioned(&ecstore, bucket_name, object_name).await;
-        //let check_result = object_exists(&ecstore, bucket_name, object_name).await;
-=======
         //let check_result = object_is_transitioned(&ecstore, bucket_name, object_name).await;
         let check_result = object_exists(&ecstore, bucket_name.as_str(), object_name).await;
->>>>>>> f1dd3a98
         println!("Object exists after lifecycle processing: {check_result}");
 
         if check_result {
