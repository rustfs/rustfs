--- conflicted
+++ resolved
@@ -17,6 +17,7 @@
 rustfs-common = { workspace = true }
 rustfs-filemeta = { workspace = true }
 rustfs-madmin = { workspace = true }
+rustfs-utils = { workspace = true }
 tokio = { workspace = true, features = ["full"] }
 tokio-util = { workspace = true }
 tracing = { workspace = true }
@@ -27,13 +28,10 @@
 anyhow = { workspace = true }
 async-trait = { workspace = true }
 futures = { workspace = true }
-<<<<<<< HEAD
-=======
 url = { workspace = true }
 rustfs-lock = { workspace = true }
 s3s = { workspace = true }
 lazy_static = { workspace = true }
->>>>>>> 67f1c371
 chrono = { workspace = true }
 
 [dev-dependencies]
