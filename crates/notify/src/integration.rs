// Copyright 2024 RustFS Team
//
// Licensed under the Apache License, Version 2.0 (the "License");
// you may not use this file except in compliance with the License.
// You may obtain a copy of the License at
//
//     http://www.apache.org/licenses/LICENSE-2.0
//
// Unless required by applicable law or agreed to in writing, software
// distributed under the License is distributed on an "AS IS" BASIS,
// WITHOUT WARRANTIES OR CONDITIONS OF ANY KIND, either express or implied.
// See the License for the specific language governing permissions and
// limitations under the License.

use crate::{
    Event, error::NotificationError, notifier::EventNotifier, registry::TargetRegistry, rules::BucketNotificationConfig, stream,
};
use hashbrown::HashMap;
use rustfs_config::notify::{DEFAULT_NOTIFY_TARGET_STREAM_CONCURRENCY, ENV_NOTIFY_TARGET_STREAM_CONCURRENCY};
use rustfs_ecstore::config::{Config, KVS};
use rustfs_targets::EventName;
use rustfs_targets::arn::TargetID;
use rustfs_targets::store::{Key, Store};
use rustfs_targets::target::EntityTarget;
use rustfs_targets::{StoreError, Target};
use std::sync::Arc;
use std::sync::atomic::{AtomicUsize, Ordering};
use std::time::{Duration, Instant};
use tokio::sync::{RwLock, Semaphore, mpsc};
use tracing::{debug, error, info, warn};

/// Notify the system of monitoring indicators
pub struct NotificationMetrics {
    /// The number of events currently being processed
    processing_events: AtomicUsize,
    /// Number of events that have been successfully processed
    processed_events: AtomicUsize,
    /// Number of events that failed to handle
    failed_events: AtomicUsize,
    /// System startup time
    start_time: Instant,
}

impl Default for NotificationMetrics {
    fn default() -> Self {
        Self::new()
    }
}

impl NotificationMetrics {
    pub fn new() -> Self {
        NotificationMetrics {
            processing_events: AtomicUsize::new(0),
            processed_events: AtomicUsize::new(0),
            failed_events: AtomicUsize::new(0),
            start_time: Instant::now(),
        }
    }

    // Provide public methods to increase count
    pub fn increment_processing(&self) {
        self.processing_events.fetch_add(1, Ordering::Relaxed);
    }

    pub fn increment_processed(&self) {
        self.processing_events.fetch_sub(1, Ordering::Relaxed);
        self.processed_events.fetch_add(1, Ordering::Relaxed);
    }

    pub fn increment_failed(&self) {
        self.processing_events.fetch_sub(1, Ordering::Relaxed);
        self.failed_events.fetch_add(1, Ordering::Relaxed);
    }

    // Provide public methods to get count
    pub fn processing_count(&self) -> usize {
        self.processing_events.load(Ordering::Relaxed)
    }

    pub fn processed_count(&self) -> usize {
        self.processed_events.load(Ordering::Relaxed)
    }

    pub fn failed_count(&self) -> usize {
        self.failed_events.load(Ordering::Relaxed)
    }

    pub fn uptime(&self) -> Duration {
        self.start_time.elapsed()
    }
}

/// The notification system that integrates all components
pub struct NotificationSystem {
    /// The event notifier
    pub notifier: Arc<EventNotifier>,
    /// The target registry
    pub registry: Arc<TargetRegistry>,
    /// The current configuration
    pub config: Arc<RwLock<Config>>,
    /// Cancel sender for managing stream processing tasks
    stream_cancellers: Arc<RwLock<HashMap<TargetID, mpsc::Sender<()>>>>,
    /// Concurrent control signal quantity
    concurrency_limiter: Arc<Semaphore>,
    /// Monitoring indicators
    metrics: Arc<NotificationMetrics>,
}

impl NotificationSystem {
    /// Creates a new NotificationSystem
    pub fn new(config: Config) -> Self {
        let concurrency_limiter =
            rustfs_utils::get_env_usize(ENV_NOTIFY_TARGET_STREAM_CONCURRENCY, DEFAULT_NOTIFY_TARGET_STREAM_CONCURRENCY);
        NotificationSystem {
            notifier: Arc::new(EventNotifier::new()),
            registry: Arc::new(TargetRegistry::new()),
            config: Arc::new(RwLock::new(config)),
            stream_cancellers: Arc::new(RwLock::new(HashMap::new())),
            concurrency_limiter: Arc::new(Semaphore::new(concurrency_limiter)), // Limit the maximum number of concurrent processing events to 20
            metrics: Arc::new(NotificationMetrics::new()),
        }
    }

    /// Initializes the notification system
    pub async fn init(&self) -> Result<(), NotificationError> {
        info!("Initialize notification system...");

        let config = self.config.read().await;
        debug!("Initializing notification system with config: {:?}", *config);
        let targets: Vec<Box<dyn Target<Event> + Send + Sync>> = self.registry.create_targets_from_config(&config).await?;

        info!("{} notification targets were created", targets.len());

        // Initiate event stream processing for each storage enabled target
        let mut cancellers = HashMap::new();
        for target in &targets {
            let target_id = target.id();
            info!("Initializing target: {}", target.id());
            // Initialize the target
            if let Err(e) = target.init().await {
                warn!("Target {} Initialization failed:{}", target.id(), e);
                continue;
            }
            debug!("Target {} initialized successfully,enabled:{}", target_id, target.is_enabled());
            // Check if the target is enabled and has storage
            if target.is_enabled() {
                if let Some(store) = target.store() {
                    info!("Start event stream processing for target {}", target.id());

                    // The storage of the cloned target and the target itself
                    let store_clone = store.boxed_clone();
                    let target_box = target.clone_dyn();
                    let target_arc = Arc::from(target_box);

                    // Add a reference to the monitoring metrics
                    let metrics = self.metrics.clone();
                    let semaphore = self.concurrency_limiter.clone();

                    // Encapsulated enhanced version of start_event_stream
                    let cancel_tx = self.enhanced_start_event_stream(store_clone, target_arc, metrics, semaphore);

                    // Start event stream processing and save cancel sender
                    let target_id_clone = target_id.clone();
                    cancellers.insert(target_id, cancel_tx);
                    info!("Event stream processing for target {} is started successfully", target_id_clone);
                } else {
                    info!("Target {} No storage is configured, event stream processing is skipped", target_id);
                }
            } else {
                info!("Target {} is not enabled, event stream processing is skipped", target_id);
            }
        }

        // Update canceler collection
        *self.stream_cancellers.write().await = cancellers;
        // Initialize the bucket target
        self.notifier.init_bucket_targets(targets).await?;
        info!("Notification system initialized");
        Ok(())
    }

    /// Gets a list of Targets for all currently active (initialized).
    ///
    /// # Return
    /// A Vec containing all active Targets `TargetID`.
    pub async fn get_active_targets(&self) -> Vec<TargetID> {
        self.notifier.target_list().read().await.keys()
    }

    /// Checks if there are active subscribers for the given bucket and event name.
    pub async fn has_subscriber(&self, bucket: &str, event_name: &EventName) -> bool {
        self.notifier.has_subscriber(bucket, event_name).await
    }

    async fn update_config_and_reload<F>(&self, mut modifier: F) -> Result<(), NotificationError>
    where
        F: FnMut(&mut Config) -> bool, // The closure returns a boolean value indicating whether the configuration has been changed
    {
        let Some(store) = rustfs_ecstore::global::new_object_layer_fn() else {
            return Err(NotificationError::StorageNotAvailable(
                "Failed to save target configuration: server storage not initialized".to_string(),
            ));
        };

        let mut new_config = rustfs_ecstore::config::com::read_config_without_migrate(store.clone())
            .await
            .map_err(|e| NotificationError::ReadConfig(e.to_string()))?;

        if !modifier(&mut new_config) {
            // If the closure indication has not changed, return in advance
            info!("Configuration not changed, skipping save and reload.");
            return Ok(());
        }

        // Save the modified configuration to storage
        rustfs_ecstore::config::com::save_server_config(store, &new_config)
            .await
            .map_err(|e| NotificationError::SaveConfig(e.to_string()))?;

        info!("Configuration updated. Reloading system...");
        self.reload_config(new_config).await
    }

    /// Accurately remove a Target and its related resources through TargetID.
    ///
    /// This process includes:
    /// 1. Stop the event stream associated with the Target (if present).
    /// 2. Remove the Target instance from the activity list of Notifier.
    /// 3. Remove the configuration item of the Target from the system configuration.
    ///
    /// # Parameters
    /// * `target_id` - The unique identifier of the Target to be removed.
    ///
    /// # return
    /// If successful, return `Ok(())`.
    pub async fn remove_target(&self, target_id: &TargetID, target_type: &str) -> Result<(), NotificationError> {
        info!("Attempting to remove target: {}", target_id);

        let ttype = target_type.to_lowercase();
        let tname = target_id.name.to_lowercase();

        self.update_config_and_reload(|config| {
            let mut changed = false;
            if let Some(targets_of_type) = config.0.get_mut(&ttype) {
                if targets_of_type.remove(&tname).is_some() {
                    info!("Removed target {} from configuration", target_id);
                    changed = true;
                }
                if targets_of_type.is_empty() {
                    config.0.remove(&ttype);
                }
            }
            if !changed {
                warn!("Target {} not found in configuration", target_id);
            }
            changed
        })
        .await
    }

    /// Set or update a Target configuration.
    /// If the configuration is changed, the entire notification system will be automatically reloaded to apply the changes.
    ///
    /// # Arguments
    /// * `target_type` - Target type, such as "notify_webhook" or "notify_mqtt".
    /// * `target_name` - A unique name for a Target, such as "1".
    /// * `kvs` - The full configuration of the Target.
    ///
    /// # Returns
    /// Result<(), NotificationError>
    /// If the target configuration is successfully set, it returns Ok(()).
    /// If the target configuration is invalid, it returns Err(NotificationError::Configuration).
    pub async fn set_target_config(&self, target_type: &str, target_name: &str, kvs: KVS) -> Result<(), NotificationError> {
        info!("Setting config for target {} of type {}", target_name, target_type);
        let ttype = target_type.to_lowercase();
        let tname = target_name.to_lowercase();
        self.update_config_and_reload(|config| {
            config.0.entry(ttype.clone()).or_default().insert(tname.clone(), kvs.clone());
            true // The configuration is always modified
        })
        .await
    }

    /// Removes all notification configurations for a bucket.
    pub async fn remove_bucket_notification_config(&self, bucket_name: &str) {
        self.notifier.remove_rules_map(bucket_name).await;
    }

    /// Removes a Target configuration.
    /// If the configuration is successfully removed, the entire notification system will be automatically reloaded.
    ///
    /// # Arguments
    /// * `target_type` - Target type, such as "notify_webhook" or "notify_mqtt".
    /// * `target_name` - A unique name for a Target, such as "1".
    ///
    /// # Returns
    /// Result<(), NotificationError>
    ///
    /// If the target configuration is successfully removed, it returns Ok(()).
    /// If the target configuration does not exist, it returns Ok(()) without making any changes.
    pub async fn remove_target_config(&self, target_type: &str, target_name: &str) -> Result<(), NotificationError> {
        info!("Removing config for target {} of type {}", target_name, target_type);
<<<<<<< HEAD

        let ttype = target_type.to_lowercase();
        let tname = target_name.to_lowercase();

        let target_id = TargetID {
            id: tname.clone(),
            name: ttype.clone(),
        };

        // Deletion is prohibited if bucket rules refer to it
        if self.notifier.is_target_bound_to_any_bucket(&target_id).await {
            return Err(NotificationError::Configuration(format!(
                "Target is still bound to bucket rules and deletion is prohibited: type={} name={}",
                ttype, tname
            )));
        }

        self.update_config_and_reload(|config| {
            let mut changed = false;
            if let Some(targets) = config.0.get_mut(&ttype) {
                if targets.remove(&tname).is_some() {
                    changed = true;
=======
        let config_result = self
            .update_config_and_reload(|config| {
                let mut changed = false;
                if let Some(targets) = config.0.get_mut(&target_type.to_lowercase()) {
                    if targets.remove(&target_name.to_lowercase()).is_some() {
                        changed = true;
                    }
                    if targets.is_empty() {
                        config.0.remove(target_type);
                    }
>>>>>>> 3bd96bcf
                }
                if !changed {
                    info!("Target {} of type {} not found, no changes made.", target_name, target_type);
                }
                debug!("Config after remove: {:?}", config);
                changed
            })
            .await;

        if config_result.is_ok() {
            let target_id = TargetID::new(target_name.to_string(), target_type.to_string());

            // Remove from target list
            let target_list = self.notifier.target_list();
            let mut target_list_guard = target_list.write().await;
            let _ = target_list_guard.remove_target_only(&target_id).await;
        }

        config_result
    }

    /// Enhanced event stream startup function, including monitoring and concurrency control
    fn enhanced_start_event_stream(
        &self,
        store: Box<dyn Store<EntityTarget<Event>, Error = StoreError, Key = Key> + Send>,
        target: Arc<dyn Target<Event> + Send + Sync>,
        metrics: Arc<NotificationMetrics>,
        semaphore: Arc<Semaphore>,
    ) -> mpsc::Sender<()> {
        stream::start_event_stream_with_batching(store, target, metrics, semaphore)
    }

    /// Update configuration
    async fn update_config(&self, new_config: Config) {
        let mut config = self.config.write().await;
        *config = new_config;
    }

    /// Reloads the configuration
    pub async fn reload_config(&self, new_config: Config) -> Result<(), NotificationError> {
        info!("Reload notification configuration starts");

        // Stop all existing streaming services
        let mut cancellers = self.stream_cancellers.write().await;
        for (target_id, cancel_tx) in cancellers.drain() {
            info!("Stop event stream processing for target {}", target_id);
            let _ = cancel_tx.send(()).await;
        }

        // Clear the target_list and ensure that reload is a replacement reconstruction (solve the target_list len unchanged/residual problem)
        self.notifier.remove_all_bucket_targets().await;

        // Update the config
        self.update_config(new_config.clone()).await;

        // Create a new target from configuration
        // This function will now be responsible for merging env, creating and persisting the final configuration.
        let targets: Vec<Box<dyn Target<Event> + Send + Sync>> = self
            .registry
            .create_targets_from_config(&new_config)
            .await
            .map_err(NotificationError::Target)?;

        info!("{} notification targets were created from the new configuration", targets.len());

        // Start new event stream processing for each storage enabled target
        let mut new_cancellers = HashMap::new();
        for target in &targets {
            let target_id = target.id();

            // Initialize the target
            if let Err(e) = target.init().await {
                error!("Target {} Initialization failed:{}", target_id, e);
                continue;
            }
            // Check if the target is enabled and has storage
            if target.is_enabled() {
                if let Some(store) = target.store() {
                    info!("Start new event stream processing for target {}", target_id);

                    // The storage of the cloned target and the target itself
                    let store_clone = store.boxed_clone();
                    // let target_box = target.clone_dyn();
                    let target_arc = Arc::from(target.clone_dyn());

                    // Add a reference to the monitoring metrics
                    // let metrics = self.metrics.clone();
                    // let semaphore = self.concurrency_limiter.clone();

                    // Encapsulated enhanced version of start_event_stream
                    let cancel_tx = self.enhanced_start_event_stream(
                        store_clone,
                        target_arc,
                        self.metrics.clone(),
                        self.concurrency_limiter.clone(),
                    );

                    // Start event stream processing and save cancel sender
                    // let cancel_tx = start_event_stream(store_clone, target_clone);
                    let target_id_clone = target_id.clone();
                    new_cancellers.insert(target_id, cancel_tx);
                    info!("Event stream processing of target {} is restarted successfully", target_id_clone);
                } else {
                    info!("Target {} No storage is configured, event stream processing is skipped", target_id);
                }
            } else {
                info!("Target {} disabled, event stream processing is skipped", target_id);
            }
        }

        // Update canceler collection
        *cancellers = new_cancellers;

        // Initialize the bucket target
        self.notifier.init_bucket_targets(targets).await?;
        info!("Configuration reloaded end");
        Ok(())
    }

    /// Loads the bucket notification configuration
    pub async fn load_bucket_notification_config(
        &self,
        bucket_name: &str,
        config: &BucketNotificationConfig,
    ) -> Result<(), NotificationError> {
        let arn_list = self.notifier.get_arn_list(&config.region).await;
        if arn_list.is_empty() {
            return Err(NotificationError::Configuration("No targets configured".to_string()));
        }
        info!("Available ARNs: {:?}", arn_list);
        // Validate the configuration against the available ARNs
        if let Err(e) = config.validate(&config.region, &arn_list) {
            debug!("Bucket notification config validation region:{} failed: {}", &config.region, e);
            if !e.to_string().contains("ARN not found") {
                return Err(NotificationError::BucketNotification(e.to_string()));
            } else {
                error!("config validate failed, err: {}", e);
            }
        }

        let rules_map = config.get_rules_map();
        self.notifier.add_rules_map(bucket_name, rules_map.clone()).await;
        info!("Loaded notification config for bucket: {}", bucket_name);
        Ok(())
    }

    /// Sends an event
    pub async fn send_event(&self, event: Arc<Event>) {
        self.notifier.send(event).await;
    }

    /// Obtain system status information
    pub fn get_status(&self) -> HashMap<String, String> {
        let mut status = HashMap::new();

        status.insert("uptime_seconds".to_string(), self.metrics.uptime().as_secs().to_string());
        status.insert("processing_events".to_string(), self.metrics.processing_count().to_string());
        status.insert("processed_events".to_string(), self.metrics.processed_count().to_string());
        status.insert("failed_events".to_string(), self.metrics.failed_count().to_string());

        status
    }

    // Add a method to shut down the system
    pub async fn shutdown(&self) {
        info!("Turn off the notification system");

        // Get the number of active targets
        let active_targets = self.stream_cancellers.read().await.len();
        info!("Stops {} active event stream processing tasks", active_targets);

        let mut cancellers = self.stream_cancellers.write().await;
        for (target_id, cancel_tx) in cancellers.drain() {
            info!("Stop event stream processing for target {}", target_id);
            let _ = cancel_tx.send(()).await;
        }
        // Wait for a short while to make sure the task has a chance to complete
        tokio::time::sleep(Duration::from_millis(500)).await;

        info!("Notify the system to be shut down completed");
    }
}

impl Drop for NotificationSystem {
    fn drop(&mut self) {
        // Asynchronous operation cannot be used here, but logs can be recorded.
        info!("Notify the system instance to be destroyed");
        let status = self.get_status();
        for (key, value) in status {
            info!("key:{}, value:{}", key, value);
        }

        info!("Notification system status at shutdown:");
    }
}

/// Loads configuration from a file
pub async fn load_config_from_file(path: &str, system: &NotificationSystem) -> Result<(), NotificationError> {
    let config_data = tokio::fs::read(path)
        .await
        .map_err(|e| NotificationError::Configuration(format!("Failed to read config file: {e}")))?;

    let config = Config::unmarshal(config_data.as_slice())
        .map_err(|e| NotificationError::Configuration(format!("Failed to parse config: {e}")))?;
    system.reload_config(config).await
}<|MERGE_RESOLUTION|>--- conflicted
+++ resolved
@@ -300,7 +300,6 @@
     /// If the target configuration does not exist, it returns Ok(()) without making any changes.
     pub async fn remove_target_config(&self, target_type: &str, target_name: &str) -> Result<(), NotificationError> {
         info!("Removing config for target {} of type {}", target_name, target_type);
-<<<<<<< HEAD
 
         let ttype = target_type.to_lowercase();
         let tname = target_name.to_lowercase();
@@ -318,23 +317,16 @@
             )));
         }
 
-        self.update_config_and_reload(|config| {
-            let mut changed = false;
-            if let Some(targets) = config.0.get_mut(&ttype) {
-                if targets.remove(&tname).is_some() {
-                    changed = true;
-=======
         let config_result = self
             .update_config_and_reload(|config| {
                 let mut changed = false;
-                if let Some(targets) = config.0.get_mut(&target_type.to_lowercase()) {
-                    if targets.remove(&target_name.to_lowercase()).is_some() {
+                if let Some(targets) = config.0.get_mut(&ttype) {
+                    if targets.remove(&tname).is_some() {
                         changed = true;
                     }
                     if targets.is_empty() {
                         config.0.remove(target_type);
                     }
->>>>>>> 3bd96bcf
                 }
                 if !changed {
                     info!("Target {} of type {} not found, no changes made.", target_name, target_type);
