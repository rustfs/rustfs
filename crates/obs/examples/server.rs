--- conflicted
+++ resolved
@@ -37,19 +37,10 @@
         &[opentelemetry::KeyValue::new("operation", "run")],
     );
 
-<<<<<<< HEAD
-    tokio::spawn(async move {
-        match init_process_observer(meter).await {
-            Ok(_) => info!("Process observer initialized successfully"),
-            Err(e) => error!("Failed to initialize process observer: {:?}", e),
-        }
-    });
-=======
     match SystemObserver::init_process_observer(meter).await {
         Ok(_) => info!("Process observer initialized successfully"),
         Err(e) => error!("Failed to initialize process observer: {:?}", e),
     }
->>>>>>> 541b812b
 
     let base_entry = BaseLogEntry::new()
         .message(Some("run logger api_handler info".to_string()))
