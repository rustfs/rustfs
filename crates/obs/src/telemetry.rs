// Copyright 2024 RustFS Team
//
// Licensed under the Apache License, Version 2.0 (the "License");
// you may not use this file except in compliance with the License.
// You may obtain a copy of the License at
//
//     http://www.apache.org/licenses/LICENSE-2.0
//
// Unless required by applicable law or agreed to in writing, software
// distributed under the License is distributed on an "AS IS" BASIS,
// WITHOUT WARRANTIES OR CONDITIONS OF ANY KIND, either express or implied.
// See the License for the specific language governing permissions and
// limitations under the License.

use crate::config::OtelConfig;
use crate::global::OBSERVABILITY_METRIC_ENABLED;
use crate::{Recorder, TelemetryError};
use flexi_logger::{DeferredNow, Record, WriteMode, WriteMode::AsyncWith, style};
use metrics::counter;
use nu_ansi_term::Color;
use opentelemetry::{KeyValue, global, trace::TracerProvider};
use opentelemetry_appender_tracing::layer::OpenTelemetryTracingBridge;
use opentelemetry_otlp::{Compression, Protocol, WithExportConfig, WithHttpConfig};
use opentelemetry_sdk::{
    Resource,
    logs::SdkLoggerProvider,
    metrics::{PeriodicReader, SdkMeterProvider},
    trace::{RandomIdGenerator, Sampler, SdkTracerProvider},
};
use opentelemetry_semantic_conventions::{
    SCHEMA_URL,
    attribute::{DEPLOYMENT_ENVIRONMENT_NAME, NETWORK_LOCAL_ADDRESS, SERVICE_VERSION as OTEL_SERVICE_VERSION},
};
use rustfs_config::{
    APP_NAME, DEFAULT_LOG_KEEP_FILES, DEFAULT_LOG_LEVEL, DEFAULT_OBS_LOG_STDOUT_ENABLED, ENVIRONMENT, METER_INTERVAL,
    SAMPLE_RATIO, SERVICE_VERSION,
    observability::{
        DEFAULT_OBS_ENVIRONMENT_PRODUCTION, DEFAULT_OBS_LOG_FLUSH_MS, DEFAULT_OBS_LOG_MESSAGE_CAPA, DEFAULT_OBS_LOG_POOL_CAPA,
        ENV_OBS_LOG_DIRECTORY, ENV_OBS_LOG_FLUSH_MS, ENV_OBS_LOG_MESSAGE_CAPA, ENV_OBS_LOG_POOL_CAPA,
    },
};
use rustfs_utils::{get_env_u64, get_env_usize, get_local_ip_with_default};
use smallvec::SmallVec;
use std::{borrow::Cow, env, fs, io::IsTerminal, time::Duration};
use tracing::info;
use tracing_error::ErrorLayer;
use tracing_opentelemetry::{MetricsLayer, OpenTelemetryLayer};
use tracing_subscriber::{
    EnvFilter, Layer,
    fmt::{format::FmtSpan, time::LocalTime},
    layer::SubscriberExt,
    util::SubscriberInitExt,
};

/// A guard object that manages the lifecycle of OpenTelemetry components.
///
/// This struct holds references to the created OpenTelemetry providers and ensures
/// they are properly shut down when the guard is dropped. It implements the RAII
/// (Resource Acquisition Is Initialization) pattern for managing telemetry resources.
///
/// When this guard goes out of scope, it will automatically shut down:
/// - The tracer provider (for distributed tracing)
/// - The meter provider (for metrics collection)
/// - The logger provider (for structured logging)
///
/// Implement Debug trait correctly, rather than using derive, as some fields may not have implemented Debug
pub struct OtelGuard {
    tracer_provider: Option<SdkTracerProvider>,
    meter_provider: Option<SdkMeterProvider>,
    logger_provider: Option<SdkLoggerProvider>,
    flexi_logger_handles: Option<flexi_logger::LoggerHandle>,
    tracing_guard: Option<tracing_appender::non_blocking::WorkerGuard>,
}

impl std::fmt::Debug for OtelGuard {
    fn fmt(&self, f: &mut std::fmt::Formatter<'_>) -> std::fmt::Result {
        f.debug_struct("OtelGuard")
            .field("tracer_provider", &self.tracer_provider.is_some())
            .field("meter_provider", &self.meter_provider.is_some())
            .field("logger_provider", &self.logger_provider.is_some())
            .field("flexi_logger_handles", &self.flexi_logger_handles.is_some())
            .field("tracing_guard", &self.tracing_guard.is_some())
            .finish()
    }
}

impl Drop for OtelGuard {
    fn drop(&mut self) {
        if let Some(provider) = self.tracer_provider.take() {
            if let Err(err) = provider.shutdown() {
                eprintln!("Tracer shutdown error: {err:?}");
            }
        }

        if let Some(provider) = self.meter_provider.take() {
            if let Err(err) = provider.shutdown() {
                eprintln!("Meter shutdown error: {err:?}");
            }
        }
        if let Some(provider) = self.logger_provider.take() {
            if let Err(err) = provider.shutdown() {
                eprintln!("Logger shutdown error: {err:?}");
            }
        }

        if let Some(handle) = self.flexi_logger_handles.take() {
            handle.shutdown();
            println!("flexi_logger shutdown completed");
        }

        if let Some(guard) = self.tracing_guard.take() {
            drop(guard);
            println!("Tracing guard dropped, flushing logs.");
        }
    }
}

/// create OpenTelemetry Resource
fn resource(config: &OtelConfig) -> Resource {
    Resource::builder()
        .with_service_name(Cow::Borrowed(config.service_name.as_deref().unwrap_or(APP_NAME)).to_string())
        .with_schema_url(
            [
                KeyValue::new(
                    OTEL_SERVICE_VERSION,
                    Cow::Borrowed(config.service_version.as_deref().unwrap_or(SERVICE_VERSION)).to_string(),
                ),
                KeyValue::new(
                    DEPLOYMENT_ENVIRONMENT_NAME,
                    Cow::Borrowed(config.environment.as_deref().unwrap_or(ENVIRONMENT)).to_string(),
                ),
                KeyValue::new(NETWORK_LOCAL_ADDRESS, get_local_ip_with_default()),
            ],
            SCHEMA_URL,
        )
        .build()
}

/// Creates a periodic reader for stdout metrics
fn create_periodic_reader(interval: u64) -> PeriodicReader<opentelemetry_stdout::MetricExporter> {
    PeriodicReader::builder(opentelemetry_stdout::MetricExporter::default())
        .with_interval(Duration::from_secs(interval))
        .build()
}

// Read the AsyncWith parameter from the environment variable
fn get_env_async_with() -> WriteMode {
    let pool_capa = get_env_usize(ENV_OBS_LOG_POOL_CAPA, DEFAULT_OBS_LOG_POOL_CAPA);
    let message_capa = get_env_usize(ENV_OBS_LOG_MESSAGE_CAPA, DEFAULT_OBS_LOG_MESSAGE_CAPA);
    let flush_ms = get_env_u64(ENV_OBS_LOG_FLUSH_MS, DEFAULT_OBS_LOG_FLUSH_MS);

    AsyncWith {
        pool_capa,
        message_capa,
        flush_interval: Duration::from_millis(flush_ms),
    }
}

fn build_env_filter(logger_level: &str, default_level: Option<&str>) -> EnvFilter {
    let level = default_level.unwrap_or(logger_level);
    let mut filter = EnvFilter::try_from_default_env().unwrap_or_else(|_| EnvFilter::new(level));
    if !matches!(logger_level, "trace" | "debug") {
        let directives: SmallVec<[&str; 5]> = smallvec::smallvec!["hyper", "tonic", "h2", "reqwest", "tower"];
        for directive in directives {
            filter = filter.add_directive(format!("{directive}=off").parse().unwrap());
        }
    }

    filter
}

/// Custom Log Formatter Function - Terminal Output (with Color)
#[inline(never)]
fn format_with_color(w: &mut dyn std::io::Write, now: &mut DeferredNow, record: &Record) -> Result<(), std::io::Error> {
    let level = record.level();
    let level_style = style(level);
    let binding = std::thread::current();
    let thread_name = binding.name().unwrap_or("unnamed");
    let thread_id = format!("{:?}", std::thread::current().id());
    writeln!(
        w,
        "[{}] {} [{}] [{}:{}] [{}:{}] {}",
        now.now().format(flexi_logger::TS_DASHES_BLANK_COLONS_DOT_BLANK),
        level_style.paint(level.to_string()),
        Color::Magenta.paint(record.target()),
        Color::Blue.paint(record.file().unwrap_or("unknown")),
        Color::Blue.paint(record.line().unwrap_or(0).to_string()),
        Color::Green.paint(thread_name),
        Color::Green.paint(thread_id),
        record.args()
    )
}

/// Custom Log Formatter - File Output (No Color)
#[inline(never)]
fn format_for_file(w: &mut dyn std::io::Write, now: &mut DeferredNow, record: &Record) -> Result<(), std::io::Error> {
    let level = record.level();
    let binding = std::thread::current();
    let thread_name = binding.name().unwrap_or("unnamed");
    let thread_id = format!("{:?}", std::thread::current().id());
    writeln!(
        w,
        "[{}] {} [{}] [{}:{}] [{}:{}] {}",
        now.now().format(flexi_logger::TS_DASHES_BLANK_COLONS_DOT_BLANK),
        level,
        record.target(),
        record.file().unwrap_or("unknown"),
        record.line().unwrap_or(0),
        thread_name,
        thread_id,
        record.args()
    )
}

/// stdout + span information (fix: retain WorkerGuard to avoid releasing after initialization)
fn init_stdout_logging(_config: &OtelConfig, logger_level: &str, is_production: bool) -> OtelGuard {
    let env_filter = build_env_filter(logger_level, None);
    let (nb, guard) = tracing_appender::non_blocking(std::io::stdout());
    let enable_color = std::io::stdout().is_terminal();
    let fmt_layer = tracing_subscriber::fmt::layer()
        .with_timer(LocalTime::rfc_3339())
        .with_target(true)
        .with_ansi(enable_color)
        .with_thread_names(true)
        .with_thread_ids(true)
        .with_file(true)
        .with_line_number(true)
        .with_writer(nb)
        .json()
        .with_current_span(true)
        .with_span_list(true)
        .with_span_events(if is_production { FmtSpan::CLOSE } else { FmtSpan::FULL });
    tracing_subscriber::registry()
        .with(env_filter)
        .with(ErrorLayer::default())
        .with(fmt_layer)
        .init();

    OBSERVABILITY_METRIC_ENABLED.set(false).ok();
    counter!("rustfs.start.total").increment(1);
    info!("Init stdout logging (level: {})", logger_level);
    OtelGuard {
        tracer_provider: None,
        meter_provider: None,
        logger_provider: None,
        flexi_logger_handles: None,
        tracing_guard: Some(guard),
    }
}

/// File rolling log (size switching + number retained)
fn init_file_logging(config: &OtelConfig, logger_level: &str, is_production: bool) -> Result<OtelGuard, TelemetryError> {
    use flexi_logger::{Age, Cleanup, Criterion, FileSpec, LogSpecification, Naming};

    let service_name = config.service_name.as_deref().unwrap_or(APP_NAME);
    let default_log_directory = rustfs_utils::dirs::get_log_directory_to_string(ENV_OBS_LOG_DIRECTORY);
    let log_directory = config.log_directory.as_deref().unwrap_or(default_log_directory.as_str());
    let log_filename = config.log_filename.as_deref().unwrap_or(service_name);
    let keep_files = config.log_keep_files.unwrap_or(DEFAULT_LOG_KEEP_FILES);
    if let Err(e) = fs::create_dir_all(log_directory) {
        return Err(TelemetryError::Io(e.to_string()));
    }
    #[cfg(unix)]
    {
        use std::fs::Permissions;
        use std::os::unix::fs::PermissionsExt;
        let desired: u32 = 0o755;
        match fs::metadata(log_directory) {
            Ok(meta) => {
                let current = meta.permissions().mode() & 0o777;
                // Only tighten to 0755 if existing permissions are looser than target, avoid loosening
                if (current & !desired) != 0 {
                    if let Err(e) = fs::set_permissions(log_directory, Permissions::from_mode(desired)) {
                        return Err(TelemetryError::SetPermissions(format!(
                            "dir='{log_directory}', want={desired:#o}, have={current:#o}, err={e}"
                        )));
                    }
                    // Second verification
                    if let Ok(meta2) = fs::metadata(log_directory) {
                        let after = meta2.permissions().mode() & 0o777;
                        if after != desired {
                            return Err(TelemetryError::SetPermissions(format!(
                                "dir='{log_directory}', want={desired:#o}, after={after:#o}"
                            )));
                        }
                    }
                }
            }
            Err(e) => {
                return Err(TelemetryError::Io(format!("stat '{log_directory}' failed: {e}")));
            }
        }
    }

    // parsing level
    let log_spec = LogSpecification::parse(logger_level)
        .unwrap_or_else(|_| LogSpecification::parse(DEFAULT_LOG_LEVEL).unwrap_or(LogSpecification::error()));

    // Switch by size (MB), Build log cutting conditions
    let rotation_criterion = match (config.log_rotation_time.as_deref(), config.log_rotation_size_mb) {
        // Cut by time and size at the same time
        (Some(time), Some(size)) => {
            let age = match time.to_lowercase().as_str() {
                "hour" => Age::Hour,
                "day" => Age::Day,
                "minute" => Age::Minute,
                "second" => Age::Second,
                _ => Age::Day, // The default is by day
            };
            Criterion::AgeOrSize(age, size * 1024 * 1024) // Convert to bytes
        }
        // Cut by time only
        (Some(time), None) => {
            let age = match time.to_lowercase().as_str() {
                "hour" => Age::Hour,
                "day" => Age::Day,
                "minute" => Age::Minute,
                "second" => Age::Second,
                _ => Age::Day, // The default is by day
            };
            Criterion::Age(age)
        }
        // Cut by size only
        (None, Some(size)) => {
            Criterion::Size(size * 1024 * 1024) // Convert to bytes
        }
        // By default, it is cut by the day
        _ => Criterion::Age(Age::Day),
    };

    // write mode
    let write_mode = get_env_async_with();
    // Build
    let mut builder = flexi_logger::Logger::try_with_env_or_str(logger_level)
        .unwrap_or(flexi_logger::Logger::with(log_spec.clone()))
        .format_for_stderr(format_with_color)
        .format_for_stdout(format_with_color)
        .format_for_files(format_for_file)
        .log_to_file(
            FileSpec::default()
                .directory(log_directory)
                .basename(log_filename)
                .suppress_timestamp(),
        )
        .rotate(rotation_criterion, Naming::TimestampsDirect, Cleanup::KeepLogFiles(keep_files))
        .write_mode(write_mode)
        .append()
        .use_utc();

    // Optional copy to stdout (for local observation)
    if config.log_stdout_enabled.unwrap_or(DEFAULT_OBS_LOG_STDOUT_ENABLED) || !is_production {
        builder = builder.duplicate_to_stdout(flexi_logger::Duplicate::All);
    } else {
        builder = builder.duplicate_to_stdout(flexi_logger::Duplicate::None);
    }

    let handle = match builder.start() {
        Ok(h) => Some(h),
        Err(e) => {
            eprintln!("ERROR: start flexi_logger failed: {e}");
            None
        }
    };

    OBSERVABILITY_METRIC_ENABLED.set(false).ok();
    info!(
        "Init file logging at '{}', roll size {:?}MB, keep {}",
        log_directory, config.log_rotation_size_mb, keep_files
    );

    Ok(OtelGuard {
        tracer_provider: None,
        meter_provider: None,
        logger_provider: None,
        flexi_logger_handles: handle,
        tracing_guard: None,
    })
}

/// Observability (HTTP export, supports three sub-endpoints; if not, fallback to unified endpoint)
fn init_observability_http(config: &OtelConfig, logger_level: &str, is_production: bool) -> Result<OtelGuard, TelemetryError> {
    // Resources and sampling
    let res = resource(config);
    let service_name = config.service_name.as_deref().unwrap_or(APP_NAME).to_owned();
    let use_stdout = config.use_stdout.unwrap_or(!is_production);
    let sample_ratio = config.sample_ratio.unwrap_or(SAMPLE_RATIO);
    let sampler = if (0.0..1.0).contains(&sample_ratio) {
        Sampler::TraceIdRatioBased(sample_ratio)
    } else {
        Sampler::AlwaysOn
    };

    // Endpoint
    let root_ep = config.endpoint.clone(); // owned String

    let trace_ep: String = config
        .trace_endpoint
        .as_deref()
        .filter(|s| !s.is_empty())
        .map(|s| s.to_string())
        .unwrap_or_else(|| format!("{root_ep}/v1/traces"));

    let metric_ep: String = config
        .metric_endpoint
        .as_deref()
        .filter(|s| !s.is_empty())
        .map(|s| s.to_string())
        .unwrap_or_else(|| format!("{root_ep}/v1/metrics"));

    let log_ep: String = config
        .log_endpoint
        .as_deref()
        .filter(|s| !s.is_empty())
        .map(|s| s.to_string())
        .unwrap_or_else(|| format!("{root_ep}/v1/logs"));

    // Tracer（HTTP）
    let tracer_provider = {
<<<<<<< HEAD
        if trace_ep.is_empty() {
            None
        } else {
            let exporter = opentelemetry_otlp::SpanExporter::builder()
                .with_http()
                .with_endpoint(trace_ep)
                .with_protocol(Protocol::HttpBinary)
                .with_compression(Compression::Zstd)
                .build()
                .map_err(|e| TelemetryError::BuildSpanExporter(e.to_string()))?;

            let mut builder = SdkTracerProvider::builder()
                .with_sampler(sampler)
                .with_id_generator(RandomIdGenerator::default())
                .with_resource(res.clone())
                .with_batch_exporter(exporter);

            if use_stdout {
                builder = builder.with_batch_exporter(opentelemetry_stdout::SpanExporter::default());
            }
=======
        let exporter = opentelemetry_otlp::SpanExporter::builder()
            .with_http()
            .with_endpoint(trace_ep.as_str())
            .with_protocol(Protocol::HttpBinary)
            .with_compression(Compression::Gzip)
            .build()
            .map_err(|e| TelemetryError::BuildSpanExporter(e.to_string()))?;

        let mut builder = SdkTracerProvider::builder()
            .with_sampler(sampler)
            .with_id_generator(RandomIdGenerator::default())
            .with_resource(res.clone())
            .with_batch_exporter(exporter);

        if use_stdout {
            builder = builder.with_batch_exporter(opentelemetry_stdout::SpanExporter::default());
        }
>>>>>>> 63d846ed

            let provider = builder.build();
            global::set_tracer_provider(provider.clone());
            Some(provider)
        }
    };

    // Meter（HTTP）
    let meter_provider = {
<<<<<<< HEAD
        if metric_ep.is_empty() {
            None
        } else {
            let exporter = opentelemetry_otlp::MetricExporter::builder()
                .with_http()
                .with_endpoint(metric_ep)
                .with_temporality(opentelemetry_sdk::metrics::Temporality::default())
                .with_protocol(Protocol::HttpBinary)
                .with_compression(Compression::Zstd)
                .build()
                .map_err(|e| TelemetryError::BuildMetricExporter(e.to_string()))?;
            let meter_interval = config.meter_interval.unwrap_or(METER_INTERVAL);

            let (provider, recorder) = Recorder::builder(service_name.clone())
                .with_meter_provider(|b| {
                    let b = b.with_resource(res.clone()).with_reader(
                        PeriodicReader::builder(exporter)
                            .with_interval(Duration::from_secs(meter_interval))
                            .build(),
                    );
                    if use_stdout {
                        b.with_reader(create_periodic_reader(meter_interval))
                    } else {
                        b
                    }
                })
                .build();
            global::set_meter_provider(provider.clone());
            metrics::set_global_recorder(recorder).map_err(|e| TelemetryError::InstallMetricsRecorder(e.to_string()))?;
            Some(provider)
        }
=======
        let exporter = opentelemetry_otlp::MetricExporter::builder()
            .with_http()
            .with_endpoint(metric_ep.as_str())
            .with_temporality(opentelemetry_sdk::metrics::Temporality::default())
            .with_protocol(Protocol::HttpBinary)
            .with_compression(Compression::Gzip)
            .build()
            .map_err(|e| TelemetryError::BuildMetricExporter(e.to_string()))?;
        let meter_interval = config.meter_interval.unwrap_or(METER_INTERVAL);

        let (provider, recorder) = Recorder::builder(service_name.clone())
            .with_meter_provider(|b| {
                let b = b.with_resource(res.clone()).with_reader(
                    PeriodicReader::builder(exporter)
                        .with_interval(Duration::from_secs(meter_interval))
                        .build(),
                );
                if use_stdout {
                    b.with_reader(create_periodic_reader(meter_interval))
                } else {
                    b
                }
            })
            .build();
        global::set_meter_provider(provider.clone());
        metrics::set_global_recorder(recorder).map_err(|e| TelemetryError::InstallMetricsRecorder(e.to_string()))?;
        provider
>>>>>>> 63d846ed
    };

    // Logger（HTTP）
    let logger_provider = {
<<<<<<< HEAD
        if log_ep.is_empty() {
            None
        } else {
            let exporter = opentelemetry_otlp::LogExporter::builder()
                .with_http()
                .with_endpoint(log_ep)
                .with_protocol(Protocol::HttpBinary)
                .with_compression(Compression::Zstd)
                .build()
                .map_err(|e| TelemetryError::BuildLogExporter(e.to_string()))?;

            let mut builder = SdkLoggerProvider::builder().with_resource(res);
            builder = builder.with_batch_exporter(exporter);
            if use_stdout {
                builder = builder.with_batch_exporter(opentelemetry_stdout::LogExporter::default());
            }
            Some(builder.build())
=======
        let exporter = opentelemetry_otlp::LogExporter::builder()
            .with_http()
            .with_endpoint(log_ep.as_str())
            .with_protocol(Protocol::HttpBinary)
            .with_compression(Compression::Gzip)
            .build()
            .map_err(|e| TelemetryError::BuildLogExporter(e.to_string()))?;

        let mut builder = SdkLoggerProvider::builder().with_resource(res);
        builder = builder.with_batch_exporter(exporter);
        if use_stdout {
            builder = builder.with_batch_exporter(opentelemetry_stdout::LogExporter::default());
>>>>>>> 63d846ed
        }
    };

    // Tracing layer
    let fmt_layer_opt = {
        if config.log_stdout_enabled.unwrap_or(DEFAULT_OBS_LOG_STDOUT_ENABLED) {
            let enable_color = std::io::stdout().is_terminal();
            let mut layer = tracing_subscriber::fmt::layer()
                .with_timer(LocalTime::rfc_3339())
                .with_target(true)
                .with_ansi(enable_color)
                .with_thread_names(true)
                .with_thread_ids(true)
                .with_file(true)
                .with_line_number(true)
                .json()
                .with_current_span(true)
                .with_span_list(true);
            let span_event = if is_production { FmtSpan::CLOSE } else { FmtSpan::FULL };
            layer = layer.with_span_events(span_event);
            Some(layer.with_filter(build_env_filter(logger_level, None)))
        } else {
            None
        }
    };

    let filter = build_env_filter(logger_level, None);
    let otel_bridge = logger_provider
        .as_ref()
        .map(|p| OpenTelemetryTracingBridge::new(p).with_filter(build_env_filter(logger_level, None)));
    let tracer_layer = tracer_provider
        .as_ref()
        .map(|p| OpenTelemetryLayer::new(p.tracer(service_name.to_string())));
    let metrics_layer = meter_provider.as_ref().map(|p| MetricsLayer::new(p.clone()));

    tracing_subscriber::registry()
        .with(filter)
        .with(ErrorLayer::default())
        .with(fmt_layer_opt)
        .with(tracer_layer)
        .with(otel_bridge)
        .with(metrics_layer)
        .init();

    OBSERVABILITY_METRIC_ENABLED.set(true).ok();
    counter!("rustfs.start.total").increment(1);
    info!(
        "Init observability (HTTP): trace='{}', metric='{}', log='{}'",
        trace_ep, metric_ep, log_ep
    );

    Ok(OtelGuard {
        tracer_provider,
        meter_provider,
        logger_provider,
        flexi_logger_handles: None,
        tracing_guard: None,
    })
}

/// Initialize Telemetry,Entrance: three rules
pub(crate) fn init_telemetry(config: &OtelConfig) -> Result<OtelGuard, TelemetryError> {
    let environment = config.environment.as_deref().unwrap_or(ENVIRONMENT);
    let is_production = environment.eq_ignore_ascii_case(DEFAULT_OBS_ENVIRONMENT_PRODUCTION);
    let logger_level = config.logger_level.as_deref().unwrap_or(DEFAULT_LOG_LEVEL);

    // Rule 3: Observability (any endpoint is enabled if it is not empty)
    let has_obs = !config.endpoint.is_empty()
        || config.trace_endpoint.as_deref().map(|s| !s.is_empty()).unwrap_or(false)
        || config.metric_endpoint.as_deref().map(|s| !s.is_empty()).unwrap_or(false)
        || config.log_endpoint.as_deref().map(|s| !s.is_empty()).unwrap_or(false);

    if has_obs {
        return init_observability_http(config, logger_level, is_production);
    }

    // Rule 2: The user has explicitly customized the log directory (determined by whether ENV_OBS_LOG_DIRECTORY is set)
    let user_set_log_dir = env::var(ENV_OBS_LOG_DIRECTORY).is_ok();
    if user_set_log_dir {
        return init_file_logging(config, logger_level, is_production);
    }

    // Rule 1: Default stdout (error level)
    Ok(init_stdout_logging(config, DEFAULT_LOG_LEVEL, is_production))
}

#[cfg(test)]
mod tests {
    use super::*;
    use rustfs_config::USE_STDOUT;

    #[test]
    fn test_production_environment_detection() {
        // Test production environment logic
        let production_envs = vec!["production", "PRODUCTION", "Production"];

        for env_value in production_envs {
            let is_production = env_value.to_lowercase() == "production";
            assert!(is_production, "Should detect '{env_value}' as production environment");
        }
    }

    #[test]
    fn test_non_production_environment_detection() {
        // Test non-production environment logic
        let non_production_envs = vec!["development", "test", "staging", "dev", "local"];

        for env_value in non_production_envs {
            let is_production = env_value.to_lowercase() == "production";
            assert!(!is_production, "Should not detect '{env_value}' as production environment");
        }
    }

    #[test]
    fn test_stdout_behavior_logic() {
        // Test the stdout behavior logic without environment manipulation
        struct TestCase {
            is_production: bool,
            config_use_stdout: Option<bool>,
            expected_use_stdout: bool,
            description: &'static str,
        }

        let test_cases = vec![
            TestCase {
                is_production: true,
                config_use_stdout: None,
                expected_use_stdout: false,
                description: "Production with no config should disable stdout",
            },
            TestCase {
                is_production: false,
                config_use_stdout: None,
                expected_use_stdout: USE_STDOUT,
                description: "Non-production with no config should use default",
            },
            TestCase {
                is_production: true,
                config_use_stdout: Some(true),
                expected_use_stdout: true,
                description: "Production with explicit true should enable stdout",
            },
            TestCase {
                is_production: true,
                config_use_stdout: Some(false),
                expected_use_stdout: false,
                description: "Production with explicit false should disable stdout",
            },
            TestCase {
                is_production: false,
                config_use_stdout: Some(true),
                expected_use_stdout: true,
                description: "Non-production with explicit true should enable stdout",
            },
        ];

        for case in test_cases {
            let default_use_stdout = if case.is_production { false } else { USE_STDOUT };

            let actual_use_stdout = case.config_use_stdout.unwrap_or(default_use_stdout);

            assert_eq!(actual_use_stdout, case.expected_use_stdout, "Test case failed: {}", case.description);
        }
    }

    #[test]
    fn test_log_level_filter_mapping_logic() {
        // Test the log level mapping logic used in the real implementation
        let test_cases = vec![
            ("trace", "Trace"),
            ("debug", "Debug"),
            ("info", "Info"),
            ("warn", "Warn"),
            ("warning", "Warn"),
            ("error", "Error"),
            ("off", "None"),
            ("invalid_level", "Info"), // Should default to Info
        ];

        for (input_level, expected_variant) in test_cases {
            let filter_variant = match input_level.to_lowercase().as_str() {
                "trace" => "Trace",
                "debug" => "Debug",
                "info" => "Info",
                "warn" | "warning" => "Warn",
                "error" => "Error",
                "off" => "None",
                _ => "Info", // default case
            };

            assert_eq!(
                filter_variant, expected_variant,
                "Log level '{input_level}' should map to '{expected_variant}'"
            );
        }
    }

    #[test]
    fn test_otel_config_environment_defaults() {
        // Test that OtelConfig properly handles environment detection logic
        let config = OtelConfig {
            endpoint: "".to_string(),
            use_stdout: None,
            environment: Some("production".to_string()),
            ..Default::default()
        };

        // Simulate the logic from init_telemetry
        let environment = config.environment.as_deref().unwrap_or(ENVIRONMENT);
        assert_eq!(environment, "production");

        // Test with development environment
        let dev_config = OtelConfig {
            endpoint: "".to_string(),
            use_stdout: None,
            environment: Some("development".to_string()),
            ..Default::default()
        };

        let dev_environment = dev_config.environment.as_deref().unwrap_or(ENVIRONMENT);
        assert_eq!(dev_environment, "development");
    }
}<|MERGE_RESOLUTION|>--- conflicted
+++ resolved
@@ -416,15 +416,14 @@
 
     // Tracer（HTTP）
     let tracer_provider = {
-<<<<<<< HEAD
         if trace_ep.is_empty() {
             None
         } else {
             let exporter = opentelemetry_otlp::SpanExporter::builder()
                 .with_http()
-                .with_endpoint(trace_ep)
+                .with_endpoint(trace_ep.as_str())
                 .with_protocol(Protocol::HttpBinary)
-                .with_compression(Compression::Zstd)
+                .with_compression(Compression::Gzip)
                 .build()
                 .map_err(|e| TelemetryError::BuildSpanExporter(e.to_string()))?;
 
@@ -437,25 +436,6 @@
             if use_stdout {
                 builder = builder.with_batch_exporter(opentelemetry_stdout::SpanExporter::default());
             }
-=======
-        let exporter = opentelemetry_otlp::SpanExporter::builder()
-            .with_http()
-            .with_endpoint(trace_ep.as_str())
-            .with_protocol(Protocol::HttpBinary)
-            .with_compression(Compression::Gzip)
-            .build()
-            .map_err(|e| TelemetryError::BuildSpanExporter(e.to_string()))?;
-
-        let mut builder = SdkTracerProvider::builder()
-            .with_sampler(sampler)
-            .with_id_generator(RandomIdGenerator::default())
-            .with_resource(res.clone())
-            .with_batch_exporter(exporter);
-
-        if use_stdout {
-            builder = builder.with_batch_exporter(opentelemetry_stdout::SpanExporter::default());
-        }
->>>>>>> 63d846ed
 
             let provider = builder.build();
             global::set_tracer_provider(provider.clone());
@@ -465,16 +445,15 @@
 
     // Meter（HTTP）
     let meter_provider = {
-<<<<<<< HEAD
         if metric_ep.is_empty() {
             None
         } else {
             let exporter = opentelemetry_otlp::MetricExporter::builder()
                 .with_http()
-                .with_endpoint(metric_ep)
+                .with_endpoint(metric_ep.as_str())
                 .with_temporality(opentelemetry_sdk::metrics::Temporality::default())
                 .with_protocol(Protocol::HttpBinary)
-                .with_compression(Compression::Zstd)
+                .with_compression(Compression::Gzip)
                 .build()
                 .map_err(|e| TelemetryError::BuildMetricExporter(e.to_string()))?;
             let meter_interval = config.meter_interval.unwrap_or(METER_INTERVAL);
@@ -497,48 +476,18 @@
             metrics::set_global_recorder(recorder).map_err(|e| TelemetryError::InstallMetricsRecorder(e.to_string()))?;
             Some(provider)
         }
-=======
-        let exporter = opentelemetry_otlp::MetricExporter::builder()
-            .with_http()
-            .with_endpoint(metric_ep.as_str())
-            .with_temporality(opentelemetry_sdk::metrics::Temporality::default())
-            .with_protocol(Protocol::HttpBinary)
-            .with_compression(Compression::Gzip)
-            .build()
-            .map_err(|e| TelemetryError::BuildMetricExporter(e.to_string()))?;
-        let meter_interval = config.meter_interval.unwrap_or(METER_INTERVAL);
-
-        let (provider, recorder) = Recorder::builder(service_name.clone())
-            .with_meter_provider(|b| {
-                let b = b.with_resource(res.clone()).with_reader(
-                    PeriodicReader::builder(exporter)
-                        .with_interval(Duration::from_secs(meter_interval))
-                        .build(),
-                );
-                if use_stdout {
-                    b.with_reader(create_periodic_reader(meter_interval))
-                } else {
-                    b
-                }
-            })
-            .build();
-        global::set_meter_provider(provider.clone());
-        metrics::set_global_recorder(recorder).map_err(|e| TelemetryError::InstallMetricsRecorder(e.to_string()))?;
-        provider
->>>>>>> 63d846ed
     };
 
     // Logger（HTTP）
     let logger_provider = {
-<<<<<<< HEAD
         if log_ep.is_empty() {
             None
         } else {
             let exporter = opentelemetry_otlp::LogExporter::builder()
                 .with_http()
-                .with_endpoint(log_ep)
+                .with_endpoint(log_ep.as_str())
                 .with_protocol(Protocol::HttpBinary)
-                .with_compression(Compression::Zstd)
+                .with_compression(Compression::Gzip)
                 .build()
                 .map_err(|e| TelemetryError::BuildLogExporter(e.to_string()))?;
 
@@ -548,20 +497,6 @@
                 builder = builder.with_batch_exporter(opentelemetry_stdout::LogExporter::default());
             }
             Some(builder.build())
-=======
-        let exporter = opentelemetry_otlp::LogExporter::builder()
-            .with_http()
-            .with_endpoint(log_ep.as_str())
-            .with_protocol(Protocol::HttpBinary)
-            .with_compression(Compression::Gzip)
-            .build()
-            .map_err(|e| TelemetryError::BuildLogExporter(e.to_string()))?;
-
-        let mut builder = SdkLoggerProvider::builder().with_resource(res);
-        builder = builder.with_batch_exporter(exporter);
-        if use_stdout {
-            builder = builder.with_batch_exporter(opentelemetry_stdout::LogExporter::default());
->>>>>>> 63d846ed
         }
     };
 
