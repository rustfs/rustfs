# Copyright 2024 RustFS Team
#
# Licensed under the Apache License, Version 2.0 (the "License");
# you may not use this file except in compliance with the License.
# You may obtain a copy of the License at
#
#     http://www.apache.org/licenses/LICENSE-2.0
#
# Unless required by applicable law or agreed to in writing, software
# distributed under the License is distributed on an "AS IS" BASIS,
# WITHOUT WARRANTIES OR CONDITIONS OF ANY KIND, either express or implied.
# See the License for the specific language governing permissions and
# limitations under the License.

[workspace]
members = [
    "rustfs", # Core file system implementation
    "crates/appauth", # Application authentication and authorization
    "crates/audit", # Audit target management system with multi-target fan-out
    "crates/common", # Shared utilities and data structures
    "crates/config", # Configuration management
    "crates/crypto", # Cryptography and security features
    "crates/ecstore", # Erasure coding storage implementation
    "crates/e2e_test", # End-to-end test suite
    "crates/filemeta", # File metadata management
    "crates/iam", # Identity and Access Management
    "crates/lock", # Distributed locking implementation
    "crates/madmin", # Management dashboard and admin API interface
    "crates/notify", # Notification system for events
    "crates/obs", # Observability utilities
    "crates/policy", # Policy management
    "crates/protos", # Protocol buffer definitions
    "crates/rio", # Rust I/O utilities and abstractions
    "crates/targets", # Target-specific configurations and utilities
    "crates/s3select-api", # S3 Select API interface
    "crates/s3select-query", # S3 Select query engine
    "crates/signer", # client signer
    "crates/checksums", # client checksums
    "crates/utils", # Utility functions and helpers
    "crates/workers", # Worker thread pools and task scheduling
    "crates/zip", # ZIP file handling and compression
    "crates/ahm", # Asynchronous Hash Map for concurrent data structures
    "crates/mcp", # MCP server for S3 operations
    "crates/kms", # Key Management Service
]
resolver = "2"

[workspace.package]
edition = "2024"
license = "Apache-2.0"
repository = "https://github.com/rustfs/rustfs"
rust-version = "1.85"
version = "0.0.5"
homepage = "https://rustfs.com"
description = "RustFS is a high-performance distributed object storage software built using Rust, one of the most popular languages worldwide. "
keywords = ["RustFS", "Minio", "object-storage", "filesystem", "s3"]
categories = ["web-programming", "development-tools", "filesystem", "network-programming"]

[workspace.lints.rust]
unsafe_code = "deny"

[workspace.lints.clippy]
all = "warn"

[workspace.dependencies]
# RustFS Internal Crates
rustfs = { path = "./rustfs", version = "0.0.5" }
rustfs-ahm = { path = "crates/ahm", version = "0.0.5" }
rustfs-appauth = { path = "crates/appauth", version = "0.0.5" }
rustfs-audit = { path = "crates/audit", version = "0.0.5" }
rustfs-checksums = { path = "crates/checksums", version = "0.0.5" }
rustfs-common = { path = "crates/common", version = "0.0.5" }
rustfs-config = { path = "./crates/config", version = "0.0.5" }
rustfs-crypto = { path = "crates/crypto", version = "0.0.5" }
rustfs-ecstore = { path = "crates/ecstore", version = "0.0.5" }
rustfs-filemeta = { path = "crates/filemeta", version = "0.0.5" }
rustfs-iam = { path = "crates/iam", version = "0.0.5" }
rustfs-kms = { path = "crates/kms", version = "0.0.5" }
rustfs-lock = { path = "crates/lock", version = "0.0.5" }
rustfs-madmin = { path = "crates/madmin", version = "0.0.5" }
rustfs-mcp = { path = "crates/mcp", version = "0.0.5" }
rustfs-notify = { path = "crates/notify", version = "0.0.5" }
rustfs-obs = { path = "crates/obs", version = "0.0.5" }
rustfs-policy = { path = "crates/policy", version = "0.0.5" }
rustfs-protos = { path = "crates/protos", version = "0.0.5" }
rustfs-rio = { path = "crates/rio", version = "0.0.5" }
rustfs-s3select-api = { path = "crates/s3select-api", version = "0.0.5" }
rustfs-s3select-query = { path = "crates/s3select-query", version = "0.0.5" }
rustfs-signer = { path = "crates/signer", version = "0.0.5" }
rustfs-targets = { path = "crates/targets", version = "0.0.5" }
rustfs-utils = { path = "crates/utils", version = "0.0.5" }
rustfs-workers = { path = "crates/workers", version = "0.0.5" }
rustfs-zip = { path = "./crates/zip", version = "0.0.5" }

# Async Runtime and Networking
async-channel = "2.5.0"
async-compression = { version = "0.4.19" }
async-recursion = "1.1.1"
async-trait = "0.1.89"
axum = "0.8.7"
axum-extra = "0.12.2"
axum-server = { version = "0.7.3", features = ["tls-rustls-no-provider"], default-features = false }
futures = "0.3.31"
futures-core = "0.3.31"
futures-util = "0.3.31"
hyper = { version = "1.8.1", features = ["http2", "http1", "server"] }
hyper-rustls = { version = "0.27.7", default-features = false, features = ["native-tokio", "http1", "tls12", "logging", "http2", "ring", "webpki-roots"] }
hyper-util = { version = "0.1.18", features = ["tokio", "server-auto", "server-graceful"] }
http = "1.3.1"
http-body = "1.0.1"
reqwest = { version = "0.12.24", default-features = false, features = ["rustls-tls-webpki-roots", "charset", "http2", "system-proxy", "stream", "json", "blocking"] }
socket2 = "0.6.1"
tokio = { version = "1.48.0", features = ["fs", "rt-multi-thread"] }
tokio-rustls = { version = "0.26.4", default-features = false, features = ["logging", "tls12", "ring"] }
tokio-stream = { version = "0.1.17" }
tokio-test = "0.4.4"
tokio-util = { version = "0.7.17", features = ["io", "compat"] }
tonic = { version = "0.14.2", features = ["gzip"] }
tonic-prost = { version = "0.14.2" }
tonic-prost-build = { version = "0.14.2" }
tower = { version = "0.5.2", features = ["timeout"] }
tower-http = { version = "0.6.6", features = ["cors"] }

# Serialization and Data Formats
bytes = { version = "1.11.0", features = ["serde"] }
bytesize = "2.3.0"
byteorder = "1.5.0"
flatbuffers = "25.9.23"
form_urlencoded = "1.2.2"
prost = "0.14.1"
quick-xml = "0.38.4"
rmcp = { version = "0.9.0" }
rmp = { version = "0.8.14" }
rmp-serde = { version = "1.3.0" }
serde = { version = "1.0.228", features = ["derive"] }
serde_json = { version = "1.0.145", features = ["raw_value"] }
serde_urlencoded = "0.7.1"
schemars = "1.1.0"

# Cryptography and Security
aes-gcm = { version = "0.11.0-rc.2", features = ["rand_core"] }
argon2 = { version = "0.6.0-rc.2", features = ["std"] }
blake3 = { version = "1.8.2", features = ["rayon", "mmap"] }
chacha20poly1305 = { version = "0.11.0-rc.2" }
crc-fast = "1.6.0"
hmac = { version = "0.13.0-rc.3" }
jsonwebtoken = { version = "10.2.0", features = ["rust_crypto"] }
pbkdf2 = "0.13.0-rc.2"
rsa = { version = "0.10.0-rc.10" }
rustls = { version = "0.23.35", features = ["ring", "logging", "std", "tls12"], default-features = false }
rustls-pemfile = "2.2.0"
rustls-pki-types = "1.13.0"
sha1 = "0.11.0-rc.3"
sha2 = "0.11.0-rc.3"
zeroize = { version = "1.8.2", features = ["derive"] }

# Time and Date
chrono = { version = "0.4.42", features = ["serde"] }
humantime = "2.3.0"
time = { version = "0.3.44", features = ["std", "parsing", "formatting", "macros", "serde"] }

# Utilities and Tools
anyhow = "1.0.100"
arc-swap = "1.7.1"
astral-tokio-tar = "0.5.6"
atoi = "2.0.0"
atomic_enum = "0.3.0"
aws-config = { version = "1.8.11" }
<<<<<<< HEAD
aws-credential-types = { version = "1.2.9" }
=======
aws-credential-types = { version = "1.2.10" }
>>>>>>> b6c6ff9e
aws-sdk-s3 = { version = "1.115.0", default-features = false, features = ["sigv4a", "rustls", "rt-tokio"] }
aws-smithy-types = { version = "1.3.4" }
base64 = "0.22.1"
base64-simd = "0.8.0"
brotli = "8.0.2"
cfg-if = "1.0.4"
clap = { version = "4.5.53", features = ["derive", "env"] }
const-str = { version = "0.7.0", features = ["std", "proc"] }
convert_case = "0.10.0"
criterion = { version = "0.7", features = ["html_reports"] }
crossbeam-queue = "0.3.12"
datafusion = "51.0.0"
derive_builder = "0.20.2"
enumset = "1.1.10"
faster-hex = "0.10.0"
flate2 = "1.1.5"
flexi_logger = { version = "0.31.7", features = ["trc", "dont_minimize_extra_stacks", "compress", "kv", "json"] }
glob = "0.3.3"
google-cloud-storage = "1.4.0"
google-cloud-auth = "1.2.0"
hashbrown = { version = "0.16.1", features = ["serde", "rayon"] }
heed = { version = "0.22.0" }
hex-simd = "0.8.0"
highway = { version = "1.3.0" }
ipnetwork = { version = "0.21.1", features = ["serde"] }
lazy_static = "1.5.0"
libc = "0.2.177"
libsystemd = "0.7.2"
local-ip-address = "0.6.5"
lz4 = "1.28.1"
matchit = "0.9.0"
md-5 = "0.11.0-rc.3"
md5 = "0.8.0"
metrics = "0.24.2"
mime_guess = "2.0.5"
moka = { version = "0.12.11", features = ["future"] }
netif = "0.1.6"
nix = { version = "0.30.1", features = ["fs"] }
nu-ansi-term = "0.50.3"
num_cpus = { version = "1.17.0" }
nvml-wrapper = "0.11.0"
object_store = "0.12.4"
once_cell = "1.21.3"
parking_lot = "0.12.5"
path-absolutize = "3.1.1"
path-clean = "1.0.1"
pin-project-lite = "0.2.16"
pretty_assertions = "1.4.1"
rand = { version = "0.10.0-rc.5", features = ["serde"] }
rayon = "1.11.0"
reed-solomon-simd = { version = "3.1.0" }
regex = { version = "1.12.2" }
rumqttc = { version = "0.25.1" }
rust-embed = { version = "8.9.0" }
rustc-hash = { version = "2.1.1" }
s3s = { version = "0.12.0-rc.4", features = ["minio"] }
serial_test = "3.2.0"
shadow-rs = { version = "1.4.0", default-features = false }
siphasher = "1.0.1"
smallvec = { version = "1.15.1", features = ["serde"] }
smartstring = "1.0.1"
snafu = "0.8.9"
snap = "1.1.1"
starshard = { version = "0.6.0", features = ["rayon", "async", "serde"] }
strum = { version = "0.27.2", features = ["derive"] }
sysctl = "0.7.1"
sysinfo = "0.37.2"
temp-env = "0.3.6"
tempfile = "3.23.0"
test-case = "3.3.1"
thiserror = "2.0.17"
tracing = { version = "0.1.41" }
tracing-appender = "0.2.3"
tracing-error = "0.2.1"
tracing-opentelemetry = "0.32.0"
tracing-subscriber = { version = "0.3.20", features = ["env-filter", "time"] }
transform-stream = "0.3.1"
url = "2.5.7"
urlencoding = "2.1.3"
uuid = { version = "1.18.1", features = ["v4", "fast-rng", "macro-diagnostics"] }
vaultrs = { version = "0.7.4" }
walkdir = "2.5.0"
wildmatch = { version = "2.6.1", features = ["serde"] }
winapi = { version = "0.3.9" }
xxhash-rust = { version = "0.8.15", features = ["xxh64", "xxh3"] }
zip = "6.0.0"
zstd = "0.13.3"

# Observability and Metrics
opentelemetry = { version = "0.31.0" }
opentelemetry-appender-tracing = { version = "0.31.1", features = ["experimental_use_tracing_span_context", "experimental_metadata_attributes", "spec_unstable_logs_enabled"] }
opentelemetry-otlp = { version = "0.31.0", features = ["http-proto", "zstd-http"] }
opentelemetry_sdk = { version = "0.31.0" }
opentelemetry-semantic-conventions = { version = "0.31.0", features = ["semconv_experimental"] }
opentelemetry-stdout = { version = "0.31.0" }

# Performance Analysis and Memory Profiling
# Use tikv-jemallocator as memory allocator and enable performance analysis
tikv-jemallocator = { version = "0.6", features = ["profiling", "stats", "unprefixed_malloc_on_supported_platforms", "background_threads"] }
# Used to control and obtain statistics for jemalloc at runtime
tikv-jemalloc-ctl = { version = "0.6", features = ["use_std", "stats", "profiling"] }
# Used to generate pprof-compatible memory profiling data and support symbolization and flame graphs
jemalloc_pprof = { version = "0.8.1", features = ["symbolize", "flamegraph"] }
# Used to generate CPU performance analysis data and flame diagrams
pprof = { version = "0.15.0", features = ["flamegraph", "protobuf-codec"] }
mimalloc = "0.1"


[workspace.metadata.cargo-shear]
ignored = ["rustfs", "rustfs-mcp", "tokio-test"]

[profile.release]
opt-level = 3

[profile.production]
inherits = "release"
lto = "fat"
codegen-units = 1

[profile.profiling]
inherits = "release"
debug = true<|MERGE_RESOLUTION|>--- conflicted
+++ resolved
@@ -166,11 +166,7 @@
 atoi = "2.0.0"
 atomic_enum = "0.3.0"
 aws-config = { version = "1.8.11" }
-<<<<<<< HEAD
-aws-credential-types = { version = "1.2.9" }
-=======
 aws-credential-types = { version = "1.2.10" }
->>>>>>> b6c6ff9e
 aws-sdk-s3 = { version = "1.115.0", default-features = false, features = ["sigv4a", "rustls", "rt-tokio"] }
 aws-smithy-types = { version = "1.3.4" }
 base64 = "0.22.1"
