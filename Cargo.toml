--- conflicted
+++ resolved
@@ -215,11 +215,7 @@
 rustls = { version = "0.23.32", features = ["ring", "logging", "std", "tls12"], default-features = false }
 rustls-pki-types = "1.12.0"
 rustls-pemfile = "2.2.0"
-<<<<<<< HEAD
-s3s = { git = "https://github.com/s3s-project/s3s.git", branch = "main", features = ["minio"] }
-=======
 s3s = { version = "0.12.0-rc.3", features = ["minio"] }
->>>>>>> 46797dc8
 schemars = "1.0.4"
 serde = { version = "1.0.228", features = ["derive"] }
 serde_json = { version = "1.0.145", features = ["raw_value"] }
