--- conflicted
+++ resolved
@@ -104,13 +104,8 @@
 aws-smithy-types = { version = "1.3.3" }
 aws-smithy-runtime-api = { version = "1.9.1" }
 aws-sdk-s3 = { version = "1.106.0", default-features = false, features = ["sigv4a", "rustls", "rt-tokio"] }
-<<<<<<< HEAD
-axum = "0.8.5"
-axum-extra = "0.10.2"
-=======
 axum = "0.8.6"
 axum-extra = "0.10.3"
->>>>>>> aac9b1ed
 axum-server = { version = "0.7.2", features = ["tls-rustls-no-provider"], default-features = false }
 base64-simd = "0.8.0"
 base64 = "0.22.1"
@@ -128,11 +123,7 @@
 crc32fast = "1.5.0"
 criterion = { version = "0.7", features = ["html_reports"] }
 crossbeam-queue = "0.3.12"
-<<<<<<< HEAD
-datafusion = "50.0.0"
-=======
 datafusion = "50.1.0"
->>>>>>> aac9b1ed
 derive_builder = "0.20.2"
 enumset = "1.1.10"
 flatbuffers = "25.9.23"
@@ -142,7 +133,6 @@
 futures = "0.3.31"
 futures-core = "0.3.31"
 futures-util = "0.3.31"
-fxhash = "0.2.1"
 glob = "0.3.3"
 hashbrown = { version = "0.16.0", features = ["serde", "rayon"] }
 hex-simd = "0.8.0"
@@ -216,11 +206,7 @@
     "json",
     "blocking",
 ] }
-<<<<<<< HEAD
-rmcp = { version = "0.7.0" }
-=======
 rmcp = { version = "0.8.1" }
->>>>>>> aac9b1ed
 rmp = "0.8.14"
 rmp-serde = "1.3.0"
 rsa = "0.9.8"
@@ -231,11 +217,7 @@
 rustls = { version = "0.23.32", features = ["ring", "logging", "std", "tls12"], default-features = false }
 rustls-pki-types = "1.12.0"
 rustls-pemfile = "2.2.0"
-<<<<<<< HEAD
-s3s = { version = "0.12.0-rc.1", features = ["minio"] }
-=======
 s3s = { version = "0.12.0-rc.2", features = ["minio"] }
->>>>>>> aac9b1ed
 schemars = "1.0.4"
 serde = { version = "1.0.228", features = ["derive"] }
 serde_json = { version = "1.0.145", features = ["raw_value"] }
@@ -252,12 +234,7 @@
 socket2 = "0.6.0"
 starshard = { version = "0.5.0", features = ["rayon", "async", "serde"] }
 strum = { version = "0.27.2", features = ["derive"] }
-<<<<<<< HEAD
-starshard = { version = "0.5.0", features = ["rayon", "async", "serde"] }
-sysinfo = "0.37.0"
-=======
 sysinfo = "0.37.1"
->>>>>>> aac9b1ed
 sysctl = "0.7.1"
 tempfile = "3.23.0"
 temp-env = "0.3.6"
