--- conflicted
+++ resolved
@@ -129,6 +129,7 @@
 hex = "0.4.3"
 hex-simd = "0.8.0"
 highway = { version = "1.3.0" }
+hickory-proto = "0.25.2"
 hickory-resolver = { version = "0.25.2", features = ["tls-ring"] }
 hmac = "0.12.1"
 hyper = "1.7.0"
@@ -262,13 +263,6 @@
 xxhash-rust = { version = "0.8.15", features = ["xxh64", "xxh3"] }
 zip = "2.4.2"
 zstd = "0.13.3"
-<<<<<<< HEAD
-=======
-hickory-resolver = { version = "0.25.2", features = ["tls-ring"] }
-hickory-proto = "0.25.2"
-moka = { version = "0.12.10", features = ["future"] }
-
->>>>>>> d5bea2f8
 
 [workspace.metadata.cargo-shear]
 ignored = ["rustfs", "rust-i18n", "rustfs-mcp", "rustfs-audit-logger", "tokio-test"]
