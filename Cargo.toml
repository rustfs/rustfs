--- conflicted
+++ resolved
@@ -18,9 +18,5 @@
 thiserror = "1.0.61"
 time = "0.3.36"
 async-trait = "0.1.80"
-<<<<<<< HEAD
-tokio = { version = "1.38.0", features = ["full"] }
-=======
-tokio = "1.38.0"
-anyhow ="1.0.86"
->>>>>>> aeb81908
+tokio = { version = "1.38.0", features = ["fs"] }
+anyhow = "1.0.86"