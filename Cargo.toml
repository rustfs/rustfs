--- conflicted
+++ resolved
@@ -216,12 +216,7 @@
 s3s = { version = "0.12.0-minio-preview.2" }
 shadow-rs = { version = "1.2.0", default-features = false }
 serde = { version = "1.0.219", features = ["derive"] }
-<<<<<<< HEAD
-serde_json = { version = "1.0.140", features = ["raw_value"] }
-=======
 serde_json = { version = "1.0.141", features = ["raw_value"] }
-serde-xml-rs = "0.8.1"
->>>>>>> 85388262
 serde_urlencoded = "0.7.1"
 sha1 = "0.10.6"
 sha2 = "0.10.9"
