# Copyright 2024 RustFS Team
#
# Licensed under the Apache License, Version 2.0 (the "License");
# you may not use this file except in compliance with the License.
# You may obtain a copy of the License at
#
#     http://www.apache.org/licenses/LICENSE-2.0
#
# Unless required by applicable law or agreed to in writing, software
# distributed under the License is distributed on an "AS IS" BASIS,
# WITHOUT WARRANTIES OR CONDITIONS OF ANY KIND, either express or implied.
# See the License for the specific language governing permissions and
# limitations under the License.

[workspace]
members = [
    "rustfs", # Core file system implementation
    "crates/appauth", # Application authentication and authorization
    "crates/audit-logger", # Audit logging system for file operations
    "crates/common", # Shared utilities and data structures
    "crates/config", # Configuration management
    "crates/crypto", # Cryptography and security features
    "crates/ecstore", # Erasure coding storage implementation
    "crates/e2e_test", # End-to-end test suite
    "crates/filemeta", # File metadata management
    "crates/iam", # Identity and Access Management
    "crates/lock", # Distributed locking implementation
    "crates/madmin", # Management dashboard and admin API interface
    "crates/notify", # Notification system for events
    "crates/obs", # Observability utilities
    "crates/protos", # Protocol buffer definitions
    "crates/rio", # Rust I/O utilities and abstractions
    "crates/targets", # Target-specific configurations and utilities
    "crates/s3select-api", # S3 Select API interface
    "crates/s3select-query", # S3 Select query engine
    "crates/signer", # client signer
    "crates/checksums", # client checksums
    "crates/utils", # Utility functions and helpers
    "crates/workers", # Worker thread pools and task scheduling
    "crates/zip", # ZIP file handling and compression
    "crates/ahm", # Asynchronous Hash Map for concurrent data structures
    "crates/mcp", # MCP server for S3 operations
]
resolver = "2"

[workspace.package]
edition = "2024"
license = "Apache-2.0"
repository = "https://github.com/rustfs/rustfs"
rust-version = "1.85"
version = "0.0.5"
homepage = "https://rustfs.com"
description = "RustFS is a high-performance distributed object storage software built using Rust, one of the most popular languages worldwide. "
keywords = ["RustFS", "Minio", "object-storage", "filesystem", "s3"]
categories = ["web-programming", "development-tools", "filesystem", "network-programming"]

[workspace.lints.rust]
unsafe_code = "deny"

[workspace.lints.clippy]
all = "warn"

[workspace.dependencies]
rustfs-ahm = { path = "crates/ahm", version = "0.0.5" }
rustfs-s3select-api = { path = "crates/s3select-api", version = "0.0.5" }
rustfs-appauth = { path = "crates/appauth", version = "0.0.5" }
rustfs-audit-logger = { path = "crates/audit-logger", version = "0.0.5" }
rustfs-common = { path = "crates/common", version = "0.0.5" }
rustfs-crypto = { path = "crates/crypto", version = "0.0.5" }
rustfs-ecstore = { path = "crates/ecstore", version = "0.0.5" }
rustfs-iam = { path = "crates/iam", version = "0.0.5" }
rustfs-lock = { path = "crates/lock", version = "0.0.5" }
rustfs-madmin = { path = "crates/madmin", version = "0.0.5" }
rustfs-policy = { path = "crates/policy", version = "0.0.5" }
rustfs-protos = { path = "crates/protos", version = "0.0.5" }
rustfs-s3select-query = { path = "crates/s3select-query", version = "0.0.5" }
rustfs = { path = "./rustfs", version = "0.0.5" }
rustfs-zip = { path = "./crates/zip", version = "0.0.5" }
rustfs-config = { path = "./crates/config", version = "0.0.5" }
rustfs-obs = { path = "crates/obs", version = "0.0.5" }
rustfs-notify = { path = "crates/notify", version = "0.0.5" }
rustfs-utils = { path = "crates/utils", version = "0.0.5" }
rustfs-rio = { path = "crates/rio", version = "0.0.5" }
rustfs-filemeta = { path = "crates/filemeta", version = "0.0.5" }
rustfs-signer = { path = "crates/signer", version = "0.0.5" }
rustfs-checksums = { path = "crates/checksums", version = "0.0.5" }
rustfs-workers = { path = "crates/workers", version = "0.0.5" }
rustfs-mcp = { path = "crates/mcp", version = "0.0.5" }
rustfs-targets = { path = "crates/targets", version = "0.0.5" }
aes-gcm = { version = "0.10.3", features = ["std"] }
anyhow = "1.0.99"
arc-swap = "1.7.1"
argon2 = { version = "0.5.3", features = ["std"] }
atoi = "2.0.0"
async-channel = "2.5.0"
async-recursion = "1.1.1"
async-trait = "0.1.89"
async-compression = { version = "0.4.19" }
atomic_enum = "0.3.0"
aws-config = { version = "1.8.6" }
aws-sdk-s3 = "1.101.0"
axum = "0.8.4"
base64-simd = "0.8.0"
base64 = "0.22.1"
brotli = "8.0.2"
bytes = { version = "1.10.1", features = ["serde"] }
bytesize = "2.0.1"
byteorder = "1.5.0"
cfg-if = "1.0.3"
crc-fast = "1.5.0"
chacha20poly1305 = { version = "0.10.1" }
chrono = { version = "0.4.41", features = ["serde"] }
clap = { version = "4.5.46", features = ["derive", "env"] }
const-str = { version = "0.6.4", features = ["std", "proc"] }
crc32fast = "1.5.0"
criterion = { version = "0.7", features = ["html_reports"] }
dashmap = "6.1.0"
datafusion = "46.0.1"
derive_builder = "0.20.2"
enumset = "1.1.10"
flatbuffers = "25.2.10"
flate2 = "1.1.2"
flexi_logger = { version = "0.31.2", features = ["trc", "dont_minimize_extra_stacks"] }
form_urlencoded = "1.2.2"
futures = "0.3.31"
futures-core = "0.3.31"
futures-util = "0.3.31"
glob = "0.3.3"
hex = "0.4.3"
hex-simd = "0.8.0"
highway = { version = "1.3.0" }
hickory-proto = "0.25.2"
hickory-resolver = { version = "0.25.2", features = ["tls-ring"] }
hmac = "0.12.1"
hyper = "1.7.0"
hyper-util = { version = "0.1.16", features = [
    "tokio",
    "server-auto",
    "server-graceful",
] }
hyper-rustls = "0.27.7"
http = "1.3.1"
http-body = "1.0.1"
humantime = "2.2.0"
ipnetwork = { version = "0.21.1", features = ["serde"] }
jsonwebtoken = "9.3.1"
lazy_static = "1.5.0"
libsystemd = { version = "0.7.2" }
local-ip-address = "0.6.5"
lz4 = "1.28.1"
matchit = "0.8.4"
md-5 = "0.10.6"
mime_guess = "2.0.5"
moka = { version = "0.12.10", features = ["future"] }
netif = "0.1.6"
nix = { version = "0.30.1", features = ["fs"] }
nu-ansi-term = "0.50.1"
num_cpus = { version = "1.17.0" }
nvml-wrapper = "0.11.0"
object_store = "0.11.2"
once_cell = "1.21.3"
opentelemetry = { version = "0.30.0" }
opentelemetry-appender-tracing = { version = "0.30.1", features = [
    "experimental_use_tracing_span_context",
    "experimental_metadata_attributes",
    "spec_unstable_logs_enabled"
] }
opentelemetry_sdk = { version = "0.30.0" }
opentelemetry-stdout = { version = "0.30.0" }
opentelemetry-otlp = { version = "0.30.0", default-features = false, features = [
    "grpc-tonic", "gzip-tonic", "trace", "metrics", "logs", "internal-logs"
] }
opentelemetry-semantic-conventions = { version = "0.30.0", features = [
    "semconv_experimental",
] }
parking_lot = "0.12.4"
path-absolutize = "3.1.1"
path-clean = "1.0.1"
blake3 = { version = "1.8.2" }
pbkdf2 = "0.12.2"
percent-encoding = "2.3.2"
pin-project-lite = "0.2.16"
prost = "0.14.1"
pretty_assertions = "1.4.1"
quick-xml = "0.38.3"
rand = "0.9.2"
rdkafka = { version = "0.38.0", features = ["tokio"] }
reed-solomon-simd = { version = "3.0.1" }
regex = { version = "1.11.2" }
reqwest = { version = "0.12.23", default-features = false, features = [
    "rustls-tls",
    "charset",
    "http2",
    "system-proxy",
    "stream",
    "json",
    "blocking",
] }
rmcp = { version = "0.6.1" }
rmp = "0.8.14"
rmp-serde = "1.3.0"
rsa = "0.9.8"
rumqttc = { version = "0.24" }
rust-embed = { version = "8.7.2" }
rustfs-rsc = "2025.506.1"
rustls = { version = "0.23.31" }
rustls-pki-types = "1.12.0"
rustls-pemfile = "2.2.0"
s3s = { version = "0.12.0-minio-preview.3" }
schemars = "1.0.4"
serde = { version = "1.0.219", features = ["derive"] }
serde_json = { version = "1.0.143", features = ["raw_value"] }
serde_urlencoded = "0.7.1"
serial_test = "3.2.0"
sha1 = "0.10.6"
sha2 = "0.10.9"
shadow-rs = { version = "1.3.0", default-features = false }
siphasher = "1.0.1"
smallvec = { version = "1.15.1", features = ["serde"] }
snafu = "0.8.8"
snap = "1.1.1"
socket2 = "0.6.0"
strum = { version = "0.27.2", features = ["derive"] }
sysinfo = "0.37.0"
sysctl = "0.6.0"
tempfile = "3.21.0"
temp-env = "0.3.6"
test-case = "3.3.1"
thiserror = "2.0.16"
time = { version = "0.3.42", features = [
    "std",
    "parsing",
    "formatting",
    "macros",
    "serde",
] }
tokio = { version = "1.47.1", features = ["fs", "rt-multi-thread"] }
tokio-rustls = { version = "0.26.2", default-features = false }
tokio-stream = { version = "0.1.17" }
tokio-tar = "0.3.1"
tokio-test = "0.4.4"
tokio-util = { version = "0.7.16", features = ["io", "compat"] }
tonic = { version = "0.14.1", features = ["gzip"] }
tonic-prost = { version = "0.14.1" }
tonic-prost-build = { version = "0.14.1" }
tower = { version = "0.5.2", features = ["timeout"] }
tower-http = { version = "0.6.6", features = ["cors"] }
tracing = "0.1.41"
tracing-core = "0.1.34"
tracing-error = "0.2.1"
tracing-opentelemetry = "0.31.0"
tracing-subscriber = { version = "0.3.20", features = ["env-filter", "time"] }
transform-stream = "0.3.1"
url = "2.5.7"
urlencoding = "2.1.3"
uuid = { version = "1.18.0", features = [
    "v4",
    "fast-rng",
    "macro-diagnostics",
] }
wildmatch = { version = "2.4.0", features = ["serde"] }
winapi = { version = "0.3.9" }
xxhash-rust = { version = "0.8.15", features = ["xxh64", "xxh3"] }
zip = "2.4.2"
zstd = "0.13.3"

<<<<<<< HEAD
# Use tikv-jemallocator as memory allocator and enable performance analysis
tikv-jemallocator = { version = "0.6", features = ["profiling", "unprefixed_malloc_on_supported_platforms"] }
# Used to control and obtain statistics for jemalloc at runtime
tikv-jemalloc-ctl = { version = "0.6", features = ["use_std", "stats", "profiling"] }
# The underlying binding of tikv-jemallocator also enables performance analysis
tikv-jemalloc-sys = { version = "0.6", features = ["profiling", "stats"] }
# Used to generate pprof-compatible memory profiling data and support symbolization and flame graphs
jemalloc_pprof = { version = "0.8.1", features = ["symbolize", "flamegraph"] }
# Used to generate CPU performance analysis data and flame diagrams
pprof = { version = "0.15.0", features = ["flamegraph", "protobuf-codec"] }

=======
>>>>>>> fcab6de2
[workspace.metadata.cargo-shear]
ignored = ["rustfs", "rust-i18n", "rustfs-mcp", "rustfs-audit-logger", "tokio-test"]

[profile.wasm-dev]
inherits = "dev"
opt-level = 1

[profile.server-dev]
inherits = "dev"

[profile.android-dev]
inherits = "dev"

[profile.release]
opt-level = 3

[profile.production]
inherits = "release"
lto = "fat"
codegen-units = 1

[profile.profiling]
inherits = "release"
debug = true
opt-level = 3        # The highest optimization
lto = "fat"          # Enable link-time optimization
codegen-units = 1    # Reduce parallel units and improve optimization effect<|MERGE_RESOLUTION|>--- conflicted
+++ resolved
@@ -264,7 +264,6 @@
 zip = "2.4.2"
 zstd = "0.13.3"
 
-<<<<<<< HEAD
 # Use tikv-jemallocator as memory allocator and enable performance analysis
 tikv-jemallocator = { version = "0.6", features = ["profiling", "unprefixed_malloc_on_supported_platforms"] }
 # Used to control and obtain statistics for jemalloc at runtime
@@ -276,8 +275,6 @@
 # Used to generate CPU performance analysis data and flame diagrams
 pprof = { version = "0.15.0", features = ["flamegraph", "protobuf-codec"] }
 
-=======
->>>>>>> fcab6de2
 [workspace.metadata.cargo-shear]
 ignored = ["rustfs", "rust-i18n", "rustfs-mcp", "rustfs-audit-logger", "tokio-test"]
 
