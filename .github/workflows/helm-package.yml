--- conflicted
+++ resolved
@@ -41,14 +41,12 @@
 env
   new_version:${{ github.event.workflow_run.head_branch }}
 
-<<<<<<< HEAD
 jobs
   build-helm-package
     runs-on:ubuntu-latest
     []*Only run on successful builds triggered by tag pushes (version format:x.y.z or x.y.z-suffix);
  If
      github.event.workflow_run.conclusion == 'success' && 
-=======
 permissions:
   contents: read
 
@@ -61,7 +59,6 @@
     # Only run on successful builds triggered by tag pushes (version format: x.y.z or x.y.z-suffix)
     if: |
       github.event.workflow_run.conclusion == 'success' && 
->>>>>>> 2c86fe30
       github.event.workflow_run.event == 'push' &&
       contains(github.event.workflow_run.head_branch, '.')
 
