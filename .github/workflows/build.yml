# Copyright 2024 RustFS Team
#
# Licensed under the Apache License, Version 2.0 (the "License");
# you may not use this file except in compliance with the License.
# You may obtain a copy of the License at
#
#     http://www.apache.org/licenses/LICENSE-2.0
#
# Unless required by applicable law or agreed to in writing, software
# distributed under the License is distributed on an "AS IS" BASIS,
# WITHOUT WARRANTIES OR CONDITIONS OF ANY KIND, either express or implied.
# See the License for the specific language governing permissions and
# limitations under the License.

name: Build and Release

on:
  push:
<<<<<<< HEAD
    tags: ["v*"]
    branches: [main]
    paths:
      - "rustfs/**"
      - "cli/**"
      - "crates/**"
      - "Cargo.toml"
      - "Cargo.lock"
      - ".github/workflows/build.yml"
  pull_request:
    branches: [main]
    paths:
      - "rustfs/**"
      - "cli/**"
      - "crates/**"
      - "Cargo.toml"
      - "Cargo.lock"
      - ".github/workflows/build.yml"
=======
    tags: ["*"]
    branches: [main]
    paths-ignore:
      - "**.md"
      - "**.txt"
      - ".github/**"
      - "docs/**"
      - "deploy/**"
      - "scripts/dev_*.sh"
      - "LICENSE*"
      - "README*"
      - "**/*.png"
      - "**/*.jpg"
      - "**/*.svg"
      - ".gitignore"
      - ".dockerignore"
  pull_request:
    branches: [main]
    paths-ignore:
      - "**.md"
      - "**.txt"
      - ".github/**"
      - "docs/**"
      - "deploy/**"
      - "scripts/dev_*.sh"
      - "LICENSE*"
      - "README*"
      - "**/*.png"
      - "**/*.jpg"
      - "**/*.svg"
      - ".gitignore"
      - ".dockerignore"
>>>>>>> c498fbcb
  schedule:
    - cron: "0 0 * * 0" # Weekly on Sunday at midnight UTC
  workflow_dispatch:
    inputs:
      force_build:
        description: "Force build even without changes"
        required: false
        default: false
        type: boolean

env:
  CARGO_TERM_COLOR: always
  RUST_BACKTRACE: 1
  # Optimize build performance
  CARGO_INCREMENTAL: 0
<<<<<<< HEAD
  RUSTFLAGS: "-C target-cpu=native"

jobs:
  # First layer: GitHub Actions level optimization (handling duplicates and concurrency)
  skip-duplicate:
    name: Skip Duplicate Actions
    runs-on: ubuntu-latest
    outputs:
      should_skip: ${{ steps.skip_check.outputs.should_skip }}
    steps:
      - name: Skip duplicate actions
        id: skip_check
        uses: fkirc/skip-duplicate-actions@v5
        with:
          concurrent_skipping: "same_content_newer"
          cancel_others: true
          paths_ignore: '["*.md", "docs/**", "deploy/**", "scripts/dev_*.sh"]'

  # Second layer: Business logic level checks (handling build strategy)
  build-check:
    name: Build Strategy Check
    needs: skip-duplicate
    if: needs.skip-duplicate.outputs.should_skip != 'true'
=======

jobs:
  # Second layer: Business logic level checks (handling build strategy)
  build-check:
    name: Build Strategy Check
>>>>>>> c498fbcb
    runs-on: ubuntu-latest
    outputs:
      should_build: ${{ steps.check.outputs.should_build }}
      build_type: ${{ steps.check.outputs.build_type }}
    steps:
      - name: Determine build strategy
        id: check
        run: |
          should_build=false
          build_type="none"

          # Business logic: when we need to build
          if [[ "${{ github.event_name }}" == "schedule" ]] || \
             [[ "${{ github.event_name }}" == "workflow_dispatch" ]] || \
             [[ "${{ github.event.inputs.force_build }}" == "true" ]] || \
             [[ "${{ contains(github.event.head_commit.message, '--build') }}" == "true" ]]; then
            should_build=true
            build_type="development"
          fi

<<<<<<< HEAD
          if [[ "${{ startsWith(github.ref, 'refs/tags/') }}" == "true" ]]; then
            should_build=true
            build_type="release"
=======
          # Always build for tag pushes (version releases)
          if [[ "${{ startsWith(github.ref, 'refs/tags/') }}" == "true" ]]; then
            should_build=true
            build_type="release"
            echo "🏷️  Tag detected: forcing release build"
>>>>>>> c498fbcb
          fi

          echo "should_build=$should_build" >> $GITHUB_OUTPUT
          echo "build_type=$build_type" >> $GITHUB_OUTPUT
          echo "Build needed: $should_build (type: $build_type)"

  # Build RustFS binaries
  build-rustfs:
    name: Build RustFS
<<<<<<< HEAD
    needs: [skip-duplicate, build-check]
    if: needs.skip-duplicate.outputs.should_skip != 'true' && needs.build-check.outputs.should_build == 'true'
    runs-on: ${{ matrix.os }}
    timeout-minutes: 60
=======
    needs: [build-check]
    if: needs.build-check.outputs.should_build == 'true'
    runs-on: ${{ matrix.os }}
    timeout-minutes: 60
    env:
      RUSTFLAGS: ${{ matrix.cross == 'false' && '-C target-cpu=native' || '' }}
>>>>>>> c498fbcb
    strategy:
      fail-fast: false
      matrix:
        include:
<<<<<<< HEAD
          - os: ubuntu-latest
            target: x86_64-unknown-linux-musl
            cross: false
          - os: ubuntu-latest
            target: aarch64-unknown-linux-musl
            cross: true
          - os: macos-latest
            target: aarch64-apple-darwin
            cross: false
=======
          # Linux builds
          - os: ubuntu-latest
            target: x86_64-unknown-linux-musl
            cross: false
            platform: linux
          - os: ubuntu-latest
            target: aarch64-unknown-linux-musl
            cross: true
            platform: linux
          # macOS builds
          - os: macos-latest
            target: aarch64-apple-darwin
            cross: false
            platform: macos
          - os: macos-latest
            target: x86_64-apple-darwin
            cross: false
            platform: macos
          # # Windows builds
          # - os: windows-latest
          #   target: x86_64-pc-windows-msvc
          #   cross: false
          #   platform: windows
          # - os: windows-latest
          #   target: aarch64-pc-windows-msvc
          #   cross: true
          #   platform: windows
>>>>>>> c498fbcb
    steps:
      - name: Checkout repository
        uses: actions/checkout@v4
        with:
          fetch-depth: 0

      - name: Setup Rust environment
        uses: ./.github/actions/setup
        with:
          rust-version: stable
          target: ${{ matrix.target }}
          cache-shared-key: build-${{ matrix.target }}-${{ hashFiles('**/Cargo.lock') }}
          github-token: ${{ secrets.GITHUB_TOKEN }}
          cache-save-if: ${{ github.ref == 'refs/heads/main' || startsWith(github.ref, 'refs/tags/') }}
          install-cross-tools: ${{ matrix.cross }}

      - name: Download static console assets
        run: |
          mkdir -p ./rustfs/static
<<<<<<< HEAD
          curl -L "https://dl.rustfs.com/artifacts/console/rustfs-console-latest.zip" \
            -o console.zip --retry 3 --retry-delay 5 --max-time 300
          unzip -o console.zip -d ./rustfs/static
          rm console.zip

      - name: Build RustFS
        run: |
          touch rustfs/build.rs

          if [[ "${{ matrix.cross }}" == "true" ]]; then
            cargo zigbuild --release --target ${{ matrix.target }} -p rustfs --bins
=======
          if [[ "${{ matrix.platform }}" == "windows" ]]; then
            curl.exe -L "https://dl.rustfs.com/artifacts/console/rustfs-console-latest.zip" -o console.zip --retry 3 --retry-delay 5 --max-time 300
            if [[ $? -eq 0 ]]; then
              unzip -o console.zip -d ./rustfs/static
              rm console.zip
            else
              echo "Warning: Failed to download console assets, continuing without them"
              echo "// Static assets not available" > ./rustfs/static/empty.txt
            fi
          else
            curl -L "https://dl.rustfs.com/artifacts/console/rustfs-console-latest.zip" \
              -o console.zip --retry 3 --retry-delay 5 --max-time 300
            if [[ $? -eq 0 ]]; then
              unzip -o console.zip -d ./rustfs/static
              rm console.zip
            else
              echo "Warning: Failed to download console assets, continuing without them"
              echo "// Static assets not available" > ./rustfs/static/empty.txt
            fi
          fi

      - name: Build RustFS
        run: |
          # Force rebuild by touching build.rs
          touch rustfs/build.rs

          if [[ "${{ matrix.cross }}" == "true" ]]; then
            if [[ "${{ matrix.platform }}" == "windows" ]]; then
              # Use cross for Windows ARM64
              cargo install cross --git https://github.com/cross-rs/cross
              cross build --release --target ${{ matrix.target }} -p rustfs --bins
            else
              # Use zigbuild for Linux ARM64
              cargo zigbuild --release --target ${{ matrix.target }} -p rustfs --bins
            fi
>>>>>>> c498fbcb
          else
            cargo build --release --target ${{ matrix.target }} -p rustfs --bins
          fi

      - name: Create release package
        id: package
        shell: bash
        run: |
          PACKAGE_NAME="rustfs-${{ matrix.target }}"
          mkdir -p "${PACKAGE_NAME}"/{bin,docs}

<<<<<<< HEAD
          # Copy binary
          if [[ "${{ matrix.target }}" == *"windows"* ]]; then
            cp target/${{ matrix.target }}/release/rustfs.exe "${PACKAGE_NAME}/bin/"
=======
          # Copy binary with platform-specific handling
          if [[ "${{ matrix.target }}" == *"windows"* ]]; then
            cp target/${{ matrix.target }}/release/rustfs.exe "${PACKAGE_NAME}/bin/"
            # Add Windows-specific files
            echo "RustFS for Windows" > "${PACKAGE_NAME}/README.txt"
>>>>>>> c498fbcb
          else
            cp target/${{ matrix.target }}/release/rustfs "${PACKAGE_NAME}/bin/"
            chmod +x "${PACKAGE_NAME}/bin/rustfs"
          fi

          # Copy documentation
          [ -f "LICENSE" ] && cp LICENSE "${PACKAGE_NAME}/docs/"
          [ -f "README.md" ] && cp README.md "${PACKAGE_NAME}/docs/"
<<<<<<< HEAD

          # Create archive
          tar -czf "${PACKAGE_NAME}.tar.gz" "${PACKAGE_NAME}"

          echo "package_name=${PACKAGE_NAME}" >> $GITHUB_OUTPUT
          echo "Package created: ${PACKAGE_NAME}.tar.gz"

      - name: Upload artifacts
        uses: actions/upload-artifact@v4
        with:
          name: ${{ steps.package.outputs.package_name }}
          path: ${{ steps.package.outputs.package_name }}.tar.gz
          retention-days: ${{ startsWith(github.ref, 'refs/tags/') && 30 || 7 }}

  # Build GUI (only for releases)
  build-gui:
    name: Build GUI
    needs: [skip-duplicate, build-check, build-rustfs]
    if: needs.skip-duplicate.outputs.should_skip != 'true' && needs.build-check.outputs.build_type == 'release'
    runs-on: ${{ matrix.os }}
    timeout-minutes: 45
    strategy:
      fail-fast: false
      matrix:
        include:
          - os: ubuntu-latest
            target: x86_64-unknown-linux-musl
            platform: linux
          - os: macos-latest
            target: aarch64-apple-darwin
            platform: macos
    steps:
      - name: Checkout repository
        uses: actions/checkout@v4

      - name: Setup Rust environment
        uses: ./.github/actions/setup
        with:
=======

          # Add platform-specific information
          cat > "${PACKAGE_NAME}/docs/PLATFORM_INFO.txt" << EOF
          Platform: ${{ matrix.platform }}
          Target: ${{ matrix.target }}
          Build Date: $(date -u +"%Y-%m-%d %H:%M:%S UTC")
          Git Commit: ${GITHUB_SHA::8}
          EOF

          # Create appropriate archive format for platform
          if [[ "${{ matrix.platform }}" == "windows" ]]; then
            # Use PowerShell to create zip on Windows
            powershell -Command "Compress-Archive -Path '${PACKAGE_NAME}' -DestinationPath '${PACKAGE_NAME}.zip'"
            echo "package_name=${PACKAGE_NAME}" >> $GITHUB_OUTPUT
            echo "package_file=${PACKAGE_NAME}.zip" >> $GITHUB_OUTPUT
            echo "Package created: ${PACKAGE_NAME}.zip"
          else
            tar -czf "${PACKAGE_NAME}.tar.gz" "${PACKAGE_NAME}"
            echo "package_name=${PACKAGE_NAME}" >> $GITHUB_OUTPUT
            echo "package_file=${PACKAGE_NAME}.tar.gz" >> $GITHUB_OUTPUT
            echo "Package created: ${PACKAGE_NAME}.tar.gz"
          fi

      - name: Upload artifacts
        uses: actions/upload-artifact@v4
        with:
          name: ${{ steps.package.outputs.package_name }}
          path: ${{ steps.package.outputs.package_file }}
          retention-days: ${{ startsWith(github.ref, 'refs/tags/') && 30 || 7 }}

  # Build GUI (only for releases)
  build-gui:
    name: Build GUI
    needs: [build-check, build-rustfs]
    if: needs.build-check.outputs.build_type == 'release'
    runs-on: ${{ matrix.os }}
    timeout-minutes: 45
    strategy:
      fail-fast: false
      matrix:
        include:
          - os: ubuntu-latest
            target: x86_64-unknown-linux-musl
            platform: linux
          - os: macos-latest
            target: aarch64-apple-darwin
            platform: macos
          - os: windows-latest
            target: x86_64-pc-windows-msvc
            platform: windows
    steps:
      - name: Checkout repository
        uses: actions/checkout@v4

      - name: Setup Rust environment
        uses: ./.github/actions/setup
        with:
>>>>>>> c498fbcb
          rust-version: stable
          target: ${{ matrix.target }}
          cache-shared-key: gui-${{ matrix.target }}-${{ hashFiles('**/Cargo.lock') }}
          github-token: ${{ secrets.GITHUB_TOKEN }}

      - name: Download RustFS binary
        uses: actions/download-artifact@v4
        with:
          name: rustfs-${{ matrix.target }}
          path: ./artifacts

      - name: Prepare embedded binary
<<<<<<< HEAD
=======
        shell: bash
>>>>>>> c498fbcb
        run: |
          mkdir -p ./cli/rustfs-gui/embedded-rustfs/
          tar -xzf ./artifacts/rustfs-${{ matrix.target }}.tar.gz -C ./artifacts/
          cp ./artifacts/rustfs-${{ matrix.target }}/bin/rustfs ./cli/rustfs-gui/embedded-rustfs/

<<<<<<< HEAD
=======
          if [[ "${{ matrix.platform }}" == "windows" ]]; then
            # Extract from zip file
            unzip ./artifacts/rustfs-${{ matrix.target }}.zip -d ./artifacts/
            cp ./artifacts/rustfs-${{ matrix.target }}/bin/rustfs.exe ./cli/rustfs-gui/embedded-rustfs/
          else
            # Extract from tar.gz file
            tar -xzf ./artifacts/rustfs-${{ matrix.target }}.tar.gz -C ./artifacts/
            cp ./artifacts/rustfs-${{ matrix.target }}/bin/rustfs ./cli/rustfs-gui/embedded-rustfs/
          fi

>>>>>>> c498fbcb
      - name: Install Dioxus CLI
        uses: taiki-e/cache-cargo-install-action@v2
        with:
          tool: dioxus-cli

      - name: Build GUI
        working-directory: ./cli/rustfs-gui
<<<<<<< HEAD
=======
        shell: bash
>>>>>>> c498fbcb
        run: |
          case "${{ matrix.platform }}" in
            "linux")
              dx bundle --platform linux --package-types deb --package-types appimage --release
              ;;
            "macos")
              dx bundle --platform macos --package-types dmg --release
              ;;
<<<<<<< HEAD
=======
            "windows")
              dx bundle --platform windows --package-types msi --release
              ;;
>>>>>>> c498fbcb
          esac

      - name: Package GUI
        id: gui_package
<<<<<<< HEAD
        run: |
          GUI_PACKAGE="rustfs-gui-${{ matrix.target }}"
          mkdir -p "${GUI_PACKAGE}"

          # Copy GUI bundles
          if [[ -d "cli/rustfs-gui/dist/bundle" ]]; then
            cp -r cli/rustfs-gui/dist/bundle/* "${GUI_PACKAGE}/"
          fi

          tar -czf "${GUI_PACKAGE}.tar.gz" "${GUI_PACKAGE}"
          echo "gui_package=${GUI_PACKAGE}" >> $GITHUB_OUTPUT

=======
        shell: bash
        run: |
          GUI_PACKAGE="rustfs-gui-${{ matrix.target }}"
          mkdir -p "${GUI_PACKAGE}"

          # Copy GUI bundles
          if [[ -d "cli/rustfs-gui/dist/bundle" ]]; then
            cp -r cli/rustfs-gui/dist/bundle/* "${GUI_PACKAGE}/"
          fi

          # Create appropriate archive format
          if [[ "${{ matrix.platform }}" == "windows" ]]; then
            powershell -Command "Compress-Archive -Path '${GUI_PACKAGE}' -DestinationPath '${GUI_PACKAGE}.zip'"
            echo "gui_package=${GUI_PACKAGE}" >> $GITHUB_OUTPUT
            echo "gui_file=${GUI_PACKAGE}.zip" >> $GITHUB_OUTPUT
          else
            tar -czf "${GUI_PACKAGE}.tar.gz" "${GUI_PACKAGE}"
            echo "gui_package=${GUI_PACKAGE}" >> $GITHUB_OUTPUT
            echo "gui_file=${GUI_PACKAGE}.tar.gz" >> $GITHUB_OUTPUT
          fi

>>>>>>> c498fbcb
      - name: Upload GUI artifacts
        uses: actions/upload-artifact@v4
        with:
          name: ${{ steps.gui_package.outputs.gui_package }}
<<<<<<< HEAD
          path: ${{ steps.gui_package.outputs.gui_package }}.tar.gz
=======
          path: ${{ steps.gui_package.outputs.gui_file }}
>>>>>>> c498fbcb
          retention-days: 30

  # Release management
  release:
    name: GitHub Release
<<<<<<< HEAD
    needs: [skip-duplicate, build-check, build-rustfs, build-gui]
    if: always() && needs.skip-duplicate.outputs.should_skip != 'true' && needs.build-check.outputs.build_type == 'release'
=======
    needs: [build-check, build-rustfs, build-gui]
    if: always() && needs.build-check.outputs.build_type == 'release'
>>>>>>> c498fbcb
    runs-on: ubuntu-latest
    permissions:
      contents: write
    steps:
      - name: Checkout repository
        uses: actions/checkout@v4
<<<<<<< HEAD
=======
        with:
          fetch-depth: 0
>>>>>>> c498fbcb

      - name: Download all artifacts
        uses: actions/download-artifact@v4
        with:
          path: ./release-artifacts

<<<<<<< HEAD
      - name: Prepare release
=======
      - name: Prepare release assets
>>>>>>> c498fbcb
        id: release_prep
        run: |
          VERSION="${GITHUB_REF#refs/tags/}"
          VERSION_CLEAN="${VERSION#v}"

          echo "version=${VERSION}" >> $GITHUB_OUTPUT
          echo "version_clean=${VERSION_CLEAN}" >> $GITHUB_OUTPUT

          # Organize artifacts
          mkdir -p ./release-files
<<<<<<< HEAD
          find ./release-artifacts -name "*.tar.gz" -exec cp {} ./release-files/ \;

          # Create release notes
          cat > release_notes.md << EOF
          ## RustFS ${VERSION_CLEAN}

          ### 🚀 Downloads

          **Linux:**
          - \`rustfs-x86_64-unknown-linux-musl.tar.gz\` - Linux x86_64 (static)
          - \`rustfs-aarch64-unknown-linux-musl.tar.gz\` - Linux ARM64 (static)

          **macOS:**
          - \`rustfs-aarch64-apple-darwin.tar.gz\` - macOS Apple Silicon

          **GUI Applications:**
          - \`rustfs-gui-*.tar.gz\` - GUI applications
=======

          # Copy all artifacts (both .tar.gz and .zip files)
          find ./release-artifacts -name "*.tar.gz" -exec cp {} ./release-files/ \;
          find ./release-artifacts -name "*.zip" -exec cp {} ./release-files/ \;

          # Generate checksums for all files
          cd ./release-files
          if ls *.tar.gz >/dev/null 2>&1; then
            sha256sum *.tar.gz >> SHA256SUMS
            sha512sum *.tar.gz >> SHA512SUMS
          fi
          if ls *.zip >/dev/null 2>&1; then
            sha256sum *.zip >> SHA256SUMS
            sha512sum *.zip >> SHA512SUMS
          fi
          cd ..

          # Display what we're releasing
          echo "=== Release Files ==="
          ls -la ./release-files/

      - name: Create GitHub Release
        env:
          GH_TOKEN: ${{ github.token }}
        run: |
          VERSION="${{ steps.release_prep.outputs.version }}"
          VERSION_CLEAN="${{ steps.release_prep.outputs.version_clean }}"

          # Check if release already exists
          if gh release view "$VERSION" >/dev/null 2>&1; then
            echo "Release $VERSION already exists, skipping creation"
          else
            # Get release notes from tag message
            RELEASE_NOTES=$(git tag -l --format='%(contents)' "${VERSION}")
            if [[ -z "$RELEASE_NOTES" || "$RELEASE_NOTES" =~ ^[[:space:]]*$ ]]; then
              RELEASE_NOTES="Release ${VERSION_CLEAN}"
            fi
>>>>>>> c498fbcb

            # Determine if this is a prerelease
            PRERELEASE_FLAG=""
            if [[ "$VERSION" == *"alpha"* ]] || [[ "$VERSION" == *"beta"* ]] || [[ "$VERSION" == *"rc"* ]]; then
              PRERELEASE_FLAG="--prerelease"
            fi

<<<<<<< HEAD
          1. Download the appropriate binary for your platform
          2. Extract: \`tar -xzf rustfs-*.tar.gz\`
          3. Install: \`sudo cp rustfs-*/bin/rustfs /usr/local/bin/\`

          ### 🔗 Mirror Downloads

          - [OSS Mirror](https://rustfs-artifacts.oss-cn-beijing.aliyuncs.com/artifacts/rustfs/)
          EOF

      - name: Create GitHub Release
        uses: softprops/action-gh-release@v2
        with:
          tag_name: ${{ steps.release_prep.outputs.version }}
          name: "RustFS ${{ steps.release_prep.outputs.version_clean }}"
          body_path: release_notes.md
          files: ./release-files/*.tar.gz
          draft: false
          prerelease: ${{ contains(steps.release_prep.outputs.version, 'alpha') || contains(steps.release_prep.outputs.version, 'beta') || contains(steps.release_prep.outputs.version, 'rc') }}
=======
            # Create the release only if it doesn't exist
            gh release create "$VERSION" \
              --title "RustFS $VERSION_CLEAN" \
              --notes "$RELEASE_NOTES" \
              $PRERELEASE_FLAG
          fi

      - name: Upload release assets
        env:
          GH_TOKEN: ${{ github.token }}
        run: |
          VERSION="${{ steps.release_prep.outputs.version }}"

          cd ./release-files

          # Upload all binary archives
          for file in *.tar.gz *.zip; do
            if [[ -f "$file" ]]; then
              echo "Uploading $file..."
              gh release upload "$VERSION" "$file" --clobber
            fi
          done

          # Upload checksum files
          if [[ -f "SHA256SUMS" ]]; then
            echo "Uploading SHA256SUMS..."
            gh release upload "$VERSION" "SHA256SUMS" --clobber
          fi

          if [[ -f "SHA512SUMS" ]]; then
            echo "Uploading SHA512SUMS..."
            gh release upload "$VERSION" "SHA512SUMS" --clobber
          fi

      - name: Update release notes
        env:
          GH_TOKEN: ${{ github.token }}
        run: |
          VERSION="${{ steps.release_prep.outputs.version }}"
          VERSION_CLEAN="${{ steps.release_prep.outputs.version_clean }}"

          # Check if release already has custom notes (not auto-generated)
          EXISTING_NOTES=$(gh release view "$VERSION" --json body --jq '.body' 2>/dev/null || echo "")

          # Only update if release notes are empty or auto-generated
          if [[ -z "$EXISTING_NOTES" ]] || [[ "$EXISTING_NOTES" == *"Release ${VERSION_CLEAN}"* ]]; then
            echo "Updating release notes for $VERSION"

            # Get original release notes from tag
            ORIGINAL_NOTES=$(git tag -l --format='%(contents)' "${VERSION}")
            if [[ -z "$ORIGINAL_NOTES" || "$ORIGINAL_NOTES" =~ ^[[:space:]]*$ ]]; then
              ORIGINAL_NOTES="Release ${VERSION_CLEAN}"
            fi

            # Create comprehensive release notes
            cat > enhanced_notes.md << EOF
            ## RustFS ${VERSION_CLEAN}

            ${ORIGINAL_NOTES}

            ---

            ### 🚀 Quick Download

            **Linux (Recommended - Static Binaries):**
            \`\`\`bash
            # x86_64 (Intel/AMD)
            curl -LO https://github.com/rustfs/rustfs/releases/download/${VERSION}/rustfs-x86_64-unknown-linux-musl.tar.gz
            tar -xzf rustfs-x86_64-unknown-linux-musl.tar.gz
            sudo cp rustfs-x86_64-unknown-linux-musl/bin/rustfs /usr/local/bin/

            # ARM64 (Graviton, Apple Silicon VMs)
            curl -LO https://github.com/rustfs/rustfs/releases/download/${VERSION}/rustfs-aarch64-unknown-linux-musl.tar.gz
            tar -xzf rustfs-aarch64-unknown-linux-musl.tar.gz
            sudo cp rustfs-aarch64-unknown-linux-musl/bin/rustfs /usr/local/bin/
            \`\`\`

            **macOS:**
            \`\`\`bash
            # Apple Silicon (M1/M2/M3)
            curl -LO https://github.com/rustfs/rustfs/releases/download/${VERSION}/rustfs-aarch64-apple-darwin.tar.gz
            tar -xzf rustfs-aarch64-apple-darwin.tar.gz
            sudo cp rustfs-aarch64-apple-darwin/bin/rustfs /usr/local/bin/

            # Intel
            curl -LO https://github.com/rustfs/rustfs/releases/download/${VERSION}/rustfs-x86_64-apple-darwin.tar.gz
            tar -xzf rustfs-x86_64-apple-darwin.tar.gz
            sudo cp rustfs-x86_64-apple-darwin/bin/rustfs /usr/local/bin/
            \`\`\`

            **Windows:**
            \`\`\`powershell
            # Download and extract
            Invoke-WebRequest https://github.com/rustfs/rustfs/releases/download/${VERSION}/rustfs-x86_64-pc-windows-msvc.zip -OutFile rustfs.zip
            Expand-Archive rustfs.zip
            \`\`\`

            ### 📁 Available Downloads

            | Platform | Architecture | File | Size |
            |----------|-------------|------|------|
            | Linux | x86_64 | \`rustfs-x86_64-unknown-linux-musl.tar.gz\` | Static binary |
            | Linux | ARM64 | \`rustfs-aarch64-unknown-linux-musl.tar.gz\` | Static binary |
            | macOS | Apple Silicon | \`rustfs-aarch64-apple-darwin.tar.gz\` | Native binary |
            | macOS | Intel | \`rustfs-x86_64-apple-darwin.tar.gz\` | Native binary |
            | Windows | x86_64 | \`rustfs-x86_64-pc-windows-msvc.zip\` | MSVC binary |
            | Windows | ARM64 | \`rustfs-aarch64-pc-windows-msvc.zip\` | Experimental |

            ### 🔐 Verification

            Download checksums and verify your download:
            \`\`\`bash
            # Download checksums
            curl -LO https://github.com/rustfs/rustfs/releases/download/${VERSION}/SHA256SUMS

            # Verify (Linux/macOS)
            sha256sum -c SHA256SUMS --ignore-missing

            # Verify (Windows PowerShell)
            \$expectedHash = (Get-Content SHA256SUMS | Select-String "rustfs-x86_64-pc-windows-msvc.zip").Line.Split()[0]
            \$actualHash = (Get-FileHash rustfs-x86_64-pc-windows-msvc.zip -Algorithm SHA256).Hash.ToLower()
            if (\$expectedHash -eq \$actualHash) { "✅ Checksum verified" } else { "❌ Checksum mismatch" }
            \`\`\`

            ### 🛠️ System Requirements

            - **Linux**: Any distribution with glibc 2.17+ (CentOS 7+, Ubuntu 16.04+)
            - **macOS**: 10.15+ (Catalina or later)
            - **Windows**: Windows 10 version 1809 or later

            ### 📚 Documentation

            - [Installation Guide](https://github.com/rustfs/rustfs#installation)
            - [Quick Start](https://github.com/rustfs/rustfs#quick-start)
            - [Configuration](https://github.com/rustfs/rustfs/blob/main/docs/)
            - [API Documentation](https://docs.rs/rustfs)

            ### 🆘 Support

            - 🐛 [Report Issues](https://github.com/rustfs/rustfs/issues)
            - 💬 [Community Discussions](https://github.com/rustfs/rustfs/discussions)
            - 📖 [Documentation](https://github.com/rustfs/rustfs/tree/main/docs)
            EOF

            # Update the release with enhanced notes
            gh release edit "$VERSION" --notes-file enhanced_notes.md
          else
            echo "Release $VERSION already has custom notes, skipping update to preserve manual edits"
          fi
>>>>>>> c498fbcb

  # Upload to OSS (optional)
  upload-oss:
    name: Upload to OSS
<<<<<<< HEAD
    needs: [skip-duplicate, build-check, build-rustfs]
    if: always() && needs.skip-duplicate.outputs.should_skip != 'true' && needs.build-check.outputs.build_type == 'release' && needs.build-rustfs.result == 'success'
=======
    needs: [build-check, build-rustfs]
    if: always() && needs.build-check.outputs.build_type == 'release' && needs.build-rustfs.result == 'success'
>>>>>>> c498fbcb
    runs-on: ubuntu-latest
    env:
      OSS_ACCESS_KEY_ID: ${{ secrets.ALICLOUDOSS_KEY_ID }}
      OSS_ACCESS_KEY_SECRET: ${{ secrets.ALICLOUDOSS_KEY_SECRET }}
<<<<<<< HEAD
=======
      OSS_REGION: cn-beijing
      OSS_ENDPOINT: https://oss-cn-beijing.aliyuncs.com
>>>>>>> c498fbcb
    steps:
      - name: Download artifacts
        uses: actions/download-artifact@v4
        with:
          path: ./artifacts

      - name: Upload to Aliyun OSS
        if: ${{ env.OSS_ACCESS_KEY_ID != '' }}
        run: |
          # Install ossutil
          curl -o ossutil.zip https://gosspublic.alicdn.com/ossutil/v2/2.1.1/ossutil-2.1.1-linux-amd64.zip
          unzip ossutil.zip
          sudo mv ossutil-*/ossutil /usr/local/bin/

<<<<<<< HEAD
          # Upload files
          find ./artifacts -name "*.tar.gz" -exec ossutil cp {} oss://rustfs-artifacts/artifacts/rustfs/ --force \;
=======
          # Upload files (both .tar.gz and .zip)
          find ./artifacts -name "*.tar.gz" -exec ossutil cp {} oss://rustfs-artifacts/artifacts/rustfs/ --force \;
          find ./artifacts -name "*.zip" -exec ossutil cp {} oss://rustfs-artifacts/artifacts/rustfs/ --force \;
>>>>>>> c498fbcb

          # Create latest.json
          VERSION="${GITHUB_REF#refs/tags/v}"
          echo "{\"version\":\"${VERSION}\",\"release_date\":\"$(date -u +%Y-%m-%dT%H:%M:%SZ)\"}" > latest.json
          ossutil cp latest.json oss://rustfs-version/latest.json --force<|MERGE_RESOLUTION|>--- conflicted
+++ resolved
@@ -16,26 +16,6 @@
 
 on:
   push:
-<<<<<<< HEAD
-    tags: ["v*"]
-    branches: [main]
-    paths:
-      - "rustfs/**"
-      - "cli/**"
-      - "crates/**"
-      - "Cargo.toml"
-      - "Cargo.lock"
-      - ".github/workflows/build.yml"
-  pull_request:
-    branches: [main]
-    paths:
-      - "rustfs/**"
-      - "cli/**"
-      - "crates/**"
-      - "Cargo.toml"
-      - "Cargo.lock"
-      - ".github/workflows/build.yml"
-=======
     tags: ["*"]
     branches: [main]
     paths-ignore:
@@ -68,7 +48,6 @@
       - "**/*.svg"
       - ".gitignore"
       - ".dockerignore"
->>>>>>> c498fbcb
   schedule:
     - cron: "0 0 * * 0" # Weekly on Sunday at midnight UTC
   workflow_dispatch:
@@ -84,37 +63,11 @@
   RUST_BACKTRACE: 1
   # Optimize build performance
   CARGO_INCREMENTAL: 0
-<<<<<<< HEAD
-  RUSTFLAGS: "-C target-cpu=native"
-
-jobs:
-  # First layer: GitHub Actions level optimization (handling duplicates and concurrency)
-  skip-duplicate:
-    name: Skip Duplicate Actions
-    runs-on: ubuntu-latest
-    outputs:
-      should_skip: ${{ steps.skip_check.outputs.should_skip }}
-    steps:
-      - name: Skip duplicate actions
-        id: skip_check
-        uses: fkirc/skip-duplicate-actions@v5
-        with:
-          concurrent_skipping: "same_content_newer"
-          cancel_others: true
-          paths_ignore: '["*.md", "docs/**", "deploy/**", "scripts/dev_*.sh"]'
-
-  # Second layer: Business logic level checks (handling build strategy)
-  build-check:
-    name: Build Strategy Check
-    needs: skip-duplicate
-    if: needs.skip-duplicate.outputs.should_skip != 'true'
-=======
 
 jobs:
   # Second layer: Business logic level checks (handling build strategy)
   build-check:
     name: Build Strategy Check
->>>>>>> c498fbcb
     runs-on: ubuntu-latest
     outputs:
       should_build: ${{ steps.check.outputs.should_build }}
@@ -135,17 +88,11 @@
             build_type="development"
           fi
 
-<<<<<<< HEAD
-          if [[ "${{ startsWith(github.ref, 'refs/tags/') }}" == "true" ]]; then
-            should_build=true
-            build_type="release"
-=======
           # Always build for tag pushes (version releases)
           if [[ "${{ startsWith(github.ref, 'refs/tags/') }}" == "true" ]]; then
             should_build=true
             build_type="release"
             echo "🏷️  Tag detected: forcing release build"
->>>>>>> c498fbcb
           fi
 
           echo "should_build=$should_build" >> $GITHUB_OUTPUT
@@ -155,34 +102,16 @@
   # Build RustFS binaries
   build-rustfs:
     name: Build RustFS
-<<<<<<< HEAD
-    needs: [skip-duplicate, build-check]
-    if: needs.skip-duplicate.outputs.should_skip != 'true' && needs.build-check.outputs.should_build == 'true'
-    runs-on: ${{ matrix.os }}
-    timeout-minutes: 60
-=======
     needs: [build-check]
     if: needs.build-check.outputs.should_build == 'true'
     runs-on: ${{ matrix.os }}
     timeout-minutes: 60
     env:
       RUSTFLAGS: ${{ matrix.cross == 'false' && '-C target-cpu=native' || '' }}
->>>>>>> c498fbcb
     strategy:
       fail-fast: false
       matrix:
         include:
-<<<<<<< HEAD
-          - os: ubuntu-latest
-            target: x86_64-unknown-linux-musl
-            cross: false
-          - os: ubuntu-latest
-            target: aarch64-unknown-linux-musl
-            cross: true
-          - os: macos-latest
-            target: aarch64-apple-darwin
-            cross: false
-=======
           # Linux builds
           - os: ubuntu-latest
             target: x86_64-unknown-linux-musl
@@ -210,7 +139,6 @@
           #   target: aarch64-pc-windows-msvc
           #   cross: true
           #   platform: windows
->>>>>>> c498fbcb
     steps:
       - name: Checkout repository
         uses: actions/checkout@v4
@@ -230,19 +158,6 @@
       - name: Download static console assets
         run: |
           mkdir -p ./rustfs/static
-<<<<<<< HEAD
-          curl -L "https://dl.rustfs.com/artifacts/console/rustfs-console-latest.zip" \
-            -o console.zip --retry 3 --retry-delay 5 --max-time 300
-          unzip -o console.zip -d ./rustfs/static
-          rm console.zip
-
-      - name: Build RustFS
-        run: |
-          touch rustfs/build.rs
-
-          if [[ "${{ matrix.cross }}" == "true" ]]; then
-            cargo zigbuild --release --target ${{ matrix.target }} -p rustfs --bins
-=======
           if [[ "${{ matrix.platform }}" == "windows" ]]; then
             curl.exe -L "https://dl.rustfs.com/artifacts/console/rustfs-console-latest.zip" -o console.zip --retry 3 --retry-delay 5 --max-time 300
             if [[ $? -eq 0 ]]; then
@@ -278,7 +193,6 @@
               # Use zigbuild for Linux ARM64
               cargo zigbuild --release --target ${{ matrix.target }} -p rustfs --bins
             fi
->>>>>>> c498fbcb
           else
             cargo build --release --target ${{ matrix.target }} -p rustfs --bins
           fi
@@ -290,17 +204,11 @@
           PACKAGE_NAME="rustfs-${{ matrix.target }}"
           mkdir -p "${PACKAGE_NAME}"/{bin,docs}
 
-<<<<<<< HEAD
-          # Copy binary
-          if [[ "${{ matrix.target }}" == *"windows"* ]]; then
-            cp target/${{ matrix.target }}/release/rustfs.exe "${PACKAGE_NAME}/bin/"
-=======
           # Copy binary with platform-specific handling
           if [[ "${{ matrix.target }}" == *"windows"* ]]; then
             cp target/${{ matrix.target }}/release/rustfs.exe "${PACKAGE_NAME}/bin/"
             # Add Windows-specific files
             echo "RustFS for Windows" > "${PACKAGE_NAME}/README.txt"
->>>>>>> c498fbcb
           else
             cp target/${{ matrix.target }}/release/rustfs "${PACKAGE_NAME}/bin/"
             chmod +x "${PACKAGE_NAME}/bin/rustfs"
@@ -309,46 +217,6 @@
           # Copy documentation
           [ -f "LICENSE" ] && cp LICENSE "${PACKAGE_NAME}/docs/"
           [ -f "README.md" ] && cp README.md "${PACKAGE_NAME}/docs/"
-<<<<<<< HEAD
-
-          # Create archive
-          tar -czf "${PACKAGE_NAME}.tar.gz" "${PACKAGE_NAME}"
-
-          echo "package_name=${PACKAGE_NAME}" >> $GITHUB_OUTPUT
-          echo "Package created: ${PACKAGE_NAME}.tar.gz"
-
-      - name: Upload artifacts
-        uses: actions/upload-artifact@v4
-        with:
-          name: ${{ steps.package.outputs.package_name }}
-          path: ${{ steps.package.outputs.package_name }}.tar.gz
-          retention-days: ${{ startsWith(github.ref, 'refs/tags/') && 30 || 7 }}
-
-  # Build GUI (only for releases)
-  build-gui:
-    name: Build GUI
-    needs: [skip-duplicate, build-check, build-rustfs]
-    if: needs.skip-duplicate.outputs.should_skip != 'true' && needs.build-check.outputs.build_type == 'release'
-    runs-on: ${{ matrix.os }}
-    timeout-minutes: 45
-    strategy:
-      fail-fast: false
-      matrix:
-        include:
-          - os: ubuntu-latest
-            target: x86_64-unknown-linux-musl
-            platform: linux
-          - os: macos-latest
-            target: aarch64-apple-darwin
-            platform: macos
-    steps:
-      - name: Checkout repository
-        uses: actions/checkout@v4
-
-      - name: Setup Rust environment
-        uses: ./.github/actions/setup
-        with:
-=======
 
           # Add platform-specific information
           cat > "${PACKAGE_NAME}/docs/PLATFORM_INFO.txt" << EOF
@@ -406,7 +274,6 @@
       - name: Setup Rust environment
         uses: ./.github/actions/setup
         with:
->>>>>>> c498fbcb
           rust-version: stable
           target: ${{ matrix.target }}
           cache-shared-key: gui-${{ matrix.target }}-${{ hashFiles('**/Cargo.lock') }}
@@ -419,17 +286,10 @@
           path: ./artifacts
 
       - name: Prepare embedded binary
-<<<<<<< HEAD
-=======
         shell: bash
->>>>>>> c498fbcb
         run: |
           mkdir -p ./cli/rustfs-gui/embedded-rustfs/
-          tar -xzf ./artifacts/rustfs-${{ matrix.target }}.tar.gz -C ./artifacts/
-          cp ./artifacts/rustfs-${{ matrix.target }}/bin/rustfs ./cli/rustfs-gui/embedded-rustfs/
-
-<<<<<<< HEAD
-=======
+
           if [[ "${{ matrix.platform }}" == "windows" ]]; then
             # Extract from zip file
             unzip ./artifacts/rustfs-${{ matrix.target }}.zip -d ./artifacts/
@@ -440,7 +300,6 @@
             cp ./artifacts/rustfs-${{ matrix.target }}/bin/rustfs ./cli/rustfs-gui/embedded-rustfs/
           fi
 
->>>>>>> c498fbcb
       - name: Install Dioxus CLI
         uses: taiki-e/cache-cargo-install-action@v2
         with:
@@ -448,10 +307,7 @@
 
       - name: Build GUI
         working-directory: ./cli/rustfs-gui
-<<<<<<< HEAD
-=======
         shell: bash
->>>>>>> c498fbcb
         run: |
           case "${{ matrix.platform }}" in
             "linux")
@@ -460,30 +316,13 @@
             "macos")
               dx bundle --platform macos --package-types dmg --release
               ;;
-<<<<<<< HEAD
-=======
             "windows")
               dx bundle --platform windows --package-types msi --release
               ;;
->>>>>>> c498fbcb
           esac
 
       - name: Package GUI
         id: gui_package
-<<<<<<< HEAD
-        run: |
-          GUI_PACKAGE="rustfs-gui-${{ matrix.target }}"
-          mkdir -p "${GUI_PACKAGE}"
-
-          # Copy GUI bundles
-          if [[ -d "cli/rustfs-gui/dist/bundle" ]]; then
-            cp -r cli/rustfs-gui/dist/bundle/* "${GUI_PACKAGE}/"
-          fi
-
-          tar -czf "${GUI_PACKAGE}.tar.gz" "${GUI_PACKAGE}"
-          echo "gui_package=${GUI_PACKAGE}" >> $GITHUB_OUTPUT
-
-=======
         shell: bash
         run: |
           GUI_PACKAGE="rustfs-gui-${{ matrix.target }}"
@@ -505,50 +344,33 @@
             echo "gui_file=${GUI_PACKAGE}.tar.gz" >> $GITHUB_OUTPUT
           fi
 
->>>>>>> c498fbcb
       - name: Upload GUI artifacts
         uses: actions/upload-artifact@v4
         with:
           name: ${{ steps.gui_package.outputs.gui_package }}
-<<<<<<< HEAD
-          path: ${{ steps.gui_package.outputs.gui_package }}.tar.gz
-=======
           path: ${{ steps.gui_package.outputs.gui_file }}
->>>>>>> c498fbcb
           retention-days: 30
 
   # Release management
   release:
     name: GitHub Release
-<<<<<<< HEAD
-    needs: [skip-duplicate, build-check, build-rustfs, build-gui]
-    if: always() && needs.skip-duplicate.outputs.should_skip != 'true' && needs.build-check.outputs.build_type == 'release'
-=======
     needs: [build-check, build-rustfs, build-gui]
     if: always() && needs.build-check.outputs.build_type == 'release'
->>>>>>> c498fbcb
     runs-on: ubuntu-latest
     permissions:
       contents: write
     steps:
       - name: Checkout repository
         uses: actions/checkout@v4
-<<<<<<< HEAD
-=======
         with:
           fetch-depth: 0
->>>>>>> c498fbcb
 
       - name: Download all artifacts
         uses: actions/download-artifact@v4
         with:
           path: ./release-artifacts
 
-<<<<<<< HEAD
-      - name: Prepare release
-=======
       - name: Prepare release assets
->>>>>>> c498fbcb
         id: release_prep
         run: |
           VERSION="${GITHUB_REF#refs/tags/}"
@@ -559,25 +381,6 @@
 
           # Organize artifacts
           mkdir -p ./release-files
-<<<<<<< HEAD
-          find ./release-artifacts -name "*.tar.gz" -exec cp {} ./release-files/ \;
-
-          # Create release notes
-          cat > release_notes.md << EOF
-          ## RustFS ${VERSION_CLEAN}
-
-          ### 🚀 Downloads
-
-          **Linux:**
-          - \`rustfs-x86_64-unknown-linux-musl.tar.gz\` - Linux x86_64 (static)
-          - \`rustfs-aarch64-unknown-linux-musl.tar.gz\` - Linux ARM64 (static)
-
-          **macOS:**
-          - \`rustfs-aarch64-apple-darwin.tar.gz\` - macOS Apple Silicon
-
-          **GUI Applications:**
-          - \`rustfs-gui-*.tar.gz\` - GUI applications
-=======
 
           # Copy all artifacts (both .tar.gz and .zip files)
           find ./release-artifacts -name "*.tar.gz" -exec cp {} ./release-files/ \;
@@ -615,7 +418,6 @@
             if [[ -z "$RELEASE_NOTES" || "$RELEASE_NOTES" =~ ^[[:space:]]*$ ]]; then
               RELEASE_NOTES="Release ${VERSION_CLEAN}"
             fi
->>>>>>> c498fbcb
 
             # Determine if this is a prerelease
             PRERELEASE_FLAG=""
@@ -623,26 +425,6 @@
               PRERELEASE_FLAG="--prerelease"
             fi
 
-<<<<<<< HEAD
-          1. Download the appropriate binary for your platform
-          2. Extract: \`tar -xzf rustfs-*.tar.gz\`
-          3. Install: \`sudo cp rustfs-*/bin/rustfs /usr/local/bin/\`
-
-          ### 🔗 Mirror Downloads
-
-          - [OSS Mirror](https://rustfs-artifacts.oss-cn-beijing.aliyuncs.com/artifacts/rustfs/)
-          EOF
-
-      - name: Create GitHub Release
-        uses: softprops/action-gh-release@v2
-        with:
-          tag_name: ${{ steps.release_prep.outputs.version }}
-          name: "RustFS ${{ steps.release_prep.outputs.version_clean }}"
-          body_path: release_notes.md
-          files: ./release-files/*.tar.gz
-          draft: false
-          prerelease: ${{ contains(steps.release_prep.outputs.version, 'alpha') || contains(steps.release_prep.outputs.version, 'beta') || contains(steps.release_prep.outputs.version, 'rc') }}
-=======
             # Create the release only if it doesn't exist
             gh release create "$VERSION" \
               --title "RustFS $VERSION_CLEAN" \
@@ -792,27 +574,18 @@
           else
             echo "Release $VERSION already has custom notes, skipping update to preserve manual edits"
           fi
->>>>>>> c498fbcb
 
   # Upload to OSS (optional)
   upload-oss:
     name: Upload to OSS
-<<<<<<< HEAD
-    needs: [skip-duplicate, build-check, build-rustfs]
-    if: always() && needs.skip-duplicate.outputs.should_skip != 'true' && needs.build-check.outputs.build_type == 'release' && needs.build-rustfs.result == 'success'
-=======
     needs: [build-check, build-rustfs]
     if: always() && needs.build-check.outputs.build_type == 'release' && needs.build-rustfs.result == 'success'
->>>>>>> c498fbcb
     runs-on: ubuntu-latest
     env:
       OSS_ACCESS_KEY_ID: ${{ secrets.ALICLOUDOSS_KEY_ID }}
       OSS_ACCESS_KEY_SECRET: ${{ secrets.ALICLOUDOSS_KEY_SECRET }}
-<<<<<<< HEAD
-=======
       OSS_REGION: cn-beijing
       OSS_ENDPOINT: https://oss-cn-beijing.aliyuncs.com
->>>>>>> c498fbcb
     steps:
       - name: Download artifacts
         uses: actions/download-artifact@v4
@@ -827,14 +600,9 @@
           unzip ossutil.zip
           sudo mv ossutil-*/ossutil /usr/local/bin/
 
-<<<<<<< HEAD
-          # Upload files
-          find ./artifacts -name "*.tar.gz" -exec ossutil cp {} oss://rustfs-artifacts/artifacts/rustfs/ --force \;
-=======
           # Upload files (both .tar.gz and .zip)
           find ./artifacts -name "*.tar.gz" -exec ossutil cp {} oss://rustfs-artifacts/artifacts/rustfs/ --force \;
           find ./artifacts -name "*.zip" -exec ossutil cp {} oss://rustfs-artifacts/artifacts/rustfs/ --force \;
->>>>>>> c498fbcb
 
           # Create latest.json
           VERSION="${GITHUB_REF#refs/tags/v}"
