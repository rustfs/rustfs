--- conflicted
+++ resolved
@@ -69,7 +69,7 @@
 env:
   CARGO_TERM_COLOR: always
   RUST_BACKTRACE: 1
-  CARGO_BUILD_JOBS: 4
+  CARGO_BUILD_JOBS: 8
 
 jobs:
 
@@ -93,14 +93,9 @@
 
   typos:
     name: Typos
-<<<<<<< HEAD
-
-    runs-on: [ self-hosted, linux, x64 ]
-=======
     runs-on: ubuntu-latest
->>>>>>> 1d111464
     steps:
-      - uses: actions/checkout@v4
+      - uses: actions/checkout@v6
       - uses: dtolnay/rust-toolchain@stable
       - name: Typos check with custom config file
         uses: crate-ci/typos@master
@@ -109,25 +104,16 @@
     name: Test and Lint
     needs: skip-check
     if: needs.skip-check.outputs.should_skip != 'true'
-<<<<<<< HEAD
-
-    runs-on: [ self-hosted, linux, x64 ]
-=======
     runs-on: ubuntu-latest
->>>>>>> 1d111464
     timeout-minutes: 60
     steps:
       - name: Checkout repository
-        uses: actions/checkout@v4
+        uses: actions/checkout@v6
 
       - name: Setup Rust environment
         uses: ./.github/actions/setup
         with:
           rust-version: stable
-<<<<<<< HEAD
-
-=======
->>>>>>> 1d111464
           cache-shared-key: ci-test-${{ hashFiles('**/Cargo.lock') }}
           github-token: ${{ secrets.GITHUB_TOKEN }}
           cache-save-if: ${{ github.ref == 'refs/heads/main' }}
@@ -150,25 +136,16 @@
     name: End-to-End Tests
     needs: skip-check
     if: needs.skip-check.outputs.should_skip != 'true'
-<<<<<<< HEAD
-
-    runs-on: [ self-hosted, linux, x64 ]
-=======
     runs-on: ubuntu-latest
->>>>>>> 1d111464
     timeout-minutes: 30
     steps:
       - name: Checkout repository
-        uses: actions/checkout@v4
+        uses: actions/checkout@v6
 
       - name: Clean up previous test run
         run: |
           rm -rf /tmp/rustfs
           rm -f /tmp/rustfs.log
-<<<<<<< HEAD
-          # If there are any docker containers left, it is also recommended to clean them
-=======
->>>>>>> 1d111464
 
       - name: Setup Rust environment
         uses: ./.github/actions/setup
@@ -182,17 +159,13 @@
         uses: taiki-e/cache-cargo-install-action@v2
         with:
           tool: s3s-e2e
-          git: https://github.com/s3s-project/s3s.git
-          rev: df2434d7ad2f0b774e68f25cae90c053dcb84f24
+          git: https://github.com/Nugine/s3s.git
+          rev: b7714bfaa17ddfa9b23ea01774a1e7bbdbfc2ca3
 
       - name: Build debug binary
         run: |
           touch rustfs/build.rs
-<<<<<<< HEAD
-          # Limit concurrency to prevent build --bins from causing OOM
-=======
           # Limit concurrency to prevent OOM
->>>>>>> 1d111464
           cargo build -p rustfs --bins --jobs 4
 
       - name: Run end-to-end tests
