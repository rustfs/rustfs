# Copyright 2024 RustFS Team
#
# Licensed under the Apache License, Version 2.0 (the "License");
# you may not use this file except in compliance with the License.
# You may obtain a copy of the License at
#
#      http://www.apache.org/licenses/LICENSE-2.0
#
# Unless required by applicable law or agreed to in writing, software
# distributed under the License is distributed on an "AS IS" BASIS,
# WITHOUT WARRANTIES OR CONDITIONS OF ANY KIND, either express or implied.
# See the License for the specific language governing permissions and
# limitations under the License.

name: Continuous Integration

on:
  push:
    branches: [ main ]
    paths-ignore:
      - "**.md"
      - "**.txt"
      - "docs/**"
      - "deploy/**"
      - "scripts/dev_*.sh"
      - "scripts/probe.sh"
      - "LICENSE*"
      - ".gitignore"
      - ".dockerignore"
      - "README*"
      - "**/*.png"
      - "**/*.jpg"
      - "**/*.svg"
      - ".github/workflows/build.yml"
      - ".github/workflows/docker.yml"
      - ".github/workflows/audit.yml"
      - ".github/workflows/performance.yml"
  pull_request:
    branches: [ main ]
    paths-ignore:
      - "**.md"
      - "**.txt"
      - "docs/**"
      - "deploy/**"
      - "scripts/dev_*.sh"
      - "scripts/probe.sh"
      - "LICENSE*"
      - ".gitignore"
      - ".dockerignore"
      - "README*"
      - "**/*.png"
      - "**/*.jpg"
      - "**/*.svg"
      - ".github/workflows/build.yml"
      - ".github/workflows/docker.yml"
      - ".github/workflows/audit.yml"
      - ".github/workflows/performance.yml"
  schedule:
    - cron: "0 0 * * 0" # Weekly on Sunday at midnight UTC
  workflow_dispatch:

permissions:
  contents: read

concurrency:
  group: ${{ github.workflow }}-${{ github.ref }}
  cancel-in-progress: true

env:
  CARGO_TERM_COLOR: always
  RUST_BACKTRACE: 1
  CARGO_BUILD_JOBS: 8

jobs:

  skip-check:
    name: Skip Duplicate Actions
    permissions:
      actions: write
      contents: read
<<<<<<< HEAD
    runs-on: ubuntu-latest
=======
    runs-on: ubicloud-standard-4 
>>>>>>> 889c67f3
    outputs:
      should_skip: ${{ steps.skip_check.outputs.should_skip }}
    steps:
      - name: Skip duplicate actions
        id: skip_check
        uses: fkirc/skip-duplicate-actions@v5
        with:
          concurrent_skipping: "same_content_newer"
          cancel_others: true
          paths_ignore: '["*.md", "docs/**", "deploy/**"]'
          do_not_skip: '["workflow_dispatch", "schedule", "merge_group", "release", "push"]'

  typos:
    name: Typos
    runs-on: ubicloud-standard-4
    steps:
      - uses: actions/checkout@v6
      - uses: dtolnay/rust-toolchain@stable
      - name: Typos check with custom config file
        uses: crate-ci/typos@master

  test-and-lint:
    name: Test and Lint
    needs: skip-check
    if: needs.skip-check.outputs.should_skip != 'true'
    runs-on: ubicloud-standard-4
    timeout-minutes: 60
    steps:
      - name: Checkout repository
        uses: actions/checkout@v6

      - name: Setup Rust environment
        uses: ./.github/actions/setup
        with:
          rust-version: stable
          cache-shared-key: ci-test-${{ hashFiles('**/Cargo.lock') }}
          github-token: ${{ secrets.GITHUB_TOKEN }}
          cache-save-if: ${{ github.ref == 'refs/heads/main' }}

      - name: Install cargo-nextest
        uses: taiki-e/install-action@nextest

      - name: Run tests
        run: |
          cargo nextest run --all --exclude e2e_test
          cargo test --all --doc

      - name: Check code formatting
        run: cargo fmt --all --check

      - name: Run clippy lints
        run: cargo clippy --all-targets --all-features -- -D warnings

  e2e-tests:
    name: End-to-End Tests
    needs: skip-check
    if: needs.skip-check.outputs.should_skip != 'true'
    runs-on: ubicloud-standard-4
    timeout-minutes: 30
    steps:
      - name: Checkout repository
        uses: actions/checkout@v6

      - name: Clean up previous test run
        run: |
          rm -rf /tmp/rustfs
          rm -f /tmp/rustfs.log

      - name: Setup Rust environment
        uses: ./.github/actions/setup
        with:
          rust-version: stable
          cache-shared-key: ci-e2e-${{ hashFiles('**/Cargo.lock') }}
          cache-save-if: ${{ github.ref == 'refs/heads/main' }}
          github-token: ${{ secrets.GITHUB_TOKEN }}

      - name: Install s3s-e2e test tool
        uses: taiki-e/cache-cargo-install-action@v2
        with:
          tool: s3s-e2e
          git: https://github.com/Nugine/s3s.git
          rev: b7714bfaa17ddfa9b23ea01774a1e7bbdbfc2ca3

      - name: Build debug binary
        run: |
          touch rustfs/build.rs
          # Limit concurrency to prevent OOM
          cargo build -p rustfs --bins --jobs 4

      - name: Run end-to-end tests
        run: |
          s3s-e2e --version
          ./scripts/e2e-run.sh ./target/debug/rustfs /tmp/rustfs

      - name: Upload test logs
        if: failure()
        uses: actions/upload-artifact@v4
        with:
          name: e2e-test-logs-${{ github.run_number }}
          path: /tmp/rustfs.log
          retention-days: 3<|MERGE_RESOLUTION|>--- conflicted
+++ resolved
@@ -78,11 +78,7 @@
     permissions:
       actions: write
       contents: read
-<<<<<<< HEAD
-    runs-on: ubuntu-latest
-=======
     runs-on: ubicloud-standard-4 
->>>>>>> 889c67f3
     outputs:
       should_skip: ${{ steps.skip_check.outputs.should_skip }}
     steps:
