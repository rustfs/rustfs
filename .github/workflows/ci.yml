--- conflicted
+++ resolved
@@ -103,11 +103,7 @@
     runs-on: ubuntu-latest
     timeout-minutes: 60
     env:
-<<<<<<< HEAD
-      CARGO_BUILD_JOBS: 2
-=======
       CARGO_BUILD_JOBS: 4
->>>>>>> 736d4148
     steps:
       - name: Delete huge unnecessary tools folder
         run: rm -rf /opt/hostedtoolcache
@@ -183,15 +179,10 @@
           cargo build -j 2 --all
       - name: Run tests
         run: |
-<<<<<<< HEAD
-          cargo nextest run -j 2 --all --exclude e2e_test
-          cargo test --all --doc
-=======
           export CARGO_TARGET_DIR="$RUNNER_TEMP/cargo-target"
           echo "Running nextest with CARGO_TARGET_DIR=$CARGO_TARGET_DIR"
           cargo nextest run -j 2 --all --exclude e2e_test
           cargo test -j 2 --all --doc
->>>>>>> 736d4148
 
       - name: Check code formatting
         run: cargo fmt --all --check
