--- conflicted
+++ resolved
@@ -72,11 +72,7 @@
       uses: arduino/setup-protoc@v3
       with:
         version: "31.1"
-<<<<<<< HEAD
-        github-token: ${{ inputs.github-token }}
-=======
         repo-token: ${{ inputs.github-token }}
->>>>>>> c498fbcb
 
     - name: Install flatc
       uses: Nugine/setup-flatc@v1
