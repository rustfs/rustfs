--- conflicted
+++ resolved
@@ -21,13 +21,9 @@
 lazy_static = "1.4.0"
 pbkdf2 = { version = "0.12.2", optional = true }
 rand = { workspace = true, optional = true }
-<<<<<<< HEAD
 reqwest = { workspace = true, features = ["json"] }
 ring = { version = "0.17.14", features = ["std"] }
-sha2 = { version = "0.10.8", optional = true }
-=======
 sha2 = { workspace = true, optional = true }
->>>>>>> 3592ffb7
 thiserror.workspace = true
 serde = { workspace = true }
 serde_json.workspace = true
