--- conflicted
+++ resolved
@@ -80,17 +80,6 @@
             - sh
             - -c
             - |
-<<<<<<< HEAD
-              {{- if gt (int .Values.volumesPerReplica) 1 }}
-              {{- range $i := until (int .Values.volumesPerReplica) }}
-              mkdir -p /data/rustfs{{ $i }}
-              {{- end }}
-              {{- else }}
-              mkdir -p /data
-              {{- end }}
-              chown -R 10001:10001 /data
-              chown -R 10001:10001 /logs
-=======
               if [ "$REPLICA_COUNT" -eq 4 ]; then
                 for i in $(seq 0 $(($REPLICA_COUNT - 1))); do
                   mkdir -p /data/rustfs$i
@@ -100,7 +89,6 @@
               fi
               mkdir -p {{ $logDir }}
               chown 10001:10001 /data {{ $logDir }}
->>>>>>> 134e7e23
           volumeMounts:
             - name: logs
               mountPath: /logs
@@ -113,11 +101,8 @@
             - name: data
               mountPath: /data
             {{- end }}
-<<<<<<< HEAD
-=======
             - name: logs
               mountPath: {{ $logDir }}
->>>>>>> 134e7e23
       containers:
         - name: {{ .Chart.Name }}
           image: "{{ .Values.image.repository }}:{{ .Values.image.tag | default .Chart.AppVersion }}"
@@ -128,17 +113,10 @@
             {{- toYaml .Values.containerSecurityContext | nindent 12 }}
           {{- end }}
           ports:
-<<<<<<< HEAD
-            - containerPort: {{ .Values.service.ep_port }}
-              name: endpoint
-            - containerPort: {{ .Values.service.console_port }}
-              name: console
-=======
             - name: endpoint
               containerPort: {{ .Values.service.endpoint.port }}
             - name: console
               containerPort: {{ .Values.service.console.port }}
->>>>>>> 134e7e23
           envFrom:
             - configMapRef:
                 name: {{ include "rustfs.fullname" . }}-config
@@ -159,15 +137,9 @@
             - name: tmp
               mountPath: /tmp
             - name: logs
-<<<<<<< HEAD
-              mountPath: /logs
-            {{- if gt (int .Values.volumesPerReplica) 1 }}
-            {{- range $i := until (int .Values.volumesPerReplica) }}
-=======
               mountPath: {{ $logDir }}
             {{- if eq (int .Values.replicaCount) 4 }}
             {{- range $i := until (int .Values.replicaCount) }}
->>>>>>> 134e7e23
             - name: data-rustfs-{{ $i }}
               mountPath: /data/rustfs{{ $i }}
             {{- end }}
@@ -188,15 +160,9 @@
         storageClassName: {{ .Values.storageclass.name }}
         resources:
           requests:
-<<<<<<< HEAD
-            storage: {{ $.Values.storageclass.logStorageSize}}
-    {{- if gt (int .Values.volumesPerReplica) 1 }}
-    {{- range $i := until (int .Values.volumesPerReplica) }}
-=======
             storage: {{ .Values.storageclass.logStorageSize }}
     {{- if eq (int .Values.replicaCount) 4 }}
     {{- range $i := until (int .Values.replicaCount) }}
->>>>>>> 134e7e23
     - metadata:
         name: data-rustfs-{{ $i }}
         labels:
