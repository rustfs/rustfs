--- conflicted
+++ resolved
@@ -14,11 +14,6 @@
   tag: "latest"
 
 # This is for the secrets for pulling an image from a private repository more information can be found here: https://kubernetes.io/docs/tasks/configure-pod-container/pull-image-private-registry/
-<<<<<<< HEAD
-# imagePullSecrets:
-#   - name: secret-name
-imagePullSecrets: []
-=======
 imagePullSecrets: rustfs-regcred
 
 imageRegistryCredentials:
@@ -29,7 +24,6 @@
   email: ""
 
 
->>>>>>> 08be8f54
 # This is to override the chart name.
 nameOverride: ""
 fullnameOverride: ""
