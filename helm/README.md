# RustFS Helm Mode

RustFS helm chart supports **standalone and distributed mode**. For standalone mode, there is only one pod and one pvc; for distributed mode, there are two styles, 4 pods and 16 pvcs(each pod has 4 pvcs), 16 pods and 16 pvcs(each pod has 1 pvc). You should decide which mode and style suits for your situation. You can specify the parameters `mode` and `replicaCount` to install different mode and style.

- **For standalone mode**: Only one pod and one pvc acts as single node single disk; Specify parameters `mode.standalone.enabled="true",mode.distributed.enabled="false"` to install.
- **For distributed mode**(**default**): Multiple pods and multiple pvcs, acts as multiple nodes multiple disks, there are two styles:
    - 4 pods and each pods has 4 pvcs(**default**)
    - 16 pods and each pods has 1 pvc: Specify parameters `replicaCount` with `--set replicaCount="16"` to install.

**NOTE**: Please make sure which mode suits for you situation and specify the right parameter to install rustfs on kubernetes.

# Parameters Overview

| parameter | description | default value |
| -- | -- | -- |
<<<<<<< HEAD
| replicaCount   | Number of cluster nodes.   |  Default is `4`. |
| mode.standalone.enabled | RustFS standalone mode support, namely one pod one pvc. | Default is `false` |
| mode.distributed.enabled | RustFS distributed mode support, namely multiple pod multiple pvc. | Default is `true`. |
| image.repository  | docker image repository.   |  rustfs/rustfs.  |
| image.tag | the tag for rustfs docker image | "latest" |
| imagePullSecrets | A List of secrets to pull image from private registry. | `name: secret-name`|
| secret.rustfs.access_key | RustFS Access Key ID | `rustfsadmin` |
| secret.rustfs.secret_key | RustFS Secret Key ID | `rustfsadmin` |
| storageclass.name | The name for StorageClass. | `local-path` |
| storageclass.dataStorageSize | The storage size for data PVC. | `256Mi` |
| storageclass.logStorageSize | The storage size for log PVC. | `256Mi` |
| ingress.className | Specify the ingress class, traefik or nginx. | `nginx` |
=======
| replicaCount                      | Number of cluster nodes.                                           |  `4`.           |
| imagePullSecrets                  | Secret to pull image from private registry.                        | `rustfs-regcred`|
| imageRegistryCredentials.enabled  | To indicate whether pull image from private registry.              | `false`         |
| imageRegistryCredentials.registry | Private registry url to pull rustfs image.                         | None            |
| imageRegistryCredentials.username | The username to pull rustfs image from private registry.           | None            |
| imageRegistryCredentials.password | The password to pull rustfs image from private registry.           | None            |
| imageRegistryCredentials.email    | The email to pull rustfs image from private registry.              | None            |
| mode.standalone.enabled           | RustFS standalone mode support, namely one pod one pvc.            | `false`         |
| mode.distributed.enabled          | RustFS distributed mode support, namely multiple pod multiple pvc. | `true`          |
| image.repository                  | RustFS docker image repository.                                    | `rustfs/rustfs` |
| image.tag                         | The tag for rustfs docker image                                    | `latest`        |
| secret.rustfs.access_key          | RustFS Access Key ID                                               | `rustfsadmin`   |
| secret.rustfs.secret_key          | RustFS Secret Key ID                                               | `rustfsadmin`   |
| storageclass.name                 | The name for StorageClass.                                         | `local-path`    |
| storageclass.dataStorageSize      | The storage size for data PVC.                                     | `256Mi`         |
| storageclass.logStorageSize       | The storage size for log PVC.                                      | `256Mi`         |
| ingress.className                 | Specify the ingress class, traefik or nginx.                       | `nginx`         |
>>>>>>> 08be8f54


**NOTE**: 

- The chart default pull rustfs image from dockerhub,if your rustfs image stores in private registry,you should enable `imageRegistryCredentials.enabled` to `true`,and then specify the `imageRegistryCredentials.registry/username/password/email` as well as `image.repository`,`image.tag` to pull rustfs image from your private registry.

- The default storageclass is [`local-path`](https://github.com/rancher/local-path-provisioner),if you want to specify your own storageclass, try to set parameter `storageclass.name`.

- The default size for data and logs dir is **256Mi** which must satisfy the production usage,you should specify `storageclass.dataStorageSize` and `storageclass.logStorageSize` to change the size, for example, 1Ti for data and  1Gi for logs.

# Installation

## Requirement

* Helm V3
* RustFS >= 1.0.0-alpha.69

Due to the traefik and ingress has different session sticky/affinity annotations, and rustfs support both those two controller, you should specify parameter `ingress.className` to select the right one which suits for you.

## Installation with traefik controller

If your ingress class is `traefik`, running the command:

```
helm install rustfs -n rustfs --create-namespace ./ --set ingress.className="traefik"
```

## Installation with nginx controller

If your ingress class is `nginx`, running the command:

```
helm install rustfs -n rustfs --create-namespace ./ --set ingress.className="nginx"
```

# Installation check and rustfs login

Check the pod status

```
kubectl -n rustfs get pods -w
NAME       READY   STATUS    RESTARTS        AGE
rustfs-0   1/1     Running   0               2m27s
rustfs-1   1/1     Running   0               2m27s
rustfs-2   1/1     Running   0               2m27s
rustfs-3   1/1     Running   0               2m27s
```

Check the ingress status

```
kubectl -n rustfs get ing
NAME     CLASS   HOSTS            ADDRESS         PORTS     AGE
rustfs   nginx   your.rustfs.com   10.43.237.152   80, 443   29m
```

Access the rustfs cluster via `https://your.rustfs.com` with the default username and password `rustfsadmin`.

> Replace the `your.rustfs.com` with your own domain as well as the certificates.

# TLS configuration

By default, tls is not enabled.If you want to enable tls(recommendated),you can follow below steps:

* Step 1: Certification generation

You can request cert and key from CA or use the self-signed cert(**not recommendated on prod**),and put those two files(eg, `tls.crt` and `tls.key`) under some directory on server, for example `tls` directory.

* Step 2: Certification specifying

You should use `--set-file` parameter when running `helm install` command, for example, running the below command can enable ingress tls and generate tls secret:

```
helm install rustfs rustfs/rustfs -n rustfs --set tls.enabled=true,--set-file tls.crt=./tls.crt,--set-file tls.key=./tls.key
```

# Uninstall

Uninstalling the rustfs installation with command,

```
helm uninstall rustfs -n rustfs
```<|MERGE_RESOLUTION|>--- conflicted
+++ resolved
@@ -13,20 +13,6 @@
 
 | parameter | description | default value |
 | -- | -- | -- |
-<<<<<<< HEAD
-| replicaCount   | Number of cluster nodes.   |  Default is `4`. |
-| mode.standalone.enabled | RustFS standalone mode support, namely one pod one pvc. | Default is `false` |
-| mode.distributed.enabled | RustFS distributed mode support, namely multiple pod multiple pvc. | Default is `true`. |
-| image.repository  | docker image repository.   |  rustfs/rustfs.  |
-| image.tag | the tag for rustfs docker image | "latest" |
-| imagePullSecrets | A List of secrets to pull image from private registry. | `name: secret-name`|
-| secret.rustfs.access_key | RustFS Access Key ID | `rustfsadmin` |
-| secret.rustfs.secret_key | RustFS Secret Key ID | `rustfsadmin` |
-| storageclass.name | The name for StorageClass. | `local-path` |
-| storageclass.dataStorageSize | The storage size for data PVC. | `256Mi` |
-| storageclass.logStorageSize | The storage size for log PVC. | `256Mi` |
-| ingress.className | Specify the ingress class, traefik or nginx. | `nginx` |
-=======
 | replicaCount                      | Number of cluster nodes.                                           |  `4`.           |
 | imagePullSecrets                  | Secret to pull image from private registry.                        | `rustfs-regcred`|
 | imageRegistryCredentials.enabled  | To indicate whether pull image from private registry.              | `false`         |
@@ -44,7 +30,6 @@
 | storageclass.dataStorageSize      | The storage size for data PVC.                                     | `256Mi`         |
 | storageclass.logStorageSize       | The storage size for log PVC.                                      | `256Mi`         |
 | ingress.className                 | Specify the ingress class, traefik or nginx.                       | `nginx`         |
->>>>>>> 08be8f54
 
 
 **NOTE**: 
