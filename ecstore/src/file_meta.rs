use crate::disk::FileInfoVersions;
use crate::file_meta_inline::InlineData;
use crate::store_api::RawFileInfo;
use crate::store_err::StorageError;
use crate::{
    disk::error::DiskError,
    store_api::{ErasureInfo, FileInfo, ObjectPartInfo, ERASURE_ALGORITHM},
};
use byteorder::ByteOrder;
use common::error::{Error, Result};
use rmp::Marker;
use serde::{Deserialize, Serialize};
use std::cmp::Ordering;
use std::fmt::Display;
use std::io::{self, Read, Write};
use std::{collections::HashMap, io::Cursor};
use time::OffsetDateTime;
use tokio::io::AsyncRead;
use tracing::{error, warn};
use uuid::Uuid;
use xxhash_rust::xxh64;

// XL header specifies the format
pub static XL_FILE_HEADER: [u8; 4] = [b'X', b'L', b'2', b' '];
// pub static XL_FILE_VERSION_CURRENT: [u8; 4] = [0; 4];

// Current version being written.
// static XL_FILE_VERSION: [u8; 4] = [1, 0, 3, 0];
static XL_FILE_VERSION_MAJOR: u16 = 1;
static XL_FILE_VERSION_MINOR: u16 = 3;
static XL_HEADER_VERSION: u8 = 3;
static XL_META_VERSION: u8 = 2;
static XXHASH_SEED: u64 = 0;

const XL_FLAG_FREE_VERSION: u8 = 1 << 0;
// const XL_FLAG_USES_DATA_DIR: u8 = 1 << 1;
const _XL_FLAG_INLINE_DATA: u8 = 1 << 2;

const META_DATA_READ_DEFAULT: usize = 4 << 10;
const MSGP_UINT32_SIZE: usize = 5;

// type ScanHeaderVersionFn = Box<dyn Fn(usize, &[u8], &[u8]) -> Result<()>>;

#[derive(Clone, Debug, Default, PartialEq, Serialize, Deserialize)]
pub struct FileMeta {
    pub versions: Vec<FileMetaShallowVersion>,
    pub data: InlineData, // TODO: xlMetaInlineData
    pub meta_ver: u8,
}

impl FileMeta {
    pub fn new() -> Self {
        Self {
            meta_ver: XL_META_VERSION,
            data: InlineData::new(),
            ..Default::default()
        }
    }

    // isXL2V1Format
    #[tracing::instrument(level = "debug", skip_all)]
    pub fn is_xl2_v1_format(buf: &[u8]) -> bool {
        !matches!(Self::check_xl2_v1(buf), Err(_e))
    }

    #[tracing::instrument(level = "debug", skip_all)]
    pub fn load(buf: &[u8]) -> Result<FileMeta> {
        let mut xl = FileMeta::default();
        xl.unmarshal_msg(buf)?;

        Ok(xl)
    }

    // check_xl2_v1 读xl文件头，返回后续内容，版本信息
    // checkXL2V1
    #[tracing::instrument]
    pub fn check_xl2_v1(buf: &[u8]) -> Result<(&[u8], u16, u16)> {
        if buf.len() < 8 {
            return Err(Error::msg("xl file header not exists"));
        }

        if buf[0..4] != XL_FILE_HEADER {
            return Err(Error::msg("xl file header err"));
        }

        let major = byteorder::LittleEndian::read_u16(&buf[4..6]);
        let minor = byteorder::LittleEndian::read_u16(&buf[6..8]);
        if major > XL_FILE_VERSION_MAJOR {
            return Err(Error::msg("xl file version err"));
        }

        Ok((&buf[8..], major, minor))
    }

    // 固定u32
    pub fn read_bytes_header(buf: &[u8]) -> Result<(u32, &[u8])> {
        let (mut size_buf, _) = buf.split_at(5);

        //  取meta数据，buf = crc + data
        let bin_len = rmp::decode::read_bin_len(&mut size_buf)?;

        Ok((bin_len, &buf[5..]))
    }

    pub fn unmarshal_msg(&mut self, buf: &[u8]) -> Result<u64> {
        let i = buf.len() as u64;

        // check version, buf = buf[8..]
        let (buf, _, _) = Self::check_xl2_v1(buf)?;

        let (mut size_buf, buf) = buf.split_at(5);

        //  取meta数据，buf = crc + data
        let bin_len = rmp::decode::read_bin_len(&mut size_buf)?;

        let (meta, buf) = buf.split_at(bin_len as usize);

        let (mut crc_buf, buf) = buf.split_at(5);

        // crc check
        let crc = rmp::decode::read_u32(&mut crc_buf)?;
        let meta_crc = xxh64::xxh64(meta, XXHASH_SEED) as u32;

        if crc != meta_crc {
            return Err(Error::msg("xl file crc check failed"));
        }

        if !buf.is_empty() {
            self.data.update(buf);
            self.data.validate()?;
        }

        // 解析meta
        if !meta.is_empty() {
            let (versions_len, _, meta_ver, meta) = Self::decode_xl_headers(meta)?;

            // let (_, meta) = meta.split_at(read_size as usize);

            self.meta_ver = meta_ver;

            self.versions = Vec::with_capacity(versions_len);

            let mut cur: Cursor<&[u8]> = Cursor::new(meta);
            for _ in 0..versions_len {
                let bin_len = rmp::decode::read_bin_len(&mut cur)? as usize;
                let start = cur.position() as usize;
                let end = start + bin_len;
                let header_buf = &meta[start..end];

                let mut ver = FileMetaShallowVersion::default();
                ver.header.unmarshal_msg(header_buf)?;

                cur.set_position(end as u64);

                let bin_len = rmp::decode::read_bin_len(&mut cur)? as usize;
                let start = cur.position() as usize;
                let end = start + bin_len;
                let mut ver_meta_buf = &meta[start..end];

                ver_meta_buf.read_to_end(&mut ver.meta)?;

                cur.set_position(end as u64);

                self.versions.push(ver);
            }
        }

        Ok(i)
    }

    // decode_xl_headers 解析 meta 头，返回 (versions数量，xl_header_version, xl_meta_version, 已读数据长度)
    #[tracing::instrument]
    fn decode_xl_headers(buf: &[u8]) -> Result<(usize, u8, u8, &[u8])> {
        let mut cur = Cursor::new(buf);

        let header_ver: u8 = rmp::decode::read_int(&mut cur)?;

        if header_ver > XL_HEADER_VERSION {
            return Err(Error::msg("xl header version invalid"));
        }

        let meta_ver: u8 = rmp::decode::read_int(&mut cur)?;
        if meta_ver > XL_META_VERSION {
            return Err(Error::msg("xl meta version invalid"));
        }

        let versions_len: usize = rmp::decode::read_int(&mut cur)?;

        Ok((versions_len, header_ver, meta_ver, &buf[cur.position() as usize..]))
    }

    fn decode_versions<F: FnMut(usize, &[u8], &[u8]) -> Result<()>>(buf: &[u8], versions: usize, mut fnc: F) -> Result<()> {
        let mut cur: Cursor<&[u8]> = Cursor::new(buf);

        for i in 0..versions {
            let bin_len = rmp::decode::read_bin_len(&mut cur)? as usize;
            let start = cur.position() as usize;
            let end = start + bin_len;
            let header_buf = &buf[start..end];

            cur.set_position(end as u64);

            let bin_len = rmp::decode::read_bin_len(&mut cur)? as usize;
            let start = cur.position() as usize;
            let end = start + bin_len;
            let ver_meta_buf = &buf[start..end];

            cur.set_position(end as u64);

            if let Err(err) = fnc(i, header_buf, ver_meta_buf) {
                if let Some(e) = err.downcast_ref::<StorageError>() {
                    if e == &StorageError::DoneForNow {
                        return Ok(());
                    }
                }

                return Err(err);
            }
        }

        Ok(())
    }

    pub fn is_latest_delete_marker(buf: &[u8]) -> bool {
        let header = Self::decode_xl_headers(buf).ok();
        if let Some((versions, _hdr_v, _meta_v, meta)) = header {
            if versions == 0 {
                return false;
            }

            let mut is_delete_marker = false;

            let _ = Self::decode_versions(meta, versions, |_: usize, hdr: &[u8], _: &[u8]| {
                let mut header = FileMetaVersionHeader::default();
                if header.unmarshal_msg(hdr).is_err() {
                    return Err(Error::new(StorageError::DoneForNow));
                }

                is_delete_marker = header.version_type == VersionType::Delete;

                Err(Error::new(StorageError::DoneForNow))
            });

            is_delete_marker
        } else {
            false
        }
    }

    #[tracing::instrument(level = "debug", skip_all)]
    pub fn marshal_msg(&self) -> Result<Vec<u8>> {
        let mut wr = Vec::new();

        // header
        wr.write_all(XL_FILE_HEADER.as_slice())?;

        let mut major = [0u8; 2];
        byteorder::LittleEndian::write_u16(&mut major, XL_FILE_VERSION_MAJOR);
        wr.write_all(major.as_slice())?;

        let mut minor = [0u8; 2];
        byteorder::LittleEndian::write_u16(&mut minor, XL_FILE_VERSION_MINOR);
        wr.write_all(minor.as_slice())?;

        // size bin32 预留 write_bin_len
        wr.write_all(&[0xc6, 0, 0, 0, 0])?;

        let offset = wr.len();

        rmp::encode::write_uint8(&mut wr, XL_HEADER_VERSION)?;
        rmp::encode::write_uint8(&mut wr, XL_META_VERSION)?;

        // versions
        rmp::encode::write_sint(&mut wr, self.versions.len() as i64)?;

        for ver in self.versions.iter() {
            let hmsg = ver.header.marshal_msg()?;
            rmp::encode::write_bin(&mut wr, &hmsg)?;

            rmp::encode::write_bin(&mut wr, &ver.meta)?;
        }

        // 更新bin长度
        let data_len = wr.len() - offset;
        byteorder::BigEndian::write_u32(&mut wr[offset - 4..offset], data_len as u32);

        let crc = xxh64::xxh64(&wr[offset..], XXHASH_SEED) as u32;
        let mut crc_buf = [0u8; 5];
        crc_buf[0] = 0xce; // u32
        byteorder::BigEndian::write_u32(&mut crc_buf[1..], crc);

        wr.write_all(&crc_buf)?;

        wr.write_all(self.data.as_slice())?;

        Ok(wr)
    }

    // pub fn unmarshal(buf: &[u8]) -> Result<Self> {
    //     let mut s = Self::default();
    //     s.unmarshal_msg(buf)?;
    //     Ok(s)
    //     // let t: FileMeta = rmp_serde::from_slice(buf)?;
    //     // Ok(t)
    // }

    // pub fn marshal_msg(&self) -> Result<Vec<u8>> {
    //     let mut buf = Vec::new();

    //     self.serialize(&mut Serializer::new(&mut buf))?;

    //     Ok(buf)
    // }

    fn get_idx(&self, idx: usize) -> Result<FileMetaVersion> {
        if idx > self.versions.len() {
            return Err(Error::new(DiskError::FileNotFound));
        }

        FileMetaVersion::try_from(self.versions[idx].meta.as_slice())
    }

    fn set_idx(&mut self, idx: usize, ver: FileMetaVersion) -> Result<()> {
        if idx >= self.versions.len() {
            return Err(Error::new(DiskError::FileNotFound));
        }

        // TODO: use old buf
        let meta_buf = ver.marshal_msg()?;

        let pre_mod_time = self.versions[idx].header.mod_time;

        self.versions[idx].header = ver.header();
        self.versions[idx].meta = meta_buf;

        if pre_mod_time != self.versions[idx].header.mod_time {
            self.sort_by_mod_time();
        }

        Ok(())
    }

    fn sort_by_mod_time(&mut self) {
        if self.versions.len() <= 1 {
            return;
        }

        // Sort by mod_time in descending order (latest first)
        self.versions.sort_by(|a, b| {
            match (a.header.mod_time, b.header.mod_time) {
                (Some(a_time), Some(b_time)) => b_time.cmp(&a_time), // Descending order
                (Some(_), None) => std::cmp::Ordering::Less,
                (None, Some(_)) => std::cmp::Ordering::Greater,
                (None, None) => std::cmp::Ordering::Equal,
            }
        });
    }

    // 查找版本
    pub fn find_version(&self, vid: Option<Uuid>) -> Result<(usize, FileMetaVersion)> {
        for (i, fver) in self.versions.iter().enumerate() {
            if fver.header.version_id == vid {
                let version = self.get_idx(i)?;
                return Ok((i, version));
            }
        }

        Err(Error::new(DiskError::FileVersionNotFound))
    }

    // shard_data_dir_count 查询 vid下data_dir的数量
    #[tracing::instrument(level = "debug", skip_all)]
    pub fn shard_data_dir_count(&self, vid: &Option<Uuid>, data_dir: &Option<Uuid>) -> usize {
        self.versions
            .iter()
            .filter(|v| v.header.version_type == VersionType::Object && v.header.version_id != *vid && v.header.user_data_dir())
            .map(|v| FileMetaVersion::decode_data_dir_from_meta(&v.meta).unwrap_or_default())
            .filter(|v| v == data_dir)
            .count()
    }

    pub fn update_object_version(&mut self, fi: FileInfo) -> Result<()> {
        for version in self.versions.iter_mut() {
            match version.header.version_type {
                VersionType::Invalid => (),
                VersionType::Object => {
                    if version.header.version_id == fi.version_id {
                        let mut ver = FileMetaVersion::try_from(version.meta.as_slice())?;

                        if let Some(ref mut obj) = ver.object {
                            if let Some(ref mut meta_user) = obj.meta_user {
                                if let Some(meta) = &fi.metadata {
                                    for (k, v) in meta {
                                        meta_user.insert(k.clone(), v.clone());
                                    }
                                }
                                obj.meta_user = Some(meta_user.clone());
                            } else {
                                let mut meta_user = HashMap::new();
                                if let Some(meta) = &fi.metadata {
                                    for (k, v) in meta {
                                        // TODO: MetaSys
                                        meta_user.insert(k.clone(), v.clone());
                                    }
                                }
                                obj.meta_user = Some(meta_user);
                            }

                            if let Some(mod_time) = fi.mod_time {
                                obj.mod_time = Some(mod_time);
                            }
                        }

                        // 更新
                        version.header = ver.header();
                        version.meta = ver.marshal_msg()?;
                    }
                }
                VersionType::Delete => {
                    if version.header.version_id == fi.version_id {
                        return Err(Error::msg("method not allowed"));
                    }
                }
            }
        }

        self.versions.sort_by(|a, b| {
            if a.header.mod_time != b.header.mod_time {
                a.header.mod_time.cmp(&b.header.mod_time)
            } else if a.header.version_type != b.header.version_type {
                a.header.version_type.cmp(&b.header.version_type)
            } else if a.header.version_id != b.header.version_id {
                a.header.version_id.cmp(&b.header.version_id)
            } else if a.header.flags != b.header.flags {
                a.header.flags.cmp(&b.header.flags)
            } else {
                a.cmp(b)
            }
        });
        Ok(())
    }

    // 添加版本
    #[tracing::instrument(level = "debug", skip_all)]
    pub fn add_version(&mut self, fi: FileInfo) -> Result<()> {
        let vid = fi.version_id;

        if let Some(ref data) = fi.data {
            let key = vid.unwrap_or(Uuid::nil()).to_string();
            self.data.replace(&key, data.clone())?;
        }

        let version = FileMetaVersion::from(fi);

        if !version.valid() {
            return Err(Error::msg("file meta version invalid"));
        }

        // should replace
        for (idx, ver) in self.versions.iter().enumerate() {
            if ver.header.version_id != vid {
                continue;
            }

            return self.set_idx(idx, version);
        }

        // TODO: version count limit !

        let mod_time = version.get_mod_time();

        // puth a -1 mod time value , so we can relplace this
        self.versions.push(FileMetaShallowVersion {
            header: FileMetaVersionHeader {
                mod_time: Some(OffsetDateTime::from_unix_timestamp(-1)?),
                ..Default::default()
            },
            ..Default::default()
        });

        for (idx, exist) in self.versions.iter().enumerate() {
            if let Some(ref ex_mt) = exist.header.mod_time {
                if let Some(ref in_md) = mod_time {
                    if ex_mt <= in_md {
                        // insert
                        self.versions.insert(idx, FileMetaShallowVersion::try_from(version)?);
                        self.versions.pop();
                        return Ok(());
                    }
                }
            }
        }

        Err(Error::msg("add_version failed"))
    }

    // delete_version 删除版本，返回data_dir
    pub fn delete_version(&mut self, fi: &FileInfo) -> Result<Option<Uuid>> {
        let mut ventry = FileMetaVersion::default();
        if fi.deleted {
            ventry.version_type = VersionType::Delete;
            ventry.delete_marker = Some(MetaDeleteMarker {
                version_id: fi.version_id,
                mod_time: fi.mod_time,
                ..Default::default()
            });

            if !fi.is_valid() {
                return Err(Error::msg("invalid file meta version"));
            }
        }

        for (i, ver) in self.versions.iter().enumerate() {
            if ver.header.version_id != fi.version_id {
                continue;
            }

            match ver.header.version_type {
                VersionType::Invalid => return Err(Error::msg("invalid file meta version")),
                VersionType::Delete => return Ok(None),
                VersionType::Object => {
                    let v = self.get_idx(i)?;

                    self.versions.remove(i);

                    let a = v.object.map(|v| v.data_dir).unwrap_or_default();
                    return Ok(a);
                }
            }
        }

        Err(Error::new(DiskError::FileVersionNotFound))
    }

    // read_data fill fi.dada
    #[tracing::instrument(level = "debug", skip(self))]
    pub fn into_fileinfo(
        &self,
        volume: &str,
        path: &str,
        version_id: &str,
        read_data: bool,
        all_parts: bool,
    ) -> Result<FileInfo> {
        let has_vid = {
            if !version_id.is_empty() {
                let id = Uuid::parse_str(version_id)?;
                if !id.is_nil() {
                    Some(id)
                } else {
                    None
                }
            } else {
                None
            }
        };

        let mut is_latest = true;
        let mut succ_mod_time = None;
        for ver in self.versions.iter() {
            let header = &ver.header;

            if let Some(vid) = has_vid {
                if header.version_id != Some(vid) {
                    is_latest = false;
                    succ_mod_time = header.mod_time;
                    continue;
                }
            }

            let mut fi = ver.to_fileinfo(volume, path, has_vid, all_parts)?;
            fi.is_latest = is_latest;
            if let Some(_d) = succ_mod_time {
                fi.successor_mod_time = succ_mod_time;
            }
            if read_data {
                fi.data = self.data.find(fi.version_id.unwrap_or(Uuid::nil()).to_string().as_str())?;
            }

            fi.num_versions = self.versions.len();

            return Ok(fi);
        }

        if has_vid.is_none() {
            Err(Error::from(DiskError::FileNotFound))
        } else {
            Err(Error::from(DiskError::FileVersionNotFound))
        }
    }

    #[tracing::instrument(level = "debug", skip(self))]
    pub fn into_file_info_versions(&self, volume: &str, path: &str, all_parts: bool) -> Result<FileInfoVersions> {
        let mut versions = Vec::new();
        for version in self.versions.iter() {
            let mut file_version = FileMetaVersion::default();
            file_version.unmarshal_msg(&version.meta)?;
            let fi = file_version.to_fileinfo(volume, path, None, all_parts);
            versions.push(fi);
        }

        Ok(FileInfoVersions {
            volume: volume.to_string(),
            name: path.to_string(),
            latest_mod_time: versions[0].mod_time,
            versions,
            ..Default::default()
        })
    }

    pub fn lastest_mod_time(&self) -> Option<OffsetDateTime> {
        if self.versions.is_empty() {
            return None;
        }

        self.versions.first().unwrap().header.mod_time
    }
}

// impl Display for FileMeta {
//     fn fmt(&self, f: &mut std::fmt::Formatter<'_>) -> std::fmt::Result {
//         f.write_str("FileMeta:")?;
//         for (i, ver) in self.versions.iter().enumerate() {
//             let mut meta = FileMetaVersion::default();
//             meta.unmarshal_msg(&ver.meta).unwrap_or_default();
//             f.write_fmt(format_args!("ver:{} header {:?}, meta {:?}", i, ver.header, meta))?;
//         }

//         f.write_str("\n")
//     }
// }

#[derive(Serialize, Deserialize, Debug, Default, PartialEq, Clone, Eq, PartialOrd, Ord)]
pub struct FileMetaShallowVersion {
    pub header: FileMetaVersionHeader,
    pub meta: Vec<u8>, // FileMetaVersion.marshal_msg
}

impl FileMetaShallowVersion {
    pub fn to_fileinfo(&self, volume: &str, path: &str, version_id: Option<Uuid>, all_parts: bool) -> Result<FileInfo> {
        let file_version = FileMetaVersion::try_from(self.meta.as_slice())?;

        Ok(file_version.to_fileinfo(volume, path, version_id, all_parts))
    }
}

impl TryFrom<FileMetaVersion> for FileMetaShallowVersion {
    type Error = Error;

    fn try_from(value: FileMetaVersion) -> std::result::Result<Self, Self::Error> {
        let header = value.header();
        let meta = value.marshal_msg()?;
        Ok(Self { meta, header })
    }
}

#[derive(Serialize, Deserialize, Debug, Default, Clone, PartialEq)]
pub struct FileMetaVersion {
    pub version_type: VersionType,
    pub object: Option<MetaObject>,
    pub delete_marker: Option<MetaDeleteMarker>,
    pub write_version: u64, // rustfs version
}

impl FileMetaVersion {
    pub fn valid(&self) -> bool {
        if !self.version_type.valid() {
            return false;
        }

        match self.version_type {
            VersionType::Object => self
                .object
                .as_ref()
                .map(|v| v.erasure_algorithm.valid() && v.bitrot_checksum_algo.valid() && v.mod_time.is_some())
                .unwrap_or_default(),
            VersionType::Delete => self
                .delete_marker
                .as_ref()
                .map(|v| v.mod_time.unwrap_or(OffsetDateTime::UNIX_EPOCH) > OffsetDateTime::UNIX_EPOCH)
                .unwrap_or_default(),
            _ => false,
        }
    }

    pub fn get_data_dir(&self) -> Option<Uuid> {
        self.valid()
            .then(|| {
                if self.version_type == VersionType::Object {
                    self.object.as_ref().map(|v| v.data_dir).unwrap_or_default()
                } else {
                    None
                }
            })
            .unwrap_or_default()
    }

    pub fn get_version_id(&self) -> Option<Uuid> {
        match self.version_type {
            VersionType::Object | VersionType::Delete => self.object.as_ref().map(|v| v.version_id).unwrap_or_default(),
            _ => None,
        }
    }

    pub fn get_mod_time(&self) -> Option<OffsetDateTime> {
        match self.version_type {
            VersionType::Object => self.object.as_ref().map(|v| v.mod_time).unwrap_or_default(),
            VersionType::Delete => self.delete_marker.as_ref().map(|v| v.mod_time).unwrap_or_default(),
            _ => None,
        }
    }

    // decode_data_dir_from_meta 从 meta中读取data_dir TODO: 直接从meta buf中只解析出data_dir, msg.skip
    pub fn decode_data_dir_from_meta(buf: &[u8]) -> Result<Option<Uuid>> {
        let mut ver = Self::default();
        ver.unmarshal_msg(buf)?;

        let data_dir = ver.object.map(|v| v.data_dir).unwrap_or_default();
        Ok(data_dir)
    }

    pub fn unmarshal_msg(&mut self, buf: &[u8]) -> Result<u64> {
        let mut cur = Cursor::new(buf);

        let mut fields_len = rmp::decode::read_map_len(&mut cur)?;

        while fields_len > 0 {
            fields_len -= 1;

            // println!("unmarshal_msg fields idx {}", fields_len);

            let str_len = rmp::decode::read_str_len(&mut cur)?;

            // println!("unmarshal_msg fields name len() {}", &str_len);

            // ！！！ Vec::with_capacity(str_len) 失败，vec!正常
            let mut field_buff = vec![0u8; str_len as usize];

            cur.read_exact(&mut field_buff)?;

            let field = String::from_utf8(field_buff)?;

            // println!("unmarshal_msg fields name {}", &field);

            match field.as_str() {
                "Type" => {
                    let u: u8 = rmp::decode::read_int(&mut cur)?;
                    self.version_type = VersionType::from_u8(u);
                }

                "V2Obj" => {
                    //  is_nil()
                    if buf[cur.position() as usize] == 0xc0 {
                        rmp::decode::read_nil(&mut cur)?;
                    } else {
                        // let buf = unsafe { cur.position() };
                        let mut obj = MetaObject::default();
                        // let start = cur.position();

                        let (_, remain) = buf.split_at(cur.position() as usize);

                        let read_len = obj.unmarshal_msg(remain)?;
                        cur.set_position(cur.position() + read_len);

                        self.object = Some(obj);
                    }
                }
                "DelObj" => {
                    if buf[cur.position() as usize] == 0xc0 {
                        rmp::decode::read_nil(&mut cur)?;
                    } else {
                        // let buf = unsafe { cur.position() };
                        let mut obj = MetaDeleteMarker::default();
                        // let start = cur.position();

                        let (_, remain) = buf.split_at(cur.position() as usize);
                        let read_len = obj.unmarshal_msg(remain)?;
                        cur.set_position(cur.position() + read_len);

                        self.delete_marker = Some(obj);
                    }
                }
                "v" => {
                    self.write_version = rmp::decode::read_int(&mut cur)?;
                }
                name => return Err(Error::msg(format!("not suport field name {}", name))),
            }
        }

        Ok(cur.position())
    }

    pub fn marshal_msg(&self) -> Result<Vec<u8>> {
        let mut len: u32 = 4;
        let mut mask: u8 = 0;

        if self.object.is_none() {
            len -= 1;
            mask |= 0x2;
        }
        if self.delete_marker.is_none() {
            len -= 1;
            mask |= 0x4;
        }

        let mut wr = Vec::new();

        // 字段数量
        rmp::encode::write_map_len(&mut wr, len)?;

        // write "Type"
        rmp::encode::write_str(&mut wr, "Type")?;
        rmp::encode::write_uint(&mut wr, self.version_type.to_u8() as u64)?;

        if (mask & 0x2) == 0 {
            // write V2Obj
            rmp::encode::write_str(&mut wr, "V2Obj")?;
            if self.object.is_none() {
                let _ = rmp::encode::write_nil(&mut wr);
            } else {
                let buf = self.object.as_ref().unwrap().marshal_msg()?;
                wr.write_all(&buf)?;
            }
        }

        if (mask & 0x4) == 0 {
            // write "DelObj"
            rmp::encode::write_str(&mut wr, "DelObj")?;
            if self.delete_marker.is_none() {
                let _ = rmp::encode::write_nil(&mut wr);
            } else {
                let buf = self.delete_marker.as_ref().unwrap().marshal_msg()?;
                wr.write_all(&buf)?;
            }
        }

        // write "v"
        rmp::encode::write_str(&mut wr, "v")?;
        rmp::encode::write_uint(&mut wr, self.write_version)?;

        Ok(wr)
    }

    pub fn free_version(&self) -> bool {
        self.version_type == VersionType::Delete && self.delete_marker.as_ref().map(|m| m.free_version()).unwrap_or_default()
    }

    pub fn header(&self) -> FileMetaVersionHeader {
        FileMetaVersionHeader::from(self.clone())
    }

    pub fn to_fileinfo(&self, volume: &str, path: &str, version_id: Option<Uuid>, all_parts: bool) -> FileInfo {
        match self.version_type {
            VersionType::Invalid => FileInfo {
                name: path.to_string(),
                volume: volume.to_string(),
                version_id,
                ..Default::default()
            },
            VersionType::Object => self
                .object
                .as_ref()
                .unwrap()
                .clone()
                .into_fileinfo(volume, path, version_id, all_parts),
            VersionType::Delete => self
                .delete_marker
                .as_ref()
                .unwrap()
                .clone()
                .into_fileinfo(volume, path, version_id, all_parts),
        }
    }
}

impl TryFrom<&[u8]> for FileMetaVersion {
    type Error = Error;

    fn try_from(value: &[u8]) -> std::result::Result<Self, Self::Error> {
        let mut ver = FileMetaVersion::default();
        ver.unmarshal_msg(value)?;
        Ok(ver)
    }
}

impl From<FileInfo> for FileMetaVersion {
    fn from(value: FileInfo) -> Self {
        {
            if value.deleted {
                FileMetaVersion {
                    version_type: VersionType::Delete,
                    delete_marker: Some(MetaDeleteMarker::from(value)),
                    object: None,
                    write_version: 0,
                }
            } else {
                FileMetaVersion {
                    version_type: VersionType::Object,
                    delete_marker: None,
                    object: Some(MetaObject::from(value)),
                    write_version: 0,
                }
            }
        }
    }
}

impl TryFrom<FileMetaShallowVersion> for FileMetaVersion {
    type Error = Error;

    fn try_from(value: FileMetaShallowVersion) -> std::result::Result<Self, Self::Error> {
        FileMetaVersion::try_from(value.meta.as_slice())
    }
}

#[derive(Serialize, Deserialize, Debug, PartialEq, Default, Clone, Eq, Hash)]
pub struct FileMetaVersionHeader {
    pub version_id: Option<Uuid>,
    pub mod_time: Option<OffsetDateTime>,
    pub signature: [u8; 4],
    pub version_type: VersionType,
    pub flags: u8,
    pub ec_n: u8,
    pub ec_m: u8,
}

impl FileMetaVersionHeader {
    pub fn has_ec(&self) -> bool {
        self.ec_m > 0 && self.ec_n > 0
    }

    pub fn matches_not_strict(&self, o: &FileMetaVersionHeader) -> bool {
        let mut ok = self.version_id == o.version_id && self.version_type == o.version_type && self.matches_ec(o);
        if self.version_id.is_none() {
            ok = ok && self.mod_time == o.mod_time;
        }

        ok
    }

    pub fn matches_ec(&self, o: &FileMetaVersionHeader) -> bool {
        if self.has_ec() && o.has_ec() {
            return self.ec_n == o.ec_n && self.ec_m == o.ec_m;
        }

        true
    }

    pub fn free_version(&self) -> bool {
        self.flags & XL_FLAG_FREE_VERSION != 0
    }

    pub fn sorts_before(&self, o: &FileMetaVersionHeader) -> bool {
        if self == o {
            return false;
        }

        // Prefer newest modtime.
        if self.mod_time != o.mod_time {
            return self.mod_time > o.mod_time;
        }

        match self.mod_time.cmp(&o.mod_time) {
            Ordering::Greater => {
                return true;
            }
            Ordering::Less => {
                return false;
            }
            _ => {}
        }

        // The following doesn't make too much sense, but we want sort to be consistent nonetheless.
        // Prefer lower types
        if self.version_type != o.version_type {
            return self.version_type < o.version_type;
        }
        // Consistent sort on signature
        match self.version_id.cmp(&o.version_id) {
            Ordering::Greater => {
                return true;
            }
            Ordering::Less => {
                return false;
            }
            _ => {}
        }

        if self.flags != o.flags {
            return self.flags > o.flags;
        }

        false
    }

    pub fn user_data_dir(&self) -> bool {
        self.flags & Flags::UsesDataDir as u8 != 0
    }
    #[tracing::instrument]
    pub fn marshal_msg(&self) -> Result<Vec<u8>> {
        let mut wr = Vec::new();

        // array len 7
        rmp::encode::write_array_len(&mut wr, 7)?;

        // version_id
        rmp::encode::write_bin(&mut wr, self.version_id.unwrap_or(Uuid::nil()).as_bytes())?;
        // mod_time
        rmp::encode::write_i64(&mut wr, self.mod_time.unwrap_or(OffsetDateTime::UNIX_EPOCH).unix_timestamp_nanos() as i64)?;
        // signature
        rmp::encode::write_bin(&mut wr, self.signature.as_slice())?;
        // version_type
        rmp::encode::write_uint8(&mut wr, self.version_type.to_u8())?;
        // flags
        rmp::encode::write_uint8(&mut wr, self.flags)?;
        // ec_n
        rmp::encode::write_uint8(&mut wr, self.ec_n)?;
        // ec_m
        rmp::encode::write_uint8(&mut wr, self.ec_m)?;

        Ok(wr)
    }

    pub fn unmarshal_msg(&mut self, buf: &[u8]) -> Result<u64> {
        let mut cur = Cursor::new(buf);
        let alen = rmp::decode::read_array_len(&mut cur)?;
        if alen != 7 {
            return Err(Error::msg(format!("version header array len err need 7 got {}", alen)));
        }

        // version_id
        rmp::decode::read_bin_len(&mut cur)?;
        let mut buf = [0u8; 16];
        cur.read_exact(&mut buf)?;
        self.version_id = {
            let id = Uuid::from_bytes(buf);
            if id.is_nil() {
                None
            } else {
                Some(id)
            }
        };

        // mod_time
        let unix: i128 = rmp::decode::read_int(&mut cur)?;

        let time = OffsetDateTime::from_unix_timestamp_nanos(unix)?;
        if time == OffsetDateTime::UNIX_EPOCH {
            self.mod_time = None;
        } else {
            self.mod_time = Some(time);
        }

        // signature
        rmp::decode::read_bin_len(&mut cur)?;
        cur.read_exact(&mut self.signature)?;

        // version_type
        let typ: u8 = rmp::decode::read_int(&mut cur)?;
        self.version_type = VersionType::from_u8(typ);

        // flags
        self.flags = rmp::decode::read_int(&mut cur)?;
        // ec_n
        self.ec_n = rmp::decode::read_int(&mut cur)?;
        // ec_m
        self.ec_m = rmp::decode::read_int(&mut cur)?;

        Ok(cur.position())
    }
}

impl PartialOrd for FileMetaVersionHeader {
    fn partial_cmp(&self, other: &Self) -> Option<Ordering> {
        Some(self.cmp(other))
    }
}

impl Ord for FileMetaVersionHeader {
    fn cmp(&self, other: &Self) -> Ordering {
        match self.mod_time.cmp(&other.mod_time) {
            core::cmp::Ordering::Equal => {}
            ord => return ord,
        }

        match self.version_type.cmp(&other.version_type) {
            core::cmp::Ordering::Equal => {}
            ord => return ord,
        }
        match self.signature.cmp(&other.signature) {
            core::cmp::Ordering::Equal => {}
            ord => return ord,
        }
        match self.version_id.cmp(&other.version_id) {
            core::cmp::Ordering::Equal => {}
            ord => return ord,
        }
        self.flags.cmp(&other.flags)
    }
}

impl From<FileMetaVersion> for FileMetaVersionHeader {
    fn from(value: FileMetaVersion) -> Self {
        let flags = {
            let mut f: u8 = 0;
            if value.free_version() {
                f |= Flags::FreeVersion as u8;
            }

            if value.version_type == VersionType::Object && value.object.as_ref().map(|v| v.use_data_dir()).unwrap_or_default() {
                f |= Flags::UsesDataDir as u8;
            }

            if value.version_type == VersionType::Object && value.object.as_ref().map(|v| v.use_inlinedata()).unwrap_or_default()
            {
                f |= Flags::InlineData as u8;
            }

            f
        };

        let (ec_n, ec_m) = {
            if value.version_type == VersionType::Object && value.object.is_some() {
                (
                    value.object.as_ref().unwrap().erasure_n as u8,
                    value.object.as_ref().unwrap().erasure_m as u8,
                )
            } else {
                (0, 0)
            }
        };

        Self {
            version_id: value.get_version_id(),
            mod_time: value.get_mod_time(),
            signature: [0, 0, 0, 0],
            version_type: value.version_type,
            flags,
            ec_n,
            ec_m,
        }
    }
}

#[derive(Serialize, Deserialize, Debug, Clone, Default, PartialEq)]
// 因为自定义message_pack，所以一定要保证字段顺序
pub struct MetaObject {
    pub version_id: Option<Uuid>,                   // Version ID
    pub data_dir: Option<Uuid>,                     // Data dir ID
    pub erasure_algorithm: ErasureAlgo,             // Erasure coding algorithm
    pub erasure_m: usize,                           // Erasure data blocks
    pub erasure_n: usize,                           // Erasure parity blocks
    pub erasure_block_size: usize,                  // Erasure block size
    pub erasure_index: usize,                       // Erasure disk index
    pub erasure_dist: Vec<u8>,                      // Erasure distribution
    pub bitrot_checksum_algo: ChecksumAlgo,         // Bitrot checksum algo
    pub part_numbers: Vec<usize>,                   // Part Numbers
    pub part_etags: Option<Vec<String>>,            // Part ETags
    pub part_sizes: Vec<usize>,                     // Part Sizes
    pub part_actual_sizes: Option<Vec<usize>>,      // Part ActualSizes (compression)
    pub part_indices: Option<Vec<Vec<u8>>>,         // Part Indexes (compression)
    pub size: usize,                                // Object version size
    pub mod_time: Option<OffsetDateTime>,           // Object version modified time
    pub meta_sys: Option<HashMap<String, Vec<u8>>>, // Object version internal metadata
    pub meta_user: Option<HashMap<String, String>>, // Object version metadata set by user
}

impl MetaObject {
    pub fn unmarshal_msg(&mut self, buf: &[u8]) -> Result<u64> {
        let mut cur = Cursor::new(buf);

        let mut fields_len = rmp::decode::read_map_len(&mut cur)?;

        // let mut ret = Self::default();

        while fields_len > 0 {
            fields_len -= 1;

            // println!("unmarshal_msg fields idx {}", fields_len);

            let str_len = rmp::decode::read_str_len(&mut cur)?;

            // println!("unmarshal_msg fields name len() {}", &str_len);

            // ！！！ Vec::with_capacity(str_len) 失败，vec!正常
            let mut field_buff = vec![0u8; str_len as usize];

            cur.read_exact(&mut field_buff)?;

            let field = String::from_utf8(field_buff)?;

            // println!("unmarshal_msg fields name {}", &field);

            match field.as_str() {
                "ID" => {
                    rmp::decode::read_bin_len(&mut cur)?;
                    let mut buf = [0u8; 16];
                    cur.read_exact(&mut buf)?;
                    self.version_id = {
                        let id = Uuid::from_bytes(buf);
                        if id.is_nil() {
                            None
                        } else {
                            Some(id)
                        }
                    };
                }
                "DDir" => {
                    rmp::decode::read_bin_len(&mut cur)?;
                    let mut buf = [0u8; 16];
                    cur.read_exact(&mut buf)?;
                    self.data_dir = {
                        let id = Uuid::from_bytes(buf);
                        if id.is_nil() {
                            None
                        } else {
                            Some(id)
                        }
                    };
                }
                "EcAlgo" => {
                    let u: u8 = rmp::decode::read_int(&mut cur)?;
                    self.erasure_algorithm = ErasureAlgo::from_u8(u)
                }
                "EcM" => {
                    self.erasure_m = rmp::decode::read_int(&mut cur)?;
                }
                "EcN" => {
                    self.erasure_n = rmp::decode::read_int(&mut cur)?;
                }
                "EcBSize" => {
                    self.erasure_block_size = rmp::decode::read_int(&mut cur)?;
                }
                "EcIndex" => {
                    self.erasure_index = rmp::decode::read_int(&mut cur)?;
                }
                "EcDist" => {
                    let alen = rmp::decode::read_array_len(&mut cur)? as usize;
                    self.erasure_dist = vec![0u8; alen];
                    for i in 0..alen {
                        self.erasure_dist[i] = rmp::decode::read_int(&mut cur)?;
                    }
                }
                "CSumAlgo" => {
                    let u: u8 = rmp::decode::read_int(&mut cur)?;
                    self.bitrot_checksum_algo = ChecksumAlgo::from_u8(u)
                }
                "PartNums" => {
                    let alen = rmp::decode::read_array_len(&mut cur)? as usize;
                    self.part_numbers = vec![0; alen];
                    for i in 0..alen {
                        self.part_numbers[i] = rmp::decode::read_int(&mut cur)?;
                    }
                }
                "PartETags" => {
                    let array_len = match rmp::decode::read_nil(&mut cur) {
                        Ok(_) => None,
                        Err(e) => match e {
                            rmp::decode::ValueReadError::TypeMismatch(marker) => match marker {
                                Marker::FixArray(l) => Some(l as usize),
                                Marker::Array16 => Some(rmp::decode::read_u16(&mut cur)? as usize),
                                Marker::Array32 => Some(rmp::decode::read_u16(&mut cur)? as usize),
                                _ => return Err(Error::msg("PartETags parse failed")),
                            },
                            _ => return Err(Error::msg("PartETags parse failed.")),
                        },
                    };

                    if array_len.is_some() {
                        let l = array_len.unwrap();
                        let mut etags = Vec::with_capacity(l);
                        for _ in 0..l {
                            let str_len = rmp::decode::read_str_len(&mut cur)?;
                            let mut field_buff = vec![0u8; str_len as usize];
                            cur.read_exact(&mut field_buff)?;
                            etags.push(String::from_utf8(field_buff)?);
                        }
                        self.part_etags = Some(etags);
                    }
                }
                "PartSizes" => {
                    let alen = rmp::decode::read_array_len(&mut cur)? as usize;
                    self.part_sizes = vec![0; alen];
                    for i in 0..alen {
                        self.part_sizes[i] = rmp::decode::read_int(&mut cur)?;
                    }
                }
                "PartASizes" => {
                    let array_len = match rmp::decode::read_nil(&mut cur) {
                        Ok(_) => None,
                        Err(e) => match e {
                            rmp::decode::ValueReadError::TypeMismatch(marker) => match marker {
                                Marker::FixArray(l) => Some(l as usize),
                                Marker::Array16 => Some(rmp::decode::read_u16(&mut cur)? as usize),
                                Marker::Array32 => Some(rmp::decode::read_u16(&mut cur)? as usize),
                                _ => return Err(Error::msg("PartETags parse failed")),
                            },
                            _ => return Err(Error::msg("PartETags parse failed.")),
                        },
                    };
                    if let Some(l) = array_len {
                        let mut sizes = vec![0; l];
                        for size in sizes.iter_mut().take(l) {
                            *size = rmp::decode::read_int(&mut cur)?;
                        }
                        // for size in sizes.iter_mut().take(l) {
                        //     let tmp = rmp::decode::read_int(&mut cur)?;
                        //     size = tmp;
                        // }
                        self.part_actual_sizes = Some(sizes);
                    }
                }
                "PartIdx" => {
                    let alen = rmp::decode::read_array_len(&mut cur)? as usize;

                    if alen == 0 {
                        self.part_indices = None;
                        continue;
                    }

                    let mut indices = Vec::with_capacity(alen);
                    for _ in 0..alen {
                        let blen = rmp::decode::read_bin_len(&mut cur)?;
                        let mut buf = vec![0u8; blen as usize];
                        cur.read_exact(&mut buf)?;

                        indices.push(buf);
                    }

                    self.part_indices = Some(indices);
                }
                "Size" => {
                    self.size = rmp::decode::read_int(&mut cur)?;
                }
                "MTime" => {
                    let unix: i128 = rmp::decode::read_int(&mut cur)?;
                    let time = OffsetDateTime::from_unix_timestamp_nanos(unix)?;
                    if time == OffsetDateTime::UNIX_EPOCH {
                        self.mod_time = None;
                    } else {
                        self.mod_time = Some(time);
                    }
                }
                "MetaSys" => {
                    let len = match rmp::decode::read_nil(&mut cur) {
                        Ok(_) => None,
                        Err(e) => match e {
                            rmp::decode::ValueReadError::TypeMismatch(marker) => match marker {
                                Marker::FixMap(l) => Some(l as usize),
                                Marker::Map16 => Some(rmp::decode::read_u16(&mut cur)? as usize),
                                Marker::Map32 => Some(rmp::decode::read_u16(&mut cur)? as usize),
                                _ => return Err(Error::msg("MetaSys parse failed")),
                            },
                            _ => return Err(Error::msg("MetaSys parse failed.")),
                        },
                    };
                    if len.is_some() {
                        let l = len.unwrap();
                        let mut map = HashMap::new();
                        for _ in 0..l {
                            let str_len = rmp::decode::read_str_len(&mut cur)?;
                            let mut field_buff = vec![0u8; str_len as usize];
                            cur.read_exact(&mut field_buff)?;
                            let key = String::from_utf8(field_buff)?;

                            let blen = rmp::decode::read_bin_len(&mut cur)?;
                            let mut val = vec![0u8; blen as usize];
                            cur.read_exact(&mut val)?;

                            map.insert(key, val);
                        }

                        self.meta_sys = Some(map);
                    }
                }
                "MetaUsr" => {
                    let len = match rmp::decode::read_nil(&mut cur) {
                        Ok(_) => None,
                        Err(e) => match e {
                            rmp::decode::ValueReadError::TypeMismatch(marker) => match marker {
                                Marker::FixMap(l) => Some(l as usize),
                                Marker::Map16 => Some(rmp::decode::read_u16(&mut cur)? as usize),
                                Marker::Map32 => Some(rmp::decode::read_u16(&mut cur)? as usize),
                                _ => return Err(Error::msg("MetaUsr parse failed")),
                            },
                            _ => return Err(Error::msg("MetaUsr parse failed.")),
                        },
                    };
                    if len.is_some() {
                        let l = len.unwrap();
                        let mut map = HashMap::new();
                        for _ in 0..l {
                            let str_len = rmp::decode::read_str_len(&mut cur)?;
                            let mut field_buff = vec![0u8; str_len as usize];
                            cur.read_exact(&mut field_buff)?;
                            let key = String::from_utf8(field_buff)?;

                            let blen = rmp::decode::read_str_len(&mut cur)?;
                            let mut val_buf = vec![0u8; blen as usize];
                            cur.read_exact(&mut val_buf)?;
                            let val = String::from_utf8(val_buf)?;

                            map.insert(key, val);
                        }

                        self.meta_user = Some(map);
                    }
                }

                name => return Err(Error::msg(format!("not suport field name {}", name))),
            }
        }

        Ok(cur.position())
    }
    // marshal_msg 自定义 messagepack 命名与go一致
    pub fn marshal_msg(&self) -> Result<Vec<u8>> {
        let mut len: u32 = 18;
        let mut mask: u32 = 0;

        if self.part_indices.is_none() {
            len -= 1;
            mask |= 0x2000;
        }

        let mut wr = Vec::new();

        // 字段数量
        rmp::encode::write_map_len(&mut wr, len)?;

        // string "ID"
        rmp::encode::write_str(&mut wr, "ID")?;
        rmp::encode::write_bin(&mut wr, self.version_id.unwrap_or(Uuid::nil()).as_bytes())?;

        // string "DDir"
        rmp::encode::write_str(&mut wr, "DDir")?;
        rmp::encode::write_bin(&mut wr, self.data_dir.unwrap_or(Uuid::nil()).as_bytes())?;

        // string "EcAlgo"
        rmp::encode::write_str(&mut wr, "EcAlgo")?;
        rmp::encode::write_uint(&mut wr, self.erasure_algorithm.to_u8() as u64)?;

        // string "EcM"
        rmp::encode::write_str(&mut wr, "EcM")?;
        rmp::encode::write_uint(&mut wr, self.erasure_m.try_into().unwrap())?;

        // string "EcN"
        rmp::encode::write_str(&mut wr, "EcN")?;
        rmp::encode::write_uint(&mut wr, self.erasure_n.try_into().unwrap())?;

        // string "EcBSize"
        rmp::encode::write_str(&mut wr, "EcBSize")?;
        rmp::encode::write_uint(&mut wr, self.erasure_block_size.try_into().unwrap())?;

        // string "EcIndex"
        rmp::encode::write_str(&mut wr, "EcIndex")?;
        rmp::encode::write_uint(&mut wr, self.erasure_index.try_into().unwrap())?;

        // string "EcDist"
        rmp::encode::write_str(&mut wr, "EcDist")?;
        rmp::encode::write_array_len(&mut wr, self.erasure_dist.len() as u32)?;
        for v in self.erasure_dist.iter() {
            rmp::encode::write_uint(&mut wr, *v as _)?;
        }

        // string "CSumAlgo"
        rmp::encode::write_str(&mut wr, "CSumAlgo")?;
        rmp::encode::write_uint(&mut wr, self.bitrot_checksum_algo.to_u8() as u64)?;

        // string "PartNums"
        rmp::encode::write_str(&mut wr, "PartNums")?;
        rmp::encode::write_array_len(&mut wr, self.part_numbers.len() as u32)?;
        for v in self.part_numbers.iter() {
            rmp::encode::write_uint(&mut wr, *v as _)?;
        }

        // string "PartETags"
        rmp::encode::write_str(&mut wr, "PartETags")?;
        if self.part_etags.is_none() {
            rmp::encode::write_nil(&mut wr)?;
        } else {
            let etags = self.part_etags.as_ref().unwrap();
            rmp::encode::write_array_len(&mut wr, etags.len() as u32)?;
            for v in etags.iter() {
                rmp::encode::write_str(&mut wr, v.as_str())?;
            }
        }

        // string "PartSizes"
        rmp::encode::write_str(&mut wr, "PartSizes")?;
        rmp::encode::write_array_len(&mut wr, self.part_sizes.len() as u32)?;
        for v in self.part_sizes.iter() {
            rmp::encode::write_uint(&mut wr, *v as _)?;
        }

        // string "PartASizes"
        rmp::encode::write_str(&mut wr, "PartASizes")?;
        if self.part_actual_sizes.is_none() {
            rmp::encode::write_nil(&mut wr)?;
        } else {
            let asizes = self.part_actual_sizes.as_ref().unwrap();
            rmp::encode::write_array_len(&mut wr, asizes.len() as u32)?;
            for v in asizes.iter() {
                rmp::encode::write_uint(&mut wr, *v as _)?;
            }
        }

        if (mask & 0x2000) == 0 {
            // string "PartIdx"
            rmp::encode::write_str(&mut wr, "PartIdx")?;
            let indices = self.part_indices.as_ref().unwrap();
            rmp::encode::write_array_len(&mut wr, indices.len() as u32)?;
            for v in indices.iter() {
                rmp::encode::write_bin(&mut wr, v)?;
            }
        }

        // string "Size"
        rmp::encode::write_str(&mut wr, "Size")?;
        rmp::encode::write_uint(&mut wr, self.size.try_into().unwrap())?;

        // string "MTime"
        rmp::encode::write_str(&mut wr, "MTime")?;
        rmp::encode::write_uint(
            &mut wr,
            self.mod_time
                .unwrap_or(OffsetDateTime::UNIX_EPOCH)
                .unix_timestamp_nanos()
                .try_into()
                .unwrap(),
        )?;

        // string "MetaSys"
        rmp::encode::write_str(&mut wr, "MetaSys")?;
        if self.meta_sys.is_none() {
            rmp::encode::write_nil(&mut wr)?;
        } else {
            let metas = self.meta_sys.as_ref().unwrap();
            rmp::encode::write_map_len(&mut wr, metas.len() as u32)?;
            for (k, v) in metas {
                rmp::encode::write_str(&mut wr, k.as_str())?;
                rmp::encode::write_bin(&mut wr, v)?;
            }
        }

        // string "MetaUsr"
        rmp::encode::write_str(&mut wr, "MetaUsr")?;
        if self.meta_user.is_none() {
            rmp::encode::write_nil(&mut wr)?;
        } else {
            let metas = self.meta_user.as_ref().unwrap();
            rmp::encode::write_map_len(&mut wr, metas.len() as u32)?;
            for (k, v) in metas {
                rmp::encode::write_str(&mut wr, k.as_str())?;
                rmp::encode::write_str(&mut wr, v.as_str())?;
            }
        }

        Ok(wr)
    }
    pub fn use_data_dir(&self) -> bool {
        // TODO: when use inlinedata
        true
    }

    pub fn use_inlinedata(&self) -> bool {
        // TODO: when use inlinedata
        false
    }

    pub fn into_fileinfo(self, volume: &str, path: &str, _version_id: Option<Uuid>, _all_parts: bool) -> FileInfo {
        let version_id = self.version_id;

        let erasure = ErasureInfo {
            algorithm: self.erasure_algorithm.to_string(),
            data_blocks: self.erasure_m,
            parity_blocks: self.erasure_n,
            block_size: self.erasure_block_size,
            index: self.erasure_index,
            distribution: self.erasure_dist.iter().map(|&v| v as usize).collect(),
            ..Default::default()
        };

        let mut parts = Vec::new();
        for (i, _) in self.part_numbers.iter().enumerate() {
            parts.push(ObjectPartInfo {
                number: self.part_numbers[i],
                size: self.part_sizes[i],
                ..Default::default()
            });
        }

        let metadata = {
            if let Some(metauser) = self.meta_user.as_ref() {
                let mut m = HashMap::new();
                for (k, v) in metauser {
                    // TODO: skip xhttp x-amz-storage-class
                    m.insert(k.to_owned(), v.to_owned());
                }
                Some(m)
            } else {
                None
            }
        };

        FileInfo {
            version_id,
            erasure,
            data_dir: self.data_dir,
            mod_time: self.mod_time,
            size: self.size,
            name: path.to_string(),
            volume: volume.to_string(),
            parts,
            metadata,
            ..Default::default()
        }
    }
}

impl From<FileInfo> for MetaObject {
    fn from(value: FileInfo) -> Self {
        let part_numbers: Vec<usize> = value.parts.iter().map(|v| v.number).collect();
        let part_sizes: Vec<usize> = value.parts.iter().map(|v| v.size).collect();

        Self {
            version_id: value.version_id,
            size: value.size,
            mod_time: value.mod_time,
            data_dir: value.data_dir,
            erasure_algorithm: ErasureAlgo::ReedSolomon,
            erasure_m: value.erasure.data_blocks,
            erasure_n: value.erasure.parity_blocks,
            erasure_block_size: value.erasure.block_size,
            erasure_index: value.erasure.index,
            erasure_dist: value.erasure.distribution.iter().map(|x| *x as u8).collect(),
            bitrot_checksum_algo: ChecksumAlgo::HighwayHash,
            part_numbers,
            part_etags: None, // TODO: add part_etags
            part_sizes,
            part_actual_sizes: None, // TODO: add part_etags
            part_indices: None,
            meta_sys: None,
            meta_user: value.metadata.clone(),
        }
    }
}

#[derive(Serialize, Deserialize, Debug, Clone, Default, PartialEq)]
pub struct MetaDeleteMarker {
    pub version_id: Option<Uuid>,                   // Version ID for delete marker
    pub mod_time: Option<OffsetDateTime>,           // Object delete marker modified time
    pub meta_sys: Option<HashMap<String, Vec<u8>>>, // Delete marker internal metadata
}

impl MetaDeleteMarker {
    pub fn free_version(&self) -> bool {
        self.meta_sys
            .as_ref()
            .map(|v| v.get(FREE_VERSION_META_HEADER).is_some())
            .unwrap_or_default()
    }

    pub fn into_fileinfo(self, volume: &str, path: &str, version_id: Option<Uuid>, _all_parts: bool) -> FileInfo {
        FileInfo {
            name: path.to_string(),
            volume: volume.to_string(),
            version_id,
            deleted: true,
            mod_time: self.mod_time,
            ..Default::default()
        }
    }

    pub fn unmarshal_msg(&mut self, buf: &[u8]) -> Result<u64> {
        let mut cur = Cursor::new(buf);

        let mut fields_len = rmp::decode::read_map_len(&mut cur)?;

        while fields_len > 0 {
            fields_len -= 1;

            let str_len = rmp::decode::read_str_len(&mut cur)?;

            // ！！！ Vec::with_capacity(str_len) 失败，vec!正常
            let mut field_buff = vec![0u8; str_len as usize];

            cur.read_exact(&mut field_buff)?;

            let field = String::from_utf8(field_buff)?;

            match field.as_str() {
                "ID" => {
                    rmp::decode::read_bin_len(&mut cur)?;
                    let mut buf = [0u8; 16];
                    cur.read_exact(&mut buf)?;
                    self.version_id = {
                        let id = Uuid::from_bytes(buf);
                        if id.is_nil() {
                            None
                        } else {
                            Some(id)
                        }
                    };
                }

                "MTime" => {
                    let unix: i64 = rmp::decode::read_int(&mut cur)?;
                    let time = OffsetDateTime::from_unix_timestamp(unix)?;
                    if time == OffsetDateTime::UNIX_EPOCH {
                        self.mod_time = None;
                    } else {
                        self.mod_time = Some(time);
                    }
                }
                "MetaSys" => {
                    let l = rmp::decode::read_map_len(&mut cur)?;
                    let mut map = HashMap::new();
                    for _ in 0..l {
                        let str_len = rmp::decode::read_str_len(&mut cur)?;
                        let mut field_buff = vec![0u8; str_len as usize];
                        cur.read_exact(&mut field_buff)?;
                        let key = String::from_utf8(field_buff)?;

                        let blen = rmp::decode::read_bin_len(&mut cur)?;
                        let mut val = vec![0u8; blen as usize];
                        cur.read_exact(&mut val)?;

                        map.insert(key, val);
                    }

                    self.meta_sys = Some(map);
                }
                name => return Err(Error::msg(format!("not suport field name {}", name))),
            }
        }

        Ok(cur.position())
    }

    pub fn marshal_msg(&self) -> Result<Vec<u8>> {
        let mut len: u32 = 3;
        let mut mask: u8 = 0;

        if self.meta_sys.is_none() {
            len -= 1;
            mask |= 0x4;
        }

        let mut wr = Vec::new();

        // 字段数量
        rmp::encode::write_map_len(&mut wr, len)?;

        // string "ID"
        rmp::encode::write_str(&mut wr, "ID")?;
        rmp::encode::write_bin(&mut wr, self.version_id.unwrap_or(Uuid::nil()).as_bytes())?;

        // string "MTime"
        rmp::encode::write_str(&mut wr, "MTime")?;
        rmp::encode::write_uint(
            &mut wr,
            self.mod_time
                .unwrap_or(OffsetDateTime::UNIX_EPOCH)
                .unix_timestamp()
                .try_into()
                .unwrap(),
        )?;

        if (mask & 0x4) == 0 {
            let metas = self.meta_sys.as_ref().unwrap();
            rmp::encode::write_map_len(&mut wr, metas.len() as u32)?;
            for (k, v) in metas {
                rmp::encode::write_str(&mut wr, k.as_str())?;
                rmp::encode::write_bin(&mut wr, v)?;
            }
        }

        Ok(wr)
    }
}

impl From<FileInfo> for MetaDeleteMarker {
    fn from(value: FileInfo) -> Self {
        Self {
            version_id: value.version_id,
            mod_time: value.mod_time,
            meta_sys: None,
        }
    }
}

#[derive(Debug, Serialize, Deserialize, PartialEq, Eq, Default, Clone, PartialOrd, Ord, Hash)]
pub enum VersionType {
    #[default]
    Invalid = 0,
    Object = 1,
    Delete = 2,
    // Legacy = 3,
}

impl VersionType {
    pub fn valid(&self) -> bool {
        matches!(*self, VersionType::Object | VersionType::Delete)
    }

    pub fn to_u8(&self) -> u8 {
        match self {
            VersionType::Invalid => 0,
            VersionType::Object => 1,
            VersionType::Delete => 2,
        }
    }

    pub fn from_u8(n: u8) -> Self {
        match n {
            1 => VersionType::Object,
            2 => VersionType::Delete,
            _ => VersionType::Invalid,
        }
    }
}

#[derive(Debug, Serialize, Deserialize, PartialEq, Eq, PartialOrd, Default, Clone)]
pub enum ErasureAlgo {
    #[default]
    Invalid = 0,
    ReedSolomon = 1,
}

impl ErasureAlgo {
    pub fn valid(&self) -> bool {
        *self > ErasureAlgo::Invalid
    }
    pub fn to_u8(&self) -> u8 {
        match self {
            ErasureAlgo::Invalid => 0,
            ErasureAlgo::ReedSolomon => 1,
        }
    }

    pub fn from_u8(u: u8) -> Self {
        match u {
            1 => ErasureAlgo::ReedSolomon,
            _ => ErasureAlgo::Invalid,
        }
    }
}

impl Display for ErasureAlgo {
    fn fmt(&self, f: &mut std::fmt::Formatter<'_>) -> std::fmt::Result {
        match self {
            ErasureAlgo::Invalid => write!(f, "Invalid"),
            ErasureAlgo::ReedSolomon => write!(f, "{}", ERASURE_ALGORITHM),
        }
    }
}

#[derive(Debug, Serialize, Deserialize, PartialEq, Eq, PartialOrd, Default, Clone)]
pub enum ChecksumAlgo {
    #[default]
    Invalid = 0,
    HighwayHash = 1,
}

impl ChecksumAlgo {
    pub fn valid(&self) -> bool {
        *self > ChecksumAlgo::Invalid
    }
    pub fn to_u8(&self) -> u8 {
        match self {
            ChecksumAlgo::Invalid => 0,
            ChecksumAlgo::HighwayHash => 1,
        }
    }
    pub fn from_u8(u: u8) -> Self {
        match u {
            1 => ChecksumAlgo::HighwayHash,
            _ => ChecksumAlgo::Invalid,
        }
    }
}

#[derive(Debug, Serialize, Deserialize, PartialEq, Eq, PartialOrd, Default, Clone)]
pub enum Flags {
    #[default]
    FreeVersion = 1 << 0,
    UsesDataDir = 1 << 1,
    InlineData = 1 << 2,
}

const FREE_VERSION_META_HEADER: &str = "free-version";

// mergeXLV2Versions
pub fn merge_file_meta_versions(
    mut quorum: usize,
    mut strict: bool,
    requested_versions: usize,
    versions: &[Vec<FileMetaShallowVersion>],
) -> Vec<FileMetaShallowVersion> {
    if quorum == 0 {
        quorum = 1;
    }

    if versions.len() < quorum || versions.is_empty() {
        return Vec::new();
    }

    if versions.len() == 1 {
        return versions[0].clone();
    }

    if quorum == 1 {
        strict = true;
    }

    let mut versions = versions.to_owned();

    let mut n_versions = 0;

    let mut merged = Vec::new();
    loop {
        let mut tops = Vec::new();
        let mut top_sig = FileMetaVersionHeader::default();
        let mut consistent = true;
        for vers in versions.iter() {
            if vers.is_empty() {
                consistent = false;
                continue;
            }
            if tops.is_empty() {
                consistent = true;
                top_sig = vers[0].header.clone();
            } else {
                consistent = consistent && vers[0].header == top_sig;
            }
            tops.push(vers[0].clone());
        }

        // check if done...
        if tops.len() < quorum {
            break;
        }

        let mut latest = FileMetaShallowVersion::default();
        if consistent {
            merged.push(tops[0].clone());
            if tops[0].header.free_version() {
                n_versions += 1;
            }
        } else {
            let mut lastest_count = 0;
            for (i, ver) in tops.iter().enumerate() {
                if ver.header == latest.header {
                    lastest_count += 1;
                    continue;
                }

                if i == 0 || ver.header.sorts_before(&latest.header) {
                    if i == 0 || lastest_count == 0 {
                        lastest_count = 1;
                    } else if !strict && ver.header.matches_not_strict(&latest.header) {
                        lastest_count += 1;
                    } else {
                        lastest_count = 1;
                    }
                    latest = ver.clone();
                    continue;
                }

                // Mismatch, but older.
                if lastest_count > 0 && !strict && ver.header.matches_not_strict(&latest.header) {
                    lastest_count += 1;
                    continue;
                }

                if lastest_count > 0 && ver.header.version_id == latest.header.version_id {
                    let mut x: HashMap<FileMetaVersionHeader, usize> = HashMap::new();
                    for a in tops.iter() {
                        if a.header.version_id != ver.header.version_id {
                            continue;
                        }
                        let mut a_clone = a.clone();
                        if !strict {
                            a_clone.header.signature = [0; 4];
                        }
                        *x.entry(a_clone.header).or_insert(1) += 1;
                    }
                    lastest_count = 0;
                    for (k, v) in x.iter() {
                        if *v < lastest_count {
                            continue;
                        }
                        if *v == lastest_count && latest.header.sorts_before(k) {
                            continue;
                        }
                        tops.iter().for_each(|a| {
                            let mut hdr = a.header.clone();
                            if !strict {
                                hdr.signature = [0; 4];
                            }
                            if hdr == *k {
                                latest = a.clone();
                            }
                        });

                        lastest_count = *v;
                    }
                    break;
                }
            }
            if lastest_count >= quorum {
                if !latest.header.free_version() {
                    n_versions += 1;
                }
                merged.push(latest.clone());
            }
        }

        // Remove from all streams up until latest modtime or if selected.
        versions.iter_mut().for_each(|vers| {
            // // Keep top entry (and remaining)...
            let mut bre = false;
            vers.retain(|ver| {
                if bre {
                    return true;
                }
                if let Ordering::Greater = ver.header.mod_time.cmp(&latest.header.mod_time) {
                    bre = true;
                    return false;
                }
                if ver.header == latest.header {
                    bre = true;
                    return false;
                }
                if let Ordering::Equal = latest.header.version_id.cmp(&ver.header.version_id) {
                    bre = true;
                    return false;
                }
                for merged_v in merged.iter() {
                    if let Ordering::Equal = ver.header.version_id.cmp(&merged_v.header.version_id) {
                        bre = true;
                        return false;
                    }
                }
                true
            });
        });
        if requested_versions > 0 && requested_versions == n_versions {
            merged.append(&mut versions[0]);
            break;
        }
    }

    // Sanity check. Enable if duplicates show up.
    // todo
    merged
}

pub async fn file_info_from_raw(ri: RawFileInfo, bucket: &str, object: &str, read_data: bool) -> Result<FileInfo> {
    get_file_info(&ri.buf, bucket, object, "", FileInfoOpts { data: read_data }).await
}

pub struct FileInfoOpts {
    pub data: bool,
}

pub async fn get_file_info(buf: &[u8], volume: &str, path: &str, version_id: &str, opts: FileInfoOpts) -> Result<FileInfo> {
    let vid = {
        if version_id.is_empty() {
            None
        } else {
            Some(Uuid::parse_str(version_id)?)
        }
    };

    let meta = FileMeta::load(buf)?;
    if meta.versions.is_empty() {
        return Ok(FileInfo {
            volume: volume.to_owned(),
            name: path.to_owned(),
            version_id: vid,
            is_latest: true,
            deleted: true,
            mod_time: Some(OffsetDateTime::from_unix_timestamp(1)?),
            ..Default::default()
        });
    }

    let fi = meta.into_fileinfo(volume, path, version_id, opts.data, true)?;
    Ok(fi)
}

async fn read_more<R: AsyncRead + Unpin>(
    reader: &mut R,
    buf: &mut Vec<u8>,
    total_size: usize,
    read_size: usize,
    has_full: bool,
) -> Result<()> {
    use tokio::io::AsyncReadExt;
    let has = buf.len();

    if has >= read_size {
        return Ok(());
    }

    if has_full || read_size > total_size {
        return Err(Error::new(io::Error::new(io::ErrorKind::UnexpectedEof, "Unexpected EOF")));
    }

    let extra = read_size - has;
    if buf.capacity() >= read_size {
        // Extend the buffer if we have enough space.
        buf.resize(read_size, 0);
    } else {
        buf.extend(vec![0u8; extra]);
    }

    reader.read_exact(&mut buf[has..]).await?;
    Ok(())
}

pub async fn read_xl_meta_no_data<R: AsyncRead + Unpin>(reader: &mut R, size: usize) -> Result<Vec<u8>> {
    use tokio::io::AsyncReadExt;

    let mut initial = size;
    let mut has_full = true;

    if initial > META_DATA_READ_DEFAULT {
        initial = META_DATA_READ_DEFAULT;
        has_full = false;
    }

    let mut buf = vec![0u8; initial];
    reader.read_exact(&mut buf).await?;

    let (tmp_buf, major, minor) = FileMeta::check_xl2_v1(&buf)?;

    match major {
        1 => match minor {
            0 => {
                read_more(reader, &mut buf, size, size, has_full).await?;
                Ok(buf)
            }
            1..=3 => {
                let (sz, tmp_buf) = FileMeta::read_bytes_header(tmp_buf)?;
                let mut want = sz as usize + (buf.len() - tmp_buf.len());

                if minor < 2 {
                    read_more(reader, &mut buf, size, want, has_full).await?;
                    return Ok(buf[..want].to_vec());
                }

                let want_max = usize::min(want + MSGP_UINT32_SIZE, size);
                read_more(reader, &mut buf, size, want_max, has_full).await?;

                if buf.len() < want {
                    error!("read_xl_meta_no_data buffer too small (length: {}, needed: {})", &buf.len(), want);
                    return Err(Error::new(DiskError::FileCorrupt));
                }

                let tmp = &buf[want..];
                let crc_size = 5;
                let other_size = tmp.len() - crc_size;

                want += tmp.len() - other_size;

                Ok(buf[..want].to_vec())
            }
            _ => Err(Error::new(io::Error::new(io::ErrorKind::InvalidData, "Unknown minor metadata version"))),
        },
        _ => Err(Error::new(io::Error::new(io::ErrorKind::InvalidData, "Unknown major metadata version"))),
    }
}
#[cfg(test)]
mod test {

    use super::*;

    #[test]
    fn test_new_file_meta() {
        let mut fm = FileMeta::new();

        let (m, n) = (3, 2);

        for i in 0..5 {
            let mut fi = FileInfo::new(i.to_string().as_str(), m, n);
            fi.mod_time = Some(OffsetDateTime::now_utc());

            fm.add_version(fi).unwrap();
        }

        let buff = fm.marshal_msg().unwrap();

        let mut newfm = FileMeta::default();
        newfm.unmarshal_msg(&buff).unwrap();

        assert_eq!(fm, newfm)
    }

    #[test]
    fn test_marshal_metaobject() {
        let obj = MetaObject {
            data_dir: Some(Uuid::new_v4()),
            ..Default::default()
        };

        // println!("obj {:?}", &obj);

        let encoded = obj.marshal_msg().unwrap();

        let mut obj2 = MetaObject::default();
        obj2.unmarshal_msg(&encoded).unwrap();

        // println!("obj2 {:?}", &obj2);

        assert_eq!(obj, obj2);
        assert_eq!(obj.data_dir, obj2.data_dir);
    }

    #[test]
    fn test_marshal_metadeletemarker() {
        let obj = MetaDeleteMarker {
            version_id: Some(Uuid::new_v4()),
            ..Default::default()
        };

        // println!("obj {:?}", &obj);

        let encoded = obj.marshal_msg().unwrap();

        let mut obj2 = MetaDeleteMarker::default();
        obj2.unmarshal_msg(&encoded).unwrap();

        // println!("obj2 {:?}", &obj2);

        assert_eq!(obj, obj2);
        assert_eq!(obj.version_id, obj2.version_id);
    }

    #[test]
    #[tracing::instrument]
    fn test_marshal_metaversion() {
        let mut fi = FileInfo::new("tset", 3, 2);
        fi.version_id = Some(Uuid::new_v4());
        fi.mod_time = Some(OffsetDateTime::from_unix_timestamp(OffsetDateTime::now_utc().unix_timestamp()).unwrap());
        let mut obj = FileMetaVersion::from(fi);
        obj.write_version = 110;

        // println!("obj {:?}", &obj);

        let encoded = obj.marshal_msg().unwrap();

        let mut obj2 = FileMetaVersion::default();
        obj2.unmarshal_msg(&encoded).unwrap();

        // println!("obj2 {:?}", &obj2);

        // 时间截不一致- -
        assert_eq!(obj, obj2);
        assert_eq!(obj.get_version_id(), obj2.get_version_id());
        assert_eq!(obj.write_version, obj2.write_version);
        assert_eq!(obj.write_version, 110);
    }

    #[test]
    #[tracing::instrument]
    fn test_marshal_metaversionheader() {
        let mut obj = FileMetaVersionHeader::default();
        let vid = Some(Uuid::new_v4());
        obj.version_id = vid;

        let encoded = obj.marshal_msg().unwrap();

        let mut obj2 = FileMetaVersionHeader::default();
        obj2.unmarshal_msg(&encoded).unwrap();

        // 时间截不一致- -
        assert_eq!(obj, obj2);
        assert_eq!(obj.version_id, obj2.version_id);
        assert_eq!(obj.version_id, vid);
    }

    // New comprehensive tests for utility functions and validation

    #[test]
    fn test_xl_file_header_constants() {
        // Test XL file header constants
        assert_eq!(XL_FILE_HEADER, [b'X', b'L', b'2', b' ']);
        assert_eq!(XL_FILE_VERSION_MAJOR, 1);
        assert_eq!(XL_FILE_VERSION_MINOR, 3);
        assert_eq!(XL_HEADER_VERSION, 3);
        assert_eq!(XL_META_VERSION, 2);
    }

    #[test]
    fn test_is_xl2_v1_format() {
        // Test valid XL2 V1 format
        let mut valid_buf = vec![0u8; 20];
        valid_buf[0..4].copy_from_slice(&XL_FILE_HEADER);
        byteorder::LittleEndian::write_u16(&mut valid_buf[4..6], 1);
        byteorder::LittleEndian::write_u16(&mut valid_buf[6..8], 0);

        assert!(FileMeta::is_xl2_v1_format(&valid_buf));

        // Test invalid format - wrong header
        let invalid_buf = vec![0u8; 20];
        assert!(!FileMeta::is_xl2_v1_format(&invalid_buf));

        // Test buffer too small
        let small_buf = vec![0u8; 4];
        assert!(!FileMeta::is_xl2_v1_format(&small_buf));
    }

    #[test]
    fn test_check_xl2_v1() {
        // Test valid XL2 V1 check
        let mut valid_buf = vec![0u8; 20];
        valid_buf[0..4].copy_from_slice(&XL_FILE_HEADER);
        byteorder::LittleEndian::write_u16(&mut valid_buf[4..6], 1);
        byteorder::LittleEndian::write_u16(&mut valid_buf[6..8], 2);

        let result = FileMeta::check_xl2_v1(&valid_buf);
        assert!(result.is_ok());
        let (remaining, major, minor) = result.unwrap();
        assert_eq!(major, 1);
        assert_eq!(minor, 2);
        assert_eq!(remaining.len(), 12); // 20 - 8

        // Test buffer too small
        let small_buf = vec![0u8; 4];
        assert!(FileMeta::check_xl2_v1(&small_buf).is_err());

        // Test wrong header
        let mut wrong_header = vec![0u8; 20];
        wrong_header[0..4].copy_from_slice(b"ABCD");
        assert!(FileMeta::check_xl2_v1(&wrong_header).is_err());

        // Test version too high
        let mut high_version = vec![0u8; 20];
        high_version[0..4].copy_from_slice(&XL_FILE_HEADER);
        byteorder::LittleEndian::write_u16(&mut high_version[4..6], 99);
        byteorder::LittleEndian::write_u16(&mut high_version[6..8], 0);
        assert!(FileMeta::check_xl2_v1(&high_version).is_err());
    }

    #[test]
    fn test_version_type_enum() {
        // Test VersionType enum methods
        assert!(VersionType::Object.valid());
        assert!(VersionType::Delete.valid());
        assert!(!VersionType::Invalid.valid());

        assert_eq!(VersionType::Object.to_u8(), 1);
        assert_eq!(VersionType::Delete.to_u8(), 2);
        assert_eq!(VersionType::Invalid.to_u8(), 0);

        assert_eq!(VersionType::from_u8(1), VersionType::Object);
        assert_eq!(VersionType::from_u8(2), VersionType::Delete);
        assert_eq!(VersionType::from_u8(99), VersionType::Invalid);
    }

    #[test]
    fn test_erasure_algo_enum() {
        // Test ErasureAlgo enum methods
        assert!(ErasureAlgo::ReedSolomon.valid());
        assert!(!ErasureAlgo::Invalid.valid());

        assert_eq!(ErasureAlgo::ReedSolomon.to_u8(), 1);
        assert_eq!(ErasureAlgo::Invalid.to_u8(), 0);

        assert_eq!(ErasureAlgo::from_u8(1), ErasureAlgo::ReedSolomon);
        assert_eq!(ErasureAlgo::from_u8(99), ErasureAlgo::Invalid);

        // Test Display trait
        assert_eq!(format!("{}", ErasureAlgo::ReedSolomon), "rs-vandermonde");
        assert_eq!(format!("{}", ErasureAlgo::Invalid), "Invalid");
    }

    #[test]
    fn test_checksum_algo_enum() {
        // Test ChecksumAlgo enum methods
        assert!(ChecksumAlgo::HighwayHash.valid());
        assert!(!ChecksumAlgo::Invalid.valid());

        assert_eq!(ChecksumAlgo::HighwayHash.to_u8(), 1);
        assert_eq!(ChecksumAlgo::Invalid.to_u8(), 0);

        assert_eq!(ChecksumAlgo::from_u8(1), ChecksumAlgo::HighwayHash);
        assert_eq!(ChecksumAlgo::from_u8(99), ChecksumAlgo::Invalid);
    }

    #[test]
    fn test_file_meta_version_header_methods() {
        let mut header = FileMetaVersionHeader::default();
        header.ec_n = 4;
        header.ec_m = 2;
        header.flags = XL_FLAG_FREE_VERSION;

        // Test has_ec
        assert!(header.has_ec());

        // Test free_version
        assert!(header.free_version());

        // Test user_data_dir (should be false by default)
        assert!(!header.user_data_dir());

        // Test with different flags
        header.flags = 0;
        assert!(!header.free_version());
    }

    #[test]
    fn test_file_meta_version_header_comparison() {
        let mut header1 = FileMetaVersionHeader::default();
        header1.mod_time = Some(OffsetDateTime::from_unix_timestamp(1000).unwrap());
        header1.version_id = Some(Uuid::new_v4());

        let mut header2 = FileMetaVersionHeader::default();
        header2.mod_time = Some(OffsetDateTime::from_unix_timestamp(2000).unwrap());
        header2.version_id = Some(Uuid::new_v4());

        // Test sorts_before - header2 should sort before header1 (newer mod_time)
        assert!(!header1.sorts_before(&header2));
        assert!(header2.sorts_before(&header1));

        // Test matches_not_strict
        let header3 = header1.clone();
        assert!(header1.matches_not_strict(&header3));

        // Test matches_ec
        header1.ec_n = 4;
        header1.ec_m = 2;
        header2.ec_n = 4;
        header2.ec_m = 2;
        assert!(header1.matches_ec(&header2));

        header2.ec_n = 6;
        assert!(!header1.matches_ec(&header2));
    }

    #[test]
    fn test_file_meta_version_methods() {
        // Test with object version
        let mut fi = FileInfo::new("test", 4, 2);
        fi.version_id = Some(Uuid::new_v4());
        fi.data_dir = Some(Uuid::new_v4());
        fi.mod_time = Some(OffsetDateTime::now_utc());

        let version = FileMetaVersion::from(fi.clone());

        assert!(version.valid());
        assert_eq!(version.get_version_id(), fi.version_id);
        assert_eq!(version.get_data_dir(), fi.data_dir);
        assert_eq!(version.get_mod_time(), fi.mod_time);
        assert!(!version.free_version());

        // Test with delete marker
        let mut delete_fi = FileInfo::new("test", 4, 2);
        delete_fi.deleted = true;
        delete_fi.version_id = Some(Uuid::new_v4());
        delete_fi.mod_time = Some(OffsetDateTime::now_utc());

        let delete_version = FileMetaVersion::from(delete_fi);
        assert!(delete_version.valid());
        assert_eq!(delete_version.version_type, VersionType::Delete);
    }

    #[test]
    fn test_meta_object_methods() {
        let mut obj = MetaObject::default();
        obj.data_dir = Some(Uuid::new_v4());
        obj.size = 1024;

        // Test use_data_dir
        assert!(obj.use_data_dir());

        obj.data_dir = None;
        assert!(obj.use_data_dir()); // use_data_dir always returns true

        // Test use_inlinedata (currently always returns false)
        obj.size = 100; // Small size
        assert!(!obj.use_inlinedata());

        obj.size = 100000; // Large size
        assert!(!obj.use_inlinedata());
    }

    #[test]
    fn test_meta_delete_marker_methods() {
        let marker = MetaDeleteMarker::default();

        // Test free_version (should always return false for delete markers)
        assert!(!marker.free_version());
    }

    #[test]
    fn test_file_meta_latest_mod_time() {
        let mut fm = FileMeta::new();

        // Empty FileMeta should return None
        assert!(fm.lastest_mod_time().is_none());

        // Add versions with different mod times
        let time1 = OffsetDateTime::from_unix_timestamp(1000).unwrap();
        let time2 = OffsetDateTime::from_unix_timestamp(2000).unwrap();
        let time3 = OffsetDateTime::from_unix_timestamp(1500).unwrap();

        let mut fi1 = FileInfo::new("test1", 4, 2);
        fi1.mod_time = Some(time1);
        fm.add_version(fi1).unwrap();

        let mut fi2 = FileInfo::new("test2", 4, 2);
        fi2.mod_time = Some(time2);
        fm.add_version(fi2).unwrap();

        let mut fi3 = FileInfo::new("test3", 4, 2);
        fi3.mod_time = Some(time3);
        fm.add_version(fi3).unwrap();

<<<<<<< HEAD
        // Sort first to ensure latest is at the front
=======
                // Sort first to ensure latest is at the front
>>>>>>> 7abcfe31
        fm.sort_by_mod_time();

        // Should return the first version's mod time (lastest_mod_time returns first version's time)
        assert_eq!(fm.lastest_mod_time(), fm.versions[0].header.mod_time);
    }

    #[test]
    fn test_file_meta_shard_data_dir_count() {
        let mut fm = FileMeta::new();
        let data_dir = Some(Uuid::new_v4());

        // Add versions with same data_dir
        for i in 0..3 {
            let mut fi = FileInfo::new(&format!("test{}", i), 4, 2);
            fi.data_dir = data_dir;
            fi.mod_time = Some(OffsetDateTime::now_utc());
            fm.add_version(fi).unwrap();
        }

        // Add one version with different data_dir
        let mut fi_diff = FileInfo::new("test_diff", 4, 2);
        fi_diff.data_dir = Some(Uuid::new_v4());
        fi_diff.mod_time = Some(OffsetDateTime::now_utc());
        fm.add_version(fi_diff).unwrap();

        // Count should be 0 because user_data_dir() requires UsesDataDir flag to be set
        assert_eq!(fm.shard_data_dir_count(&None, &data_dir), 0);

        // Count should be 0 for non-existent data_dir
        assert_eq!(fm.shard_data_dir_count(&None, &Some(Uuid::new_v4())), 0);
    }

    #[test]
    fn test_file_meta_sort_by_mod_time() {
        let mut fm = FileMeta::new();

        let time1 = OffsetDateTime::from_unix_timestamp(3000).unwrap();
        let time2 = OffsetDateTime::from_unix_timestamp(1000).unwrap();
        let time3 = OffsetDateTime::from_unix_timestamp(2000).unwrap();

        // Add versions in non-chronological order
        let mut fi1 = FileInfo::new("test1", 4, 2);
        fi1.mod_time = Some(time1);
        fm.add_version(fi1).unwrap();

        let mut fi2 = FileInfo::new("test2", 4, 2);
        fi2.mod_time = Some(time2);
        fm.add_version(fi2).unwrap();

        let mut fi3 = FileInfo::new("test3", 4, 2);
        fi3.mod_time = Some(time3);
        fm.add_version(fi3).unwrap();

        // Sort by mod time
        fm.sort_by_mod_time();

        // Verify they are sorted (newest first) - add_version already sorts by insertion
        // The actual order depends on how add_version inserts them
        // Let's check the first version is the latest
        let latest_time = fm.versions.iter().map(|v| v.header.mod_time).max().flatten();
        assert_eq!(fm.versions[0].header.mod_time, latest_time);
    }

    #[test]
    fn test_file_meta_find_version() {
        let mut fm = FileMeta::new();
        let version_id = Some(Uuid::new_v4());

        let mut fi = FileInfo::new("test", 4, 2);
        fi.version_id = version_id;
        fi.mod_time = Some(OffsetDateTime::now_utc());
        fm.add_version(fi).unwrap();

        // Should find the version
        let result = fm.find_version(version_id);
        assert!(result.is_ok());
        let (idx, version) = result.unwrap();
        assert_eq!(idx, 0);
        assert_eq!(version.get_version_id(), version_id);

        // Should not find non-existent version
        let non_existent_id = Some(Uuid::new_v4());
        assert!(fm.find_version(non_existent_id).is_err());
    }

    #[test]
    fn test_file_meta_delete_version() {
        let mut fm = FileMeta::new();
        let version_id = Some(Uuid::new_v4());

        let mut fi = FileInfo::new("test", 4, 2);
        fi.version_id = version_id;
        fi.mod_time = Some(OffsetDateTime::now_utc());
        fm.add_version(fi.clone()).unwrap();

        assert_eq!(fm.versions.len(), 1);

        // Delete the version
        let result = fm.delete_version(&fi);
        assert!(result.is_ok());

        // Version should be removed
        assert_eq!(fm.versions.len(), 0);
    }

    #[test]
    fn test_file_meta_update_object_version() {
        let mut fm = FileMeta::new();
        let version_id = Some(Uuid::new_v4());

        // Add initial version
        let mut fi = FileInfo::new("test", 4, 2);
        fi.version_id = version_id;
        fi.size = 1024;
        fi.mod_time = Some(OffsetDateTime::now_utc());
        fm.add_version(fi.clone()).unwrap();

        // Update with new metadata (size is not updated by update_object_version)
        let mut metadata = HashMap::new();
        metadata.insert("test-key".to_string(), "test-value".to_string());
        fi.metadata = Some(metadata.clone());
        let result = fm.update_object_version(fi);
        assert!(result.is_ok());

        // Verify the metadata was updated
        let (_, updated_version) = fm.find_version(version_id).unwrap();
        if let Some(obj) = updated_version.object {
            assert_eq!(obj.size, 1024); // Size remains unchanged
            assert_eq!(obj.meta_user, Some(metadata)); // Metadata is updated
        } else {
            panic!("Expected object version");
        }
    }

    #[test]
    fn test_file_info_opts() {
        let opts = FileInfoOpts { data: true };
        assert!(opts.data);

        let opts_no_data = FileInfoOpts { data: false };
        assert!(!opts_no_data.data);
    }

    #[test]
    fn test_decode_data_dir_from_meta() {
        // Test with valid metadata containing data_dir
        let data_dir = Some(Uuid::new_v4());
        let mut obj = MetaObject::default();
        obj.data_dir = data_dir;
        obj.mod_time = Some(OffsetDateTime::now_utc());
        obj.erasure_algorithm = ErasureAlgo::ReedSolomon;
        obj.bitrot_checksum_algo = ChecksumAlgo::HighwayHash;

        // Create a valid FileMetaVersion with the object
        let mut version = FileMetaVersion::default();
        version.version_type = VersionType::Object;
        version.object = Some(obj);

        let encoded = version.marshal_msg().unwrap();
        let result = FileMetaVersion::decode_data_dir_from_meta(&encoded);
        assert!(result.is_ok());
        assert_eq!(result.unwrap(), data_dir);

        // Test with invalid metadata
        let invalid_data = vec![0u8; 10];
        let result = FileMetaVersion::decode_data_dir_from_meta(&invalid_data);
        assert!(result.is_err());
    }

<<<<<<< HEAD
    #[test]
=======
            #[test]
>>>>>>> 7abcfe31
    fn test_is_latest_delete_marker() {
        // Test the is_latest_delete_marker function with simple data
        // Since the function is complex and requires specific XL format,
        // we'll test with empty data which should return false
        let empty_data = vec![];
        assert!(!FileMeta::is_latest_delete_marker(&empty_data));

        // Test with invalid data
        let invalid_data = vec![1, 2, 3, 4, 5];
        assert!(!FileMeta::is_latest_delete_marker(&invalid_data));
    }

    #[test]
    fn test_merge_file_meta_versions_basic() {
        // Test basic merge functionality
        let mut version1 = FileMetaShallowVersion::default();
        version1.header.version_id = Some(Uuid::new_v4());
        version1.header.mod_time = Some(OffsetDateTime::from_unix_timestamp(1000).unwrap());

        let mut version2 = FileMetaShallowVersion::default();
        version2.header.version_id = Some(Uuid::new_v4());
        version2.header.mod_time = Some(OffsetDateTime::from_unix_timestamp(2000).unwrap());

        let versions = vec![
            vec![version1.clone(), version2.clone()],
            vec![version1.clone()],
            vec![version2.clone()],
        ];

        let merged = merge_file_meta_versions(2, false, 10, &versions);

        // Should return versions that appear in at least quorum (2) sources
        assert!(!merged.is_empty());
    }
}

#[tokio::test]
async fn test_read_xl_meta_no_data() {
    use tokio::fs;
    use tokio::fs::File;
    use tokio::io::AsyncWriteExt;

    let mut fm = FileMeta::new();

    let (m, n) = (3, 2);

    for i in 0..5 {
        let mut fi = FileInfo::new(i.to_string().as_str(), m, n);
        fi.mod_time = Some(OffsetDateTime::now_utc());

        fm.add_version(fi).unwrap();
    }

    // Use marshal_msg to create properly formatted data with XL headers
    let buff = fm.marshal_msg().unwrap();

    let filepath = "./test_xl.meta";

    let mut file = File::create(filepath).await.unwrap();
    file.write_all(&buff).await.unwrap();

    let mut f = File::open(filepath).await.unwrap();

    let stat = f.metadata().await.unwrap();

    let data = read_xl_meta_no_data(&mut f, stat.len() as usize).await.unwrap();

    let mut newfm = FileMeta::default();
    newfm.unmarshal_msg(&data).unwrap();

    fs::remove_file(filepath).await.unwrap();

    assert_eq!(fm, newfm)
}

#[tokio::test]
async fn test_get_file_info() {
    // Test get_file_info function
    let mut fm = FileMeta::new();
    let version_id = Uuid::new_v4();

    let mut fi = FileInfo::new("test", 4, 2);
    fi.version_id = Some(version_id);
    fi.mod_time = Some(OffsetDateTime::now_utc());
    fm.add_version(fi).unwrap();

    let encoded = fm.marshal_msg().unwrap();

    let opts = FileInfoOpts { data: false };
    let result = get_file_info(&encoded, "test-volume", "test-path", &version_id.to_string(), opts).await;

    assert!(result.is_ok());
    let file_info = result.unwrap();
    assert_eq!(file_info.volume, "test-volume");
    assert_eq!(file_info.name, "test-path");
}

#[tokio::test]
async fn test_file_info_from_raw() {
    // Test file_info_from_raw function
    let mut fm = FileMeta::new();
    let mut fi = FileInfo::new("test", 4, 2);
    fi.mod_time = Some(OffsetDateTime::now_utc());
    fm.add_version(fi).unwrap();

    let encoded = fm.marshal_msg().unwrap();

<<<<<<< HEAD
    let raw_info = RawFileInfo { buf: encoded };
=======
    let raw_info = RawFileInfo {
        buf: encoded,
    };
>>>>>>> 7abcfe31

    let result = file_info_from_raw(raw_info, "test-bucket", "test-object", false).await;
    assert!(result.is_ok());

    let file_info = result.unwrap();
    assert_eq!(file_info.volume, "test-bucket");
    assert_eq!(file_info.name, "test-object");
}

// Additional comprehensive tests for better coverage

#[test]
fn test_file_meta_load_function() {
    // Test FileMeta::load function
    let mut fm = FileMeta::new();
    let mut fi = FileInfo::new("test", 4, 2);
    fi.mod_time = Some(OffsetDateTime::now_utc());
    fm.add_version(fi).unwrap();

    let encoded = fm.marshal_msg().unwrap();

    // Test successful load
    let loaded_fm = FileMeta::load(&encoded);
    assert!(loaded_fm.is_ok());
    assert_eq!(loaded_fm.unwrap(), fm);

    // Test load with invalid data
    let invalid_data = vec![0u8; 10];
    let result = FileMeta::load(&invalid_data);
    assert!(result.is_err());
}

<<<<<<< HEAD
#[test]
fn test_file_meta_read_bytes_header() {
    // Test read_bytes_header function - it expects the first 5 bytes to be msgpack bin length
    // Create a buffer with proper msgpack bin format for a 9-byte binary
    let mut buf = vec![0xc4, 0x09]; // msgpack bin8 format for 9 bytes
    buf.extend_from_slice(b"test data"); // 9 bytes of data
    buf.extend_from_slice(b"extra"); // additional data

    let result = FileMeta::read_bytes_header(&buf);
    assert!(result.is_ok());
    let (length, remaining) = result.unwrap();
    assert_eq!(length, 9); // "test data" length
                           // remaining should be everything after the 5-byte header (but we only have 2-byte header)
    assert_eq!(remaining.len(), buf.len() - 5);

    // Test with buffer too small
    let small_buf = vec![0u8; 2];
    let result = FileMeta::read_bytes_header(&small_buf);
    assert!(result.is_err());
}
=======
            #[test]
    fn test_file_meta_read_bytes_header() {
        // Test read_bytes_header function - it expects the first 5 bytes to be msgpack bin length
        // Create a buffer with proper msgpack bin format for a 9-byte binary
        let mut buf = vec![0xc4, 0x09]; // msgpack bin8 format for 9 bytes
        buf.extend_from_slice(b"test data"); // 9 bytes of data
        buf.extend_from_slice(b"extra"); // additional data

        let result = FileMeta::read_bytes_header(&buf);
        assert!(result.is_ok());
        let (length, remaining) = result.unwrap();
        assert_eq!(length, 9); // "test data" length
        // remaining should be everything after the 5-byte header (but we only have 2-byte header)
        assert_eq!(remaining.len(), buf.len() - 5);

        // Test with buffer too small
        let small_buf = vec![0u8; 2];
        let result = FileMeta::read_bytes_header(&small_buf);
        assert!(result.is_err());
    }
>>>>>>> 7abcfe31

#[test]
fn test_file_meta_get_set_idx() {
    let mut fm = FileMeta::new();
    let mut fi = FileInfo::new("test", 4, 2);
    fi.version_id = Some(Uuid::new_v4());
    fi.mod_time = Some(OffsetDateTime::now_utc());
    fm.add_version(fi).unwrap();

    // Test get_idx
    let result = fm.get_idx(0);
    assert!(result.is_ok());

    // Test get_idx with invalid index
    let result = fm.get_idx(10);
    assert!(result.is_err());

    // Test set_idx
    let mut new_version = FileMetaVersion::default();
    new_version.version_type = VersionType::Object;
    let result = fm.set_idx(0, new_version);
    assert!(result.is_ok());

    // Test set_idx with invalid index
    let invalid_version = FileMetaVersion::default();
    let result = fm.set_idx(10, invalid_version);
    assert!(result.is_err());
}

#[test]
fn test_file_meta_into_fileinfo() {
    let mut fm = FileMeta::new();
    let version_id = Uuid::new_v4();
    let mut fi = FileInfo::new("test", 4, 2);
    fi.version_id = Some(version_id);
    fi.mod_time = Some(OffsetDateTime::now_utc());
    fm.add_version(fi).unwrap();

    // Test into_fileinfo with valid version_id
    let result = fm.into_fileinfo("test-volume", "test-path", &version_id.to_string(), false, false);
    assert!(result.is_ok());
    let file_info = result.unwrap();
    assert_eq!(file_info.volume, "test-volume");
    assert_eq!(file_info.name, "test-path");

    // Test into_fileinfo with invalid version_id
    let invalid_id = Uuid::new_v4();
    let result = fm.into_fileinfo("test-volume", "test-path", &invalid_id.to_string(), false, false);
    assert!(result.is_err());

    // Test into_fileinfo with empty version_id (should get latest)
    let result = fm.into_fileinfo("test-volume", "test-path", "", false, false);
    assert!(result.is_ok());
}

#[test]
fn test_file_meta_into_file_info_versions() {
    let mut fm = FileMeta::new();

    // Add multiple versions
    for i in 0..3 {
        let mut fi = FileInfo::new(&format!("test{}", i), 4, 2);
        fi.version_id = Some(Uuid::new_v4());
        fi.mod_time = Some(OffsetDateTime::from_unix_timestamp(1000 + i).unwrap());
        fm.add_version(fi).unwrap();
    }

    let result = fm.into_file_info_versions("test-volume", "test-path", false);
    assert!(result.is_ok());
    let versions = result.unwrap();
    assert_eq!(versions.versions.len(), 3);
}

#[test]
fn test_file_meta_shallow_version_to_fileinfo() {
    let mut fi = FileInfo::new("test", 4, 2);
    fi.version_id = Some(Uuid::new_v4());
    fi.mod_time = Some(OffsetDateTime::now_utc());

    let version = FileMetaVersion::from(fi.clone());
    let shallow_version = FileMetaShallowVersion::try_from(version).unwrap();

    let result = shallow_version.to_fileinfo("test-volume", "test-path", fi.version_id, false);
    assert!(result.is_ok());
    let converted_fi = result.unwrap();
    assert_eq!(converted_fi.volume, "test-volume");
    assert_eq!(converted_fi.name, "test-path");
}

#[test]
fn test_file_meta_version_try_from_bytes() {
    let mut fi = FileInfo::new("test", 4, 2);
    fi.version_id = Some(Uuid::new_v4());
    let version = FileMetaVersion::from(fi);
    let encoded = version.marshal_msg().unwrap();

    // Test successful conversion
    let result = FileMetaVersion::try_from(encoded.as_slice());
    assert!(result.is_ok());

    // Test with invalid data
    let invalid_data = vec![0u8; 5];
    let result = FileMetaVersion::try_from(invalid_data.as_slice());
    assert!(result.is_err());
}

#[test]
fn test_file_meta_version_try_from_shallow() {
    let mut fi = FileInfo::new("test", 4, 2);
    fi.version_id = Some(Uuid::new_v4());
    let version = FileMetaVersion::from(fi);
    let shallow = FileMetaShallowVersion::try_from(version.clone()).unwrap();

    let result = FileMetaVersion::try_from(shallow);
    assert!(result.is_ok());
    let converted = result.unwrap();
    assert_eq!(converted.get_version_id(), version.get_version_id());
}

#[test]
fn test_file_meta_version_header_from_version() {
    let mut fi = FileInfo::new("test", 4, 2);
    fi.version_id = Some(Uuid::new_v4());
    fi.mod_time = Some(OffsetDateTime::now_utc());
    let version = FileMetaVersion::from(fi.clone());

    let header = FileMetaVersionHeader::from(version);
    assert_eq!(header.version_id, fi.version_id);
    assert_eq!(header.mod_time, fi.mod_time);
}

#[test]
fn test_meta_object_into_fileinfo() {
    let mut obj = MetaObject::default();
    obj.version_id = Some(Uuid::new_v4());
    obj.size = 1024;
    obj.mod_time = Some(OffsetDateTime::now_utc());

    let version_id = obj.version_id;
    let expected_version_id = version_id;
    let file_info = obj.into_fileinfo("test-volume", "test-path", version_id, false);
    assert_eq!(file_info.volume, "test-volume");
    assert_eq!(file_info.name, "test-path");
    assert_eq!(file_info.size, 1024);
    assert_eq!(file_info.version_id, expected_version_id);
}

#[test]
fn test_meta_object_from_fileinfo() {
    let mut fi = FileInfo::new("test", 4, 2);
    fi.version_id = Some(Uuid::new_v4());
    fi.data_dir = Some(Uuid::new_v4());
    fi.size = 2048;
    fi.mod_time = Some(OffsetDateTime::now_utc());

    let obj = MetaObject::from(fi.clone());
    assert_eq!(obj.version_id, fi.version_id);
    assert_eq!(obj.data_dir, fi.data_dir);
    assert_eq!(obj.size, fi.size);
    assert_eq!(obj.mod_time, fi.mod_time);
}

#[test]
fn test_meta_delete_marker_into_fileinfo() {
    let mut marker = MetaDeleteMarker::default();
    marker.version_id = Some(Uuid::new_v4());
    marker.mod_time = Some(OffsetDateTime::now_utc());

    let version_id = marker.version_id;
    let expected_version_id = version_id;
    let file_info = marker.into_fileinfo("test-volume", "test-path", version_id, false);
    assert_eq!(file_info.volume, "test-volume");
    assert_eq!(file_info.name, "test-path");
    assert_eq!(file_info.version_id, expected_version_id);
    assert!(file_info.deleted);
}

#[test]
fn test_meta_delete_marker_from_fileinfo() {
    let mut fi = FileInfo::new("test", 4, 2);
    fi.version_id = Some(Uuid::new_v4());
    fi.mod_time = Some(OffsetDateTime::now_utc());
    fi.deleted = true;

    let marker = MetaDeleteMarker::from(fi.clone());
    assert_eq!(marker.version_id, fi.version_id);
    assert_eq!(marker.mod_time, fi.mod_time);
}

#[test]
fn test_flags_enum() {
    // Test Flags enum values
    assert_eq!(Flags::FreeVersion as u8, 1);
    assert_eq!(Flags::UsesDataDir as u8, 2);
    assert_eq!(Flags::InlineData as u8, 4);
}

#[test]
fn test_file_meta_version_header_user_data_dir() {
    let mut header = FileMetaVersionHeader::default();

    // Test without UsesDataDir flag
    header.flags = 0;
    assert!(!header.user_data_dir());

    // Test with UsesDataDir flag
    header.flags = Flags::UsesDataDir as u8;
    assert!(header.user_data_dir());

    // Test with multiple flags including UsesDataDir
    header.flags = Flags::UsesDataDir as u8 | Flags::FreeVersion as u8;
    assert!(header.user_data_dir());
}

#[test]
fn test_file_meta_version_header_ordering() {
    let mut header1 = FileMetaVersionHeader::default();
    header1.mod_time = Some(OffsetDateTime::from_unix_timestamp(1000).unwrap());
    header1.version_id = Some(Uuid::new_v4());

    let mut header2 = FileMetaVersionHeader::default();
    header2.mod_time = Some(OffsetDateTime::from_unix_timestamp(2000).unwrap());
    header2.version_id = Some(Uuid::new_v4());

    // Test partial_cmp
    assert!(header1.partial_cmp(&header2).is_some());

<<<<<<< HEAD
    // Test cmp - header2 should be greater (newer)
    use std::cmp::Ordering;
    assert_eq!(header1.cmp(&header2), Ordering::Less); // header1 has earlier time
    assert_eq!(header2.cmp(&header1), Ordering::Greater); // header2 has later time
    assert_eq!(header1.cmp(&header1), Ordering::Equal);
=======
            // Test cmp - header2 should be greater (newer)
        use std::cmp::Ordering;
        assert_eq!(header1.cmp(&header2), Ordering::Less); // header1 has earlier time
        assert_eq!(header2.cmp(&header1), Ordering::Greater); // header2 has later time
        assert_eq!(header1.cmp(&header1), Ordering::Equal);
>>>>>>> 7abcfe31
}

#[test]
fn test_merge_file_meta_versions_edge_cases() {
    // Test with empty versions
    let empty_versions: Vec<Vec<FileMetaShallowVersion>> = vec![];
    let merged = merge_file_meta_versions(1, false, 10, &empty_versions);
    assert!(merged.is_empty());

    // Test with quorum larger than available sources
    let mut version = FileMetaShallowVersion::default();
    version.header.version_id = Some(Uuid::new_v4());
    let versions = vec![vec![version]];
    let merged = merge_file_meta_versions(5, false, 10, &versions);
    assert!(merged.is_empty());

    // Test strict mode
    let mut version1 = FileMetaShallowVersion::default();
    version1.header.version_id = Some(Uuid::new_v4());
    version1.header.mod_time = Some(OffsetDateTime::from_unix_timestamp(1000).unwrap());

    let mut version2 = FileMetaShallowVersion::default();
    version2.header.version_id = Some(Uuid::new_v4());
    version2.header.mod_time = Some(OffsetDateTime::from_unix_timestamp(2000).unwrap());

<<<<<<< HEAD
    let versions = vec![vec![version1.clone()], vec![version2.clone()]];
=======
    let versions = vec![
        vec![version1.clone()],
        vec![version2.clone()],
    ];
>>>>>>> 7abcfe31

    let _merged_strict = merge_file_meta_versions(1, true, 10, &versions);
    let merged_non_strict = merge_file_meta_versions(1, false, 10, &versions);

    // In strict mode, behavior might be different
    assert!(!merged_non_strict.is_empty());
}

#[tokio::test]
async fn test_read_more_function() {
    use std::io::Cursor;

    let data = b"Hello, World! This is test data.";
    let mut reader = Cursor::new(data);
    let mut buf = vec![0u8; 10];

    // Test reading more data
    let result = read_more(&mut reader, &mut buf, 33, 20, false).await;
    assert!(result.is_ok());
    assert_eq!(buf.len(), 20);

    // Test with has_full = true and buffer already has enough data
    let mut reader2 = Cursor::new(data);
    let mut buf2 = vec![0u8; 5];
    let result = read_more(&mut reader2, &mut buf2, 10, 5, true).await;
    assert!(result.is_ok());
    assert_eq!(buf2.len(), 5); // Should remain 5 since has >= read_size

    // Test reading beyond available data
    let mut reader3 = Cursor::new(b"short");
    let mut buf3 = vec![0u8; 2];
    let result = read_more(&mut reader3, &mut buf3, 100, 98, false).await;
    // Should handle gracefully even if not enough data
    assert!(result.is_ok() || result.is_err()); // Either is acceptable
}

#[tokio::test]
async fn test_read_xl_meta_no_data_edge_cases() {
    use std::io::Cursor;

    // Test with empty data
    let empty_data = vec![];
    let mut reader = Cursor::new(empty_data);
    let result = read_xl_meta_no_data(&mut reader, 0).await;
    assert!(result.is_err()); // Should fail because buffer is empty

    // Test with very small size (should fail because it's not valid XL format)
    let small_data = vec![1, 2, 3];
    let mut reader = Cursor::new(small_data);
    let result = read_xl_meta_no_data(&mut reader, 3).await;
    assert!(result.is_err()); // Should fail because data is too small for XL format
}

#[tokio::test]
async fn test_get_file_info_edge_cases() {
    // Test with empty buffer
    let empty_buf = vec![];
    let opts = FileInfoOpts { data: false };
    let result = get_file_info(&empty_buf, "volume", "path", "version", opts).await;
    assert!(result.is_err());

    // Test with invalid version_id format
    let mut fm = FileMeta::new();
    let mut fi = FileInfo::new("test", 4, 2);
    fi.version_id = Some(Uuid::new_v4());
    fi.mod_time = Some(OffsetDateTime::now_utc());
    fm.add_version(fi).unwrap();
    let encoded = fm.marshal_msg().unwrap();

    let opts = FileInfoOpts { data: false };
    let result = get_file_info(&encoded, "volume", "path", "invalid-uuid", opts).await;
    assert!(result.is_err());
}

#[tokio::test]
async fn test_file_info_from_raw_edge_cases() {
    // Test with empty buffer
<<<<<<< HEAD
    let empty_raw = RawFileInfo { buf: vec![] };
=======
    let empty_raw = RawFileInfo {
        buf: vec![],
    };
>>>>>>> 7abcfe31
    let result = file_info_from_raw(empty_raw, "bucket", "object", false).await;
    assert!(result.is_err());

    // Test with invalid buffer
    let invalid_raw = RawFileInfo {
        buf: vec![1, 2, 3, 4, 5],
    };
    let result = file_info_from_raw(invalid_raw, "bucket", "object", false).await;
    assert!(result.is_err());
}

#[test]
fn test_file_meta_version_invalid_cases() {
    // Test invalid version
    let mut version = FileMetaVersion::default();
    version.version_type = VersionType::Invalid;
    assert!(!version.valid());

    // Test version with neither object nor delete marker
    version.version_type = VersionType::Object;
    version.object = None;
    version.delete_marker = None;
    assert!(!version.valid());
}

#[test]
fn test_meta_object_edge_cases() {
    let mut obj = MetaObject::default();

    // Test use_data_dir with None (use_data_dir always returns true)
    obj.data_dir = None;
    assert!(obj.use_data_dir());

<<<<<<< HEAD
    // Test use_inlinedata (always returns false in current implementation)
    obj.size = 128 * 1024; // 128KB threshold
    assert!(!obj.use_inlinedata()); // Should be false

    obj.size = 128 * 1024 - 1;
    assert!(!obj.use_inlinedata()); // Should also be false (always false)
=======
            // Test use_inlinedata (always returns false in current implementation)
        obj.size = 128 * 1024; // 128KB threshold
        assert!(!obj.use_inlinedata()); // Should be false

        obj.size = 128 * 1024 - 1;
        assert!(!obj.use_inlinedata()); // Should also be false (always false)
>>>>>>> 7abcfe31
}

#[test]
fn test_file_meta_version_header_edge_cases() {
    let mut header = FileMetaVersionHeader::default();

    // Test has_ec with zero values
    header.ec_n = 0;
    header.ec_m = 0;
    assert!(!header.has_ec());

<<<<<<< HEAD
    // Test matches_not_strict with different signatures but same version_id
    let mut other = FileMetaVersionHeader::default();
    let version_id = Some(Uuid::new_v4());
    header.version_id = version_id;
    other.version_id = version_id;
    header.version_type = VersionType::Object;
    other.version_type = VersionType::Object;
    header.signature = [1, 2, 3, 4];
    other.signature = [5, 6, 7, 8];
    // Should match because they have same version_id and type
    assert!(header.matches_not_strict(&other));
=======
            // Test matches_not_strict with different signatures but same version_id
        let mut other = FileMetaVersionHeader::default();
        let version_id = Some(Uuid::new_v4());
        header.version_id = version_id;
        other.version_id = version_id;
        header.version_type = VersionType::Object;
        other.version_type = VersionType::Object;
        header.signature = [1, 2, 3, 4];
        other.signature = [5, 6, 7, 8];
        // Should match because they have same version_id and type
        assert!(header.matches_not_strict(&other));
>>>>>>> 7abcfe31

    // Test sorts_before with same mod_time but different version_id
    let time = OffsetDateTime::from_unix_timestamp(1000).unwrap();
    header.mod_time = Some(time);
    other.mod_time = Some(time);
    header.version_id = Some(Uuid::new_v4());
    other.version_id = Some(Uuid::new_v4());

    // Should use version_id for comparison when mod_time is same
    let sorts_before = header.sorts_before(&other);
    assert!(sorts_before || other.sorts_before(&header)); // One should sort before the other
}

#[test]
fn test_file_meta_add_version_edge_cases() {
    let mut fm = FileMeta::new();

    // Test adding version with same version_id (should update)
    let version_id = Some(Uuid::new_v4());
    let mut fi1 = FileInfo::new("test1", 4, 2);
    fi1.version_id = version_id;
    fi1.size = 1024;
    fi1.mod_time = Some(OffsetDateTime::now_utc());
    fm.add_version(fi1).unwrap();

    let mut fi2 = FileInfo::new("test2", 4, 2);
    fi2.version_id = version_id;
    fi2.size = 2048;
    fi2.mod_time = Some(OffsetDateTime::now_utc());
    fm.add_version(fi2).unwrap();

<<<<<<< HEAD
    // Should still have only one version, but updated
    assert_eq!(fm.versions.len(), 1);
    let (_, version) = fm.find_version(version_id).unwrap();
    if let Some(obj) = version.object {
        assert_eq!(obj.size, 2048); // Size gets updated when adding same version_id
    }
=======
            // Should still have only one version, but updated
        assert_eq!(fm.versions.len(), 1);
        let (_, version) = fm.find_version(version_id).unwrap();
        if let Some(obj) = version.object {
            assert_eq!(obj.size, 2048); // Size gets updated when adding same version_id
        }
>>>>>>> 7abcfe31
}

#[test]
fn test_file_meta_delete_version_edge_cases() {
    let mut fm = FileMeta::new();

    // Test deleting non-existent version
    let mut fi = FileInfo::new("test", 4, 2);
    fi.version_id = Some(Uuid::new_v4());

    let result = fm.delete_version(&fi);
    assert!(result.is_err()); // Should fail for non-existent version
}

#[test]
fn test_file_meta_shard_data_dir_count_edge_cases() {
    let mut fm = FileMeta::new();

    // Test with None data_dir parameter
    let count = fm.shard_data_dir_count(&None, &None);
    assert_eq!(count, 0);

    // Test with version_id parameter (not None)
    let version_id = Some(Uuid::new_v4());
    let data_dir = Some(Uuid::new_v4());

    let mut fi = FileInfo::new("test", 4, 2);
    fi.version_id = version_id;
    fi.data_dir = data_dir;
    fi.mod_time = Some(OffsetDateTime::now_utc());
    fm.add_version(fi).unwrap();

<<<<<<< HEAD
    let count = fm.shard_data_dir_count(&version_id, &data_dir);
    assert_eq!(count, 0); // Should be 0 because user_data_dir() requires flag

    // Test with different version_id
    let other_version_id = Some(Uuid::new_v4());
    let count = fm.shard_data_dir_count(&other_version_id, &data_dir);
    assert_eq!(count, 1); // Should be 1 because the version has matching data_dir and user_data_dir() is true
}
=======
            let count = fm.shard_data_dir_count(&version_id, &data_dir);
        assert_eq!(count, 0); // Should be 0 because user_data_dir() requires flag

    // Test with different version_id
    let other_version_id = Some(Uuid::new_v4());
            let count = fm.shard_data_dir_count(&other_version_id, &data_dir);
        assert_eq!(count, 1); // Should be 1 because the version has matching data_dir and user_data_dir() is true
}
>>>>>>> 7abcfe31
<|MERGE_RESOLUTION|>--- conflicted
+++ resolved
@@ -71,7 +71,7 @@
         Ok(xl)
     }
 
-    // check_xl2_v1 读xl文件头，返回后续内容，版本信息
+    // check_xl2_v1 读 xl 文件头，返回后续内容，版本信息
     // checkXL2V1
     #[tracing::instrument]
     pub fn check_xl2_v1(buf: &[u8]) -> Result<(&[u8], u16, u16)> {
@@ -92,11 +92,11 @@
         Ok((&buf[8..], major, minor))
     }
 
-    // 固定u32
+    // 固定 u32
     pub fn read_bytes_header(buf: &[u8]) -> Result<(u32, &[u8])> {
         let (mut size_buf, _) = buf.split_at(5);
 
-        //  取meta数据，buf = crc + data
+        //  取 meta 数据，buf = crc + data
         let bin_len = rmp::decode::read_bin_len(&mut size_buf)?;
 
         Ok((bin_len, &buf[5..]))
@@ -110,7 +110,7 @@
 
         let (mut size_buf, buf) = buf.split_at(5);
 
-        //  取meta数据，buf = crc + data
+        //  取 meta 数据，buf = crc + data
         let bin_len = rmp::decode::read_bin_len(&mut size_buf)?;
 
         let (meta, buf) = buf.split_at(bin_len as usize);
@@ -130,7 +130,7 @@
             self.data.validate()?;
         }
 
-        // 解析meta
+        // 解析 meta
         if !meta.is_empty() {
             let (versions_len, _, meta_ver, meta) = Self::decode_xl_headers(meta)?;
 
@@ -168,7 +168,7 @@
         Ok(i)
     }
 
-    // decode_xl_headers 解析 meta 头，返回 (versions数量，xl_header_version, xl_meta_version, 已读数据长度)
+    // decode_xl_headers 解析 meta 头，返回 (versions 数量，xl_header_version, xl_meta_version, 已读数据长度)
     #[tracing::instrument]
     fn decode_xl_headers(buf: &[u8]) -> Result<(usize, u8, u8, &[u8])> {
         let mut cur = Cursor::new(buf);
@@ -280,7 +280,7 @@
             rmp::encode::write_bin(&mut wr, &ver.meta)?;
         }
 
-        // 更新bin长度
+        // 更新 bin 长度
         let data_len = wr.len() - offset;
         byteorder::BigEndian::write_u32(&mut wr[offset - 4..offset], data_len as u32);
 
@@ -368,7 +368,7 @@
         Err(Error::new(DiskError::FileVersionNotFound))
     }
 
-    // shard_data_dir_count 查询 vid下data_dir的数量
+    // shard_data_dir_count 查询 vid 下 data_dir 的数量
     #[tracing::instrument(level = "debug", skip_all)]
     pub fn shard_data_dir_count(&self, vid: &Option<Uuid>, data_dir: &Option<Uuid>) -> usize {
         self.versions
@@ -494,7 +494,7 @@
         Err(Error::msg("add_version failed"))
     }
 
-    // delete_version 删除版本，返回data_dir
+    // delete_version 删除版本，返回 data_dir
     pub fn delete_version(&mut self, fi: &FileInfo) -> Result<Option<Uuid>> {
         let mut ventry = FileMetaVersion::default();
         if fi.deleted {
@@ -710,7 +710,7 @@
         }
     }
 
-    // decode_data_dir_from_meta 从 meta中读取data_dir TODO: 直接从meta buf中只解析出data_dir, msg.skip
+    // decode_data_dir_from_meta 从 meta 中读取 data_dir TODO: 直接从 meta buf 中只解析出 data_dir, msg.skip
     pub fn decode_data_dir_from_meta(buf: &[u8]) -> Result<Option<Uuid>> {
         let mut ver = Self::default();
         ver.unmarshal_msg(buf)?;
@@ -733,7 +733,7 @@
 
             // println!("unmarshal_msg fields name len() {}", &str_len);
 
-            // ！！！ Vec::with_capacity(str_len) 失败，vec!正常
+            // ！！！Vec::with_capacity(str_len) 失败，vec! 正常
             let mut field_buff = vec![0u8; str_len as usize];
 
             cur.read_exact(&mut field_buff)?;
@@ -1143,7 +1143,7 @@
 }
 
 #[derive(Serialize, Deserialize, Debug, Clone, Default, PartialEq)]
-// 因为自定义message_pack，所以一定要保证字段顺序
+// 因为自定义 message_pack，所以一定要保证字段顺序
 pub struct MetaObject {
     pub version_id: Option<Uuid>,                   // Version ID
     pub data_dir: Option<Uuid>,                     // Data dir ID
@@ -1182,7 +1182,7 @@
 
             // println!("unmarshal_msg fields name len() {}", &str_len);
 
-            // ！！！ Vec::with_capacity(str_len) 失败，vec!正常
+            // ！！！Vec::with_capacity(str_len) 失败，vec! 正常
             let mut field_buff = vec![0u8; str_len as usize];
 
             cur.read_exact(&mut field_buff)?;
@@ -1413,7 +1413,7 @@
 
         Ok(cur.position())
     }
-    // marshal_msg 自定义 messagepack 命名与go一致
+    // marshal_msg 自定义 messagepack 命名与 go 一致
     pub fn marshal_msg(&self) -> Result<Vec<u8>> {
         let mut len: u32 = 18;
         let mut mask: u32 = 0;
@@ -1682,7 +1682,7 @@
 
             let str_len = rmp::decode::read_str_len(&mut cur)?;
 
-            // ！！！ Vec::with_capacity(str_len) 失败，vec!正常
+            // ！！！Vec::with_capacity(str_len) 失败，vec! 正常
             let mut field_buff = vec![0u8; str_len as usize];
 
             cur.read_exact(&mut field_buff)?;
@@ -2175,7 +2175,6 @@
 }
 #[cfg(test)]
 mod test {
-
     use super::*;
 
     #[test]
@@ -2257,7 +2256,7 @@
 
         // println!("obj2 {:?}", &obj2);
 
-        // 时间截不一致- -
+        // 时间截不一致 - -
         assert_eq!(obj, obj2);
         assert_eq!(obj.get_version_id(), obj2.get_version_id());
         assert_eq!(obj.write_version, obj2.write_version);
@@ -2276,7 +2275,7 @@
         let mut obj2 = FileMetaVersionHeader::default();
         obj2.unmarshal_msg(&encoded).unwrap();
 
-        // 时间截不一致- -
+        // 时间截不一致 - -
         assert_eq!(obj, obj2);
         assert_eq!(obj.version_id, obj2.version_id);
         assert_eq!(obj.version_id, vid);
@@ -2520,11 +2519,7 @@
         fi3.mod_time = Some(time3);
         fm.add_version(fi3).unwrap();
 
-<<<<<<< HEAD
         // Sort first to ensure latest is at the front
-=======
-                // Sort first to ensure latest is at the front
->>>>>>> 7abcfe31
         fm.sort_by_mod_time();
 
         // Should return the first version's mod time (lastest_mod_time returns first version's time)
@@ -2694,11 +2689,7 @@
         assert!(result.is_err());
     }
 
-<<<<<<< HEAD
     #[test]
-=======
-            #[test]
->>>>>>> 7abcfe31
     fn test_is_latest_delete_marker() {
         // Test the is_latest_delete_marker function with simple data
         // Since the function is complex and requires specific XL format,
@@ -2806,13 +2797,7 @@
 
     let encoded = fm.marshal_msg().unwrap();
 
-<<<<<<< HEAD
     let raw_info = RawFileInfo { buf: encoded };
-=======
-    let raw_info = RawFileInfo {
-        buf: encoded,
-    };
->>>>>>> 7abcfe31
 
     let result = file_info_from_raw(raw_info, "test-bucket", "test-object", false).await;
     assert!(result.is_ok());
@@ -2845,7 +2830,6 @@
     assert!(result.is_err());
 }
 
-<<<<<<< HEAD
 #[test]
 fn test_file_meta_read_bytes_header() {
     // Test read_bytes_header function - it expects the first 5 bytes to be msgpack bin length
@@ -2866,28 +2850,6 @@
     let result = FileMeta::read_bytes_header(&small_buf);
     assert!(result.is_err());
 }
-=======
-            #[test]
-    fn test_file_meta_read_bytes_header() {
-        // Test read_bytes_header function - it expects the first 5 bytes to be msgpack bin length
-        // Create a buffer with proper msgpack bin format for a 9-byte binary
-        let mut buf = vec![0xc4, 0x09]; // msgpack bin8 format for 9 bytes
-        buf.extend_from_slice(b"test data"); // 9 bytes of data
-        buf.extend_from_slice(b"extra"); // additional data
-
-        let result = FileMeta::read_bytes_header(&buf);
-        assert!(result.is_ok());
-        let (length, remaining) = result.unwrap();
-        assert_eq!(length, 9); // "test data" length
-        // remaining should be everything after the 5-byte header (but we only have 2-byte header)
-        assert_eq!(remaining.len(), buf.len() - 5);
-
-        // Test with buffer too small
-        let small_buf = vec![0u8; 2];
-        let result = FileMeta::read_bytes_header(&small_buf);
-        assert!(result.is_err());
-    }
->>>>>>> 7abcfe31
 
 #[test]
 fn test_file_meta_get_set_idx() {
@@ -3115,19 +3077,11 @@
     // Test partial_cmp
     assert!(header1.partial_cmp(&header2).is_some());
 
-<<<<<<< HEAD
     // Test cmp - header2 should be greater (newer)
     use std::cmp::Ordering;
     assert_eq!(header1.cmp(&header2), Ordering::Less); // header1 has earlier time
     assert_eq!(header2.cmp(&header1), Ordering::Greater); // header2 has later time
     assert_eq!(header1.cmp(&header1), Ordering::Equal);
-=======
-            // Test cmp - header2 should be greater (newer)
-        use std::cmp::Ordering;
-        assert_eq!(header1.cmp(&header2), Ordering::Less); // header1 has earlier time
-        assert_eq!(header2.cmp(&header1), Ordering::Greater); // header2 has later time
-        assert_eq!(header1.cmp(&header1), Ordering::Equal);
->>>>>>> 7abcfe31
 }
 
 #[test]
@@ -3153,14 +3107,7 @@
     version2.header.version_id = Some(Uuid::new_v4());
     version2.header.mod_time = Some(OffsetDateTime::from_unix_timestamp(2000).unwrap());
 
-<<<<<<< HEAD
     let versions = vec![vec![version1.clone()], vec![version2.clone()]];
-=======
-    let versions = vec![
-        vec![version1.clone()],
-        vec![version2.clone()],
-    ];
->>>>>>> 7abcfe31
 
     let _merged_strict = merge_file_meta_versions(1, true, 10, &versions);
     let merged_non_strict = merge_file_meta_versions(1, false, 10, &versions);
@@ -3238,13 +3185,7 @@
 #[tokio::test]
 async fn test_file_info_from_raw_edge_cases() {
     // Test with empty buffer
-<<<<<<< HEAD
     let empty_raw = RawFileInfo { buf: vec![] };
-=======
-    let empty_raw = RawFileInfo {
-        buf: vec![],
-    };
->>>>>>> 7abcfe31
     let result = file_info_from_raw(empty_raw, "bucket", "object", false).await;
     assert!(result.is_err());
 
@@ -3278,21 +3219,12 @@
     obj.data_dir = None;
     assert!(obj.use_data_dir());
 
-<<<<<<< HEAD
     // Test use_inlinedata (always returns false in current implementation)
     obj.size = 128 * 1024; // 128KB threshold
     assert!(!obj.use_inlinedata()); // Should be false
 
     obj.size = 128 * 1024 - 1;
     assert!(!obj.use_inlinedata()); // Should also be false (always false)
-=======
-            // Test use_inlinedata (always returns false in current implementation)
-        obj.size = 128 * 1024; // 128KB threshold
-        assert!(!obj.use_inlinedata()); // Should be false
-
-        obj.size = 128 * 1024 - 1;
-        assert!(!obj.use_inlinedata()); // Should also be false (always false)
->>>>>>> 7abcfe31
 }
 
 #[test]
@@ -3304,7 +3236,6 @@
     header.ec_m = 0;
     assert!(!header.has_ec());
 
-<<<<<<< HEAD
     // Test matches_not_strict with different signatures but same version_id
     let mut other = FileMetaVersionHeader::default();
     let version_id = Some(Uuid::new_v4());
@@ -3316,19 +3247,6 @@
     other.signature = [5, 6, 7, 8];
     // Should match because they have same version_id and type
     assert!(header.matches_not_strict(&other));
-=======
-            // Test matches_not_strict with different signatures but same version_id
-        let mut other = FileMetaVersionHeader::default();
-        let version_id = Some(Uuid::new_v4());
-        header.version_id = version_id;
-        other.version_id = version_id;
-        header.version_type = VersionType::Object;
-        other.version_type = VersionType::Object;
-        header.signature = [1, 2, 3, 4];
-        other.signature = [5, 6, 7, 8];
-        // Should match because they have same version_id and type
-        assert!(header.matches_not_strict(&other));
->>>>>>> 7abcfe31
 
     // Test sorts_before with same mod_time but different version_id
     let time = OffsetDateTime::from_unix_timestamp(1000).unwrap();
@@ -3360,21 +3278,12 @@
     fi2.mod_time = Some(OffsetDateTime::now_utc());
     fm.add_version(fi2).unwrap();
 
-<<<<<<< HEAD
     // Should still have only one version, but updated
     assert_eq!(fm.versions.len(), 1);
     let (_, version) = fm.find_version(version_id).unwrap();
     if let Some(obj) = version.object {
         assert_eq!(obj.size, 2048); // Size gets updated when adding same version_id
     }
-=======
-            // Should still have only one version, but updated
-        assert_eq!(fm.versions.len(), 1);
-        let (_, version) = fm.find_version(version_id).unwrap();
-        if let Some(obj) = version.object {
-            assert_eq!(obj.size, 2048); // Size gets updated when adding same version_id
-        }
->>>>>>> 7abcfe31
 }
 
 #[test]
@@ -3407,7 +3316,6 @@
     fi.mod_time = Some(OffsetDateTime::now_utc());
     fm.add_version(fi).unwrap();
 
-<<<<<<< HEAD
     let count = fm.shard_data_dir_count(&version_id, &data_dir);
     assert_eq!(count, 0); // Should be 0 because user_data_dir() requires flag
 
@@ -3415,14 +3323,4 @@
     let other_version_id = Some(Uuid::new_v4());
     let count = fm.shard_data_dir_count(&other_version_id, &data_dir);
     assert_eq!(count, 1); // Should be 1 because the version has matching data_dir and user_data_dir() is true
-}
-=======
-            let count = fm.shard_data_dir_count(&version_id, &data_dir);
-        assert_eq!(count, 0); // Should be 0 because user_data_dir() requires flag
-
-    // Test with different version_id
-    let other_version_id = Some(Uuid::new_v4());
-            let count = fm.shard_data_dir_count(&other_version_id, &data_dir);
-        assert_eq!(count, 1); // Should be 1 because the version has matching data_dir and user_data_dir() is true
-}
->>>>>>> 7abcfe31
+}