--- conflicted
+++ resolved
@@ -12,62 +12,25 @@
 use std::sync::Arc;
 use tracing::{error, warn};
 
-/// * config prefix
 pub const CONFIG_PREFIX: &str = "config";
-/// * config file
 const CONFIG_FILE: &str = "config.json";
 
-/// * config class sub system
 pub const STORAGE_CLASS_SUB_SYS: &str = "storage_class";
-/// * config class sub system
 pub const DEFAULT_KV_KEY: &str = "_";
 
 lazy_static! {
-    /// * config bucket
     static ref CONFIG_BUCKET: String = format!("{}{}{}", RUSTFS_META_BUCKET, SLASH_SEPARATOR, CONFIG_PREFIX);
-    /// * config file
     static ref SubSystemsDynamic: HashSet<String> = {
         let mut h = HashSet::new();
         h.insert(STORAGE_CLASS_SUB_SYS.to_owned());
         h
     };
 }
-
-/// Reads configuration file content from the storage system
-///
-/// This function reads a specified configuration file through the provided storage API interface
-/// and returns its raw byte content. It's a basic configuration reading function that returns
-/// only the configuration data without any metadata.
-///
-/// # Parameters
-/// * `api` - An Arc smart pointer containing an implementation of the StorageAPI trait
-/// * `file` - The name of the configuration file to read
-///
-/// # Returns
-/// * `Result<Vec<u8>>` - Returns the configuration file contents as bytes on success, or an error on failure
-///
-/// # Errors
-/// May return the following errors:
-/// * `ConfigError::NotFound` - When the requested configuration file does not exist
-/// * Other storage operation related errors
-///
 pub async fn read_config<S: StorageAPI>(api: Arc<S>, file: &str) -> Result<Vec<u8>> {
     let (data, _obj) = read_config_with_metadata(api, file, &ObjectOptions::default()).await?;
     Ok(data)
 }
 
-/// read config with metadata with api,file and opts
-///
-/// # Parameters
-/// - `api`: StorageAPI
-/// - `file`: file name
-/// - `opts`: object options
-///
-/// # Returns
-/// Result<(Vec<u8>, ObjectInfo)>
-///
-/// # Errors
-/// - ConfigError::NotFound
 pub async fn read_config_with_metadata<S: StorageAPI>(
     api: Arc<S>,
     file: &str,
@@ -94,16 +57,6 @@
     Ok((data, rd.object_info))
 }
 
-/// save config with api,file and data
-///
-/// # Parameters
-///
-/// - `api`: StorageAPI
-/// - `file`: file name
-/// - `data`: data to save
-///
-/// # Returns
-/// Result
 pub async fn save_config<S: StorageAPI>(api: Arc<S>, file: &str, data: Vec<u8>) -> Result<()> {
     save_config_with_opts(
         api,
@@ -117,15 +70,6 @@
     .await
 }
 
-/// delete config with api and file
-///
-/// # Parameters
-/// - `api`: StorageAPI
-/// - `file`: file name
-///
-/// # Returns
-/// Result
-///
 pub async fn delete_config<S: StorageAPI>(api: Arc<S>, file: &str) -> Result<()> {
     match api
         .delete_object(
@@ -150,15 +94,6 @@
     }
 }
 
-/// save config with opts
-///
-/// # Parameters
-/// - `api`: StorageAPI
-/// - `file`: file name
-/// - `data`: data to save
-///
-/// # Returns
-/// Result
 pub async fn save_config_with_opts<S: StorageAPI>(api: Arc<S>, file: &str, data: Vec<u8>, opts: &ObjectOptions) -> Result<()> {
     let size = data.len();
     let _ = api
@@ -179,54 +114,29 @@
     Ok(cfg)
 }
 
-fn get_config_file() -> String {
-    format!("{}{}{}", CONFIG_PREFIX, SLASH_SEPARATOR, CONFIG_FILE)
-}
-
-/// * read config without migrate
 pub async fn read_config_without_migrate<S: StorageAPI>(api: Arc<S>) -> Result<Config> {
-    let config_file = get_config_file();
-    let data = match read_config_and_init_if_not_found(api.clone(), config_file.as_str()).await? {
-        Some(data) => data,
-        None => return Ok(new_and_save_server_config(api).await?),
-    };
-
-    read_server_config(api, data.as_slice()).await
-}
-
-/// read config and init if not found
-async fn read_config_and_init_if_not_found<S: StorageAPI>(api: Arc<S>, config_file: &str) -> Result<Option<Vec<u8>>> {
-    match read_config(api.clone(), config_file).await {
-        Ok(data) => Ok(Some(data)),
+    let config_file = format!("{}{}{}", CONFIG_PREFIX, SLASH_SEPARATOR, CONFIG_FILE);
+    let data = match read_config(api.clone(), config_file.as_str()).await {
+        Ok(res) => res,
         Err(err) => {
             return if is_err_config_not_found(&err) {
                 warn!("config not found, start to init");
-<<<<<<< HEAD
-                return Ok(None);
-=======
                 let cfg = new_and_save_server_config(api).await?;
                 warn!("config init done");
                 Ok(cfg)
             } else {
                 error!("read config err {:?}", &err);
                 Err(err)
->>>>>>> 7154b8f8
-            }
-            error!("read config err {:?}", &err);
-            Err(err)
-        }
-    }
+            }
+        }
+    };
+
+    read_server_config(api, data.as_slice()).await
 }
 
 async fn read_server_config<S: StorageAPI>(api: Arc<S>, data: &[u8]) -> Result<Config> {
     let cfg = {
         if data.is_empty() {
-<<<<<<< HEAD
-            let config_file = get_config_file();
-            let cfg_data = match read_config_and_init_if_not_found(api.clone(), config_file.as_str()).await? {
-                Some(data) => data,
-                None => return Ok(new_and_save_server_config(api).await?),
-=======
             let config_file = format!("{}{}{}", CONFIG_PREFIX, SLASH_SEPARATOR, CONFIG_FILE);
             let cfg_data = match read_config(api.clone(), config_file.as_str()).await {
                 Ok(res) => res,
@@ -241,9 +151,9 @@
                         Err(err)
                     }
                 }
->>>>>>> 7154b8f8
             };
             // TODO: decrypt
+
             Config::unmarshal(cfg_data.as_slice())?
         } else {
             Config::unmarshal(data)?
@@ -256,12 +166,11 @@
 async fn save_server_config<S: StorageAPI>(api: Arc<S>, cfg: &Config) -> Result<()> {
     let data = cfg.marshal()?;
 
-    let config_file = get_config_file();
+    let config_file = format!("{}{}{}", CONFIG_PREFIX, SLASH_SEPARATOR, CONFIG_FILE);
 
     save_config(api, &config_file, data).await
 }
 
-/// * lookup_configs
 pub async fn lookup_configs<S: StorageAPI>(cfg: &mut Config, api: Arc<S>) {
     // TODO: from etcd
     if let Err(err) = apply_dynamic_config(cfg, api).await {
@@ -277,17 +186,10 @@
     Ok(())
 }
 
-async fn apply_dynamic_config_for_sub_sys<S: StorageAPI>(cfg: &mut Config, api: Arc<S>, sub_sys: &str) -> Result<()> {
+async fn apply_dynamic_config_for_sub_sys<S: StorageAPI>(cfg: &mut Config, api: Arc<S>, subsys: &str) -> Result<()> {
     let set_drive_counts = api.set_drive_counts();
-<<<<<<< HEAD
-    if sub_sys == STORAGE_CLASS_SUB_SYS {
-        let kvs = cfg
-            .get_value(STORAGE_CLASS_SUB_SYS, DEFAULT_KV_KEY)
-            .unwrap_or_else(|| KVS::new());
-=======
     if subsys == STORAGE_CLASS_SUB_SYS {
         let kvs = cfg.get_value(STORAGE_CLASS_SUB_SYS, DEFAULT_KV_KEY).unwrap_or_default();
->>>>>>> 7154b8f8
 
         for (i, count) in set_drive_counts.iter().enumerate() {
             match storageclass::lookup_config(&kvs, *count) {
