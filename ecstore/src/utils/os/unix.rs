use super::IOStats;
use crate::disk::Info;
use common::error::Result;
use nix::sys::{stat::stat, statfs::statfs};
use std::io::Error;
use std::path::Path;

/// returns total and free bytes available in a directory, e.g. `/`.
pub fn get_info(p: impl AsRef<Path>) -> std::io::Result<Info> {
    let stat = statfs(p.as_ref())?;

    let bsize = stat.block_size() as u64;
    let bfree = stat.blocks_free() as u64;
    let bavail = stat.blocks_available() as u64;
    let blocks = stat.blocks() as u64;

    let reserved = match bfree.checked_sub(bavail) {
        Some(reserved) => reserved,
        None => {
            return Err(Error::other(format!(
<<<<<<< HEAD
                "detected f_bavail space ({}) > f_bfree space ({}), fs corruption at ({}). please run 'fsck'",
=======
                "detected f_bavail space ({}) > f_bfree space ({}), fs corruption at ({}). please run fsck",
>>>>>>> 7154b8f8
                bavail,
                bfree,
                p.as_ref().display()
            )))
        }
    };

    let total = match blocks.checked_sub(reserved) {
        Some(total) => total * bsize,
        None => {
            return Err(Error::other(format!(
<<<<<<< HEAD
                "detected reserved space ({}) > blocks space ({}), fs corruption at ({}). please run 'fsck'",
=======
                "detected reserved space ({}) > blocks space ({}), fs corruption at ({}). please run fsck",
>>>>>>> 7154b8f8
                reserved,
                blocks,
                p.as_ref().display()
            )))
        }
    };

    let free = bavail * bsize;
    let used = match total.checked_sub(free) {
        Some(used) => used,
        None => {
            return Err(Error::other(format!(
<<<<<<< HEAD
                "detected free space ({}) > total drive space ({}), fs corruption at ({}). please run 'fsck'",
=======
                "detected free space ({}) > total drive space ({}), fs corruption at ({}). please run fsck",
>>>>>>> 7154b8f8
                free,
                total,
                p.as_ref().display()
            )))
        }
    };

    Ok(Info {
        total,
        free,
        used,
        files: stat.files(),
        ffree: stat.files_free(),
        fstype: stat.filesystem_type_name().to_string(),
        ..Default::default()
    })
}

pub fn same_disk(disk1: &str, disk2: &str) -> Result<bool> {
    let stat1 = stat(disk1)?;
    let stat2 = stat(disk2)?;

    Ok(stat1.st_dev == stat2.st_dev)
}

pub fn get_drive_stats(_major: u32, _minor: u32) -> Result<IOStats> {
    Ok(IOStats::default())
}<|MERGE_RESOLUTION|>--- conflicted
+++ resolved
@@ -10,19 +10,15 @@
     let stat = statfs(p.as_ref())?;
 
     let bsize = stat.block_size() as u64;
-    let bfree = stat.blocks_free() as u64;
-    let bavail = stat.blocks_available() as u64;
-    let blocks = stat.blocks() as u64;
+    let bfree = stat.blocks_free();
+    let bavail = stat.blocks_available();
+    let blocks = stat.blocks();
 
     let reserved = match bfree.checked_sub(bavail) {
         Some(reserved) => reserved,
         None => {
             return Err(Error::other(format!(
-<<<<<<< HEAD
-                "detected f_bavail space ({}) > f_bfree space ({}), fs corruption at ({}). please run 'fsck'",
-=======
                 "detected f_bavail space ({}) > f_bfree space ({}), fs corruption at ({}). please run fsck",
->>>>>>> 7154b8f8
                 bavail,
                 bfree,
                 p.as_ref().display()
@@ -34,11 +30,7 @@
         Some(total) => total * bsize,
         None => {
             return Err(Error::other(format!(
-<<<<<<< HEAD
-                "detected reserved space ({}) > blocks space ({}), fs corruption at ({}). please run 'fsck'",
-=======
                 "detected reserved space ({}) > blocks space ({}), fs corruption at ({}). please run fsck",
->>>>>>> 7154b8f8
                 reserved,
                 blocks,
                 p.as_ref().display()
@@ -51,11 +43,7 @@
         Some(used) => used,
         None => {
             return Err(Error::other(format!(
-<<<<<<< HEAD
-                "detected free space ({}) > total drive space ({}), fs corruption at ({}). please run 'fsck'",
-=======
                 "detected free space ({}) > total drive space ({}), fs corruption at ({}). please run fsck",
->>>>>>> 7154b8f8
                 free,
                 total,
                 p.as_ref().display()
