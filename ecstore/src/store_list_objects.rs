use crate::StorageAPI;
use crate::bucket::metadata_sys::get_versioning_config;
use crate::bucket::versioning::VersioningApi;
use crate::cache_value::metacache_set::{ListPathRawOptions, list_path_raw};
use crate::disk::error::DiskError;
use crate::disk::{DiskInfo, DiskStore};
use crate::error::{
    Error, Result, StorageError, is_all_not_found, is_all_volume_not_found, is_err_bucket_not_found, to_object_err,
};
use crate::peer::is_reserved_or_invalid_bucket;
use crate::set_disk::SetDisks;
use crate::store::check_list_objs_args;
use crate::store_api::{ListObjectVersionsInfo, ListObjectsInfo, ObjectInfo, ObjectOptions};
use crate::utils::path::{self, SLASH_SEPARATOR, base_dir_from_prefix};
use crate::{store::ECStore, store_api::ListObjectsV2Info};
use futures::future::join_all;
use rand::seq::SliceRandom;
<<<<<<< HEAD
use rand::thread_rng;
use rustfs_filemeta::{
    FileInfo, MetaCacheEntries, MetaCacheEntriesSorted, MetaCacheEntriesSortedResult, MetaCacheEntry, MetadataResolutionParams,
    merge_file_meta_versions,
};
=======
>>>>>>> cecde068
use std::collections::HashMap;
use std::sync::Arc;
use tokio::sync::broadcast::{self, Receiver as B_Receiver};
use tokio::sync::mpsc::{self, Receiver, Sender};
use tracing::{error, warn};
use uuid::Uuid;

const MAX_OBJECT_LIST: i32 = 1000;
// const MAX_DELETE_LIST: i32 = 1000;
// const MAX_UPLOADS_LIST: i32 = 10000;
// const MAX_PARTS_LIST: i32 = 10000;

const METACACHE_SHARE_PREFIX: bool = false;

pub fn max_keys_plus_one(max_keys: i32, add_one: bool) -> i32 {
    let mut max_keys = max_keys;
    if !(0..=MAX_OBJECT_LIST).contains(&max_keys) {
        max_keys = MAX_OBJECT_LIST;
    }
    if add_one {
        max_keys += 1;
    }
    max_keys
}

#[derive(Debug, Default, Clone)]
pub struct ListPathOptions {
    pub id: Option<String>,

    // Bucket of the listing.
    pub bucket: String,

    // Directory inside the bucket.
    // When unset listPath will set this based on Prefix
    pub base_dir: String,

    // Scan/return only content with prefix.
    pub prefix: String,

    // FilterPrefix will return only results with this prefix when scanning.
    // Should never contain a slash.
    // Prefix should still be set.
    pub filter_prefix: Option<String>,

    // Marker to resume listing.
    // The response will be the first entry >= this object name.
    pub marker: Option<String>,

    // Limit the number of results.
    pub limit: i32,

    // The number of disks to ask.
    pub ask_disks: String,

    // InclDeleted will keep all entries where latest version is a delete marker.
    pub incl_deleted: bool,

    // Scan recursively.
    // If false only main directory will be scanned.
    // Should always be true if Separator is n SlashSeparator.
    pub recursive: bool,

    // Separator to use.
    pub separator: Option<String>,

    // Create indicates that the lister should not attempt to load an existing cache.
    pub create: bool,

    // Include pure directories.
    pub include_directories: bool,

    // Transient is set if the cache is transient due to an error or being a reserved bucket.
    // This means the cache metadata will not be persisted on disk.
    // A transient result will never be returned from the cache so knowing the list id is required.
    pub transient: bool,

    // Versioned is this a ListObjectVersions call.
    pub versioned: bool,

    pub stop_disk_at_limit: bool,

    pub pool_idx: Option<usize>,
    pub set_idx: Option<usize>,
}

const MARKER_TAG_VERSION: &str = "v1";

impl ListPathOptions {
    pub fn set_filter(&mut self) {
        if METACACHE_SHARE_PREFIX {
            return;
        }
        if self.prefix == self.base_dir {
            return;
        }

        let s = SLASH_SEPARATOR.chars().next().unwrap_or_default();
        self.filter_prefix = {
            let fp = self.prefix.trim_start_matches(&self.base_dir).trim_matches(s);

            if fp.contains(s) || fp.is_empty() {
                None
            } else {
                Some(fp.to_owned())
            }
        }
    }

    pub fn parse_marker(&mut self) {
        if let Some(marker) = &self.marker {
            let s = marker.clone();
            if !s.contains(format!("[rustfs_cache:{}", MARKER_TAG_VERSION).as_str()) {
                return;
            }

            if let (Some(start_idx), Some(end_idx)) = (s.find("["), s.find("]")) {
                self.marker = Some(s[0..start_idx].to_owned());
                let tags: Vec<_> = s[start_idx..end_idx].trim_matches(['[', ']']).split(",").collect();

                for &tag in tags.iter() {
                    let kv: Vec<_> = tag.split(":").collect();
                    if kv.len() != 2 {
                        continue;
                    }

                    match kv[0] {
                        "rustfs_cache" => {
                            if kv[1] != MARKER_TAG_VERSION {
                                continue;
                            }
                        }
                        "id" => self.id = Some(kv[1].to_owned()),
                        "return" => {
                            self.id = Some(Uuid::new_v4().to_string());
                            self.create = true;
                        }
                        "p" => match kv[1].parse::<usize>() {
                            Ok(res) => self.pool_idx = Some(res),
                            Err(_) => {
                                self.id = Some(Uuid::new_v4().to_string());
                                self.create = true;
                                continue;
                            }
                        },
                        "s" => match kv[1].parse::<usize>() {
                            Ok(res) => self.set_idx = Some(res),
                            Err(_) => {
                                self.id = Some(Uuid::new_v4().to_string());
                                self.create = true;
                                continue;
                            }
                        },
                        _ => (),
                    }
                }
            }
        }
    }
    pub fn encode_marker(&mut self, marker: &str) -> String {
        if let Some(id) = &self.id {
            format!(
                "{}[rustfs_cache:{},id:{},p:{},s:{}]",
                marker,
                MARKER_TAG_VERSION,
                id.to_owned(),
                self.pool_idx.unwrap_or_default(),
                self.pool_idx.unwrap_or_default(),
            )
        } else {
            format!("{}[rustfs_cache:{},return:]", marker, MARKER_TAG_VERSION)
        }
    }
}

impl ECStore {
    #[allow(clippy::too_many_arguments)]
    // @continuation_token marker
    // @start_after as marker when continuation_token empty
    // @delimiter default="/", empty when recursive
    // @max_keys limit
    pub async fn inner_list_objects_v2(
        self: Arc<Self>,
        bucket: &str,
        prefix: &str,
        continuation_token: Option<String>,
        delimiter: Option<String>,
        max_keys: i32,
        _fetch_owner: bool,
        start_after: Option<String>,
    ) -> Result<ListObjectsV2Info> {
        let marker = {
            if continuation_token.is_none() {
                start_after
            } else {
                continuation_token.clone()
            }
        };

        let loi = self.list_objects_generic(bucket, prefix, marker, delimiter, max_keys).await?;
        Ok(ListObjectsV2Info {
            is_truncated: loi.is_truncated,
            continuation_token,
            next_continuation_token: loi.next_marker,
            objects: loi.objects,
            prefixes: loi.prefixes,
        })
    }

    pub async fn list_objects_generic(
        self: Arc<Self>,
        bucket: &str,
        prefix: &str,
        marker: Option<String>,
        delimiter: Option<String>,
        max_keys: i32,
    ) -> Result<ListObjectsInfo> {
        let opts = ListPathOptions {
            bucket: bucket.to_owned(),
            prefix: prefix.to_owned(),
            separator: delimiter.clone(),
            limit: max_keys_plus_one(max_keys, marker.is_some()),
            marker,
            incl_deleted: false,
            ask_disks: "strict".to_owned(), //TODO: from config
            ..Default::default()
        };

        // warn!("list_objects_generic opts {:?}", &opts);

        // use get
        if !opts.prefix.is_empty() && opts.limit == 1 && opts.marker.is_none() {
            match self
                .get_object_info(
                    &opts.bucket,
                    &opts.prefix,
                    &ObjectOptions {
                        no_lock: true,
                        ..Default::default()
                    },
                )
                .await
            {
                Ok(res) => {
                    return Ok(ListObjectsInfo {
                        objects: vec![res],
                        ..Default::default()
                    });
                }
                Err(err) => {
                    if is_err_bucket_not_found(&err) {
                        return Err(err);
                    }
                }
            };
        };

        let mut list_result = self
            .list_path(&opts)
            .await
            .unwrap_or_else(|err| MetaCacheEntriesSortedResult {
                err: Some(err.into()),
                ..Default::default()
            });

        if let Some(err) = list_result.err.clone() {
            if err != rustfs_filemeta::Error::Unexpected {
                return Err(to_object_err(err.into(), vec![bucket, prefix]));
            }
        }

        if let Some(result) = list_result.entries.as_mut() {
            result.forward_past(opts.marker);
        }

        // contextCanceled

        let mut get_objects = ObjectInfo::from_meta_cache_entries_sorted(
            &list_result.entries.unwrap_or_default(),
            bucket,
            prefix,
            delimiter.clone(),
        )
        .await;

        let is_truncated = {
            if max_keys > 0 && get_objects.len() > max_keys as usize {
                get_objects.truncate(max_keys as usize);
                true
            } else {
                list_result.err.is_none() && !get_objects.is_empty()
            }
        };

        let next_marker = {
            if is_truncated {
                get_objects.last().map(|last| last.name.clone())
            } else {
                None
            }
        };

        let mut prefixes: Vec<String> = Vec::new();

        let mut objects = Vec::with_capacity(get_objects.len());
        for obj in get_objects.into_iter() {
            if let Some(delimiter) = &delimiter {
                if obj.is_dir && obj.mod_time.is_none() {
                    let mut found = false;
                    if delimiter != SLASH_SEPARATOR {
                        for p in prefixes.iter() {
                            if found {
                                break;
                            }
                            found = p == &obj.name;
                        }
                    }
                    if !found {
                        prefixes.push(obj.name.clone());
                    }
                } else {
                    objects.push(obj);
                }
            } else {
                objects.push(obj);
            }
        }

        Ok(ListObjectsInfo {
            is_truncated,
            next_marker,
            objects,
            prefixes,
        })
    }

    pub async fn inner_list_object_versions(
        self: Arc<Self>,
        bucket: &str,
        prefix: &str,
        marker: Option<String>,
        version_marker: Option<String>,
        delimiter: Option<String>,
        max_keys: i32,
    ) -> Result<ListObjectVersionsInfo> {
        if marker.is_none() && version_marker.is_some() {
            return Err(StorageError::NotImplemented);
        }

        // if marker set, limit +1
        let opts = ListPathOptions {
            bucket: bucket.to_owned(),
            prefix: prefix.to_owned(),
            separator: delimiter.clone(),
            limit: max_keys_plus_one(max_keys, marker.is_some()),
            marker,
            incl_deleted: true,
            ask_disks: "strict".to_owned(),
            versioned: true,
            ..Default::default()
        };

        let mut list_result = match self.list_path(&opts).await {
            Ok(res) => res,
            Err(err) => MetaCacheEntriesSortedResult {
                err: Some(err.into()),
                ..Default::default()
            },
        };

        if let Some(err) = list_result.err.clone() {
            if err != rustfs_filemeta::Error::Unexpected {
                return Err(to_object_err(err.into(), vec![bucket, prefix]));
            }
        }

        if let Some(result) = list_result.entries.as_mut() {
            result.forward_past(opts.marker);
        }

        let mut get_objects = ObjectInfo::from_meta_cache_entries_sorted(
            &list_result.entries.unwrap_or_default(),
            bucket,
            prefix,
            delimiter.clone(),
        )
        .await;

        let is_truncated = {
            if max_keys > 0 && get_objects.len() > max_keys as usize {
                get_objects.truncate(max_keys as usize);
                true
            } else {
                list_result.err.is_none() && !get_objects.is_empty()
            }
        };

        let (next_marker, next_version_idmarker) = {
            if is_truncated {
                get_objects
                    .last()
                    .map(|last| (Some(last.name.clone()), last.version_id.map(|v| v.to_string())))
                    .unwrap_or_default()
            } else {
                (None, None)
            }
        };

        let mut prefixes: Vec<String> = Vec::new();

        let mut objects = Vec::with_capacity(get_objects.len());
        for obj in get_objects.into_iter() {
            if let Some(delimiter) = &delimiter {
                if obj.is_dir && obj.mod_time.is_none() {
                    let mut found = false;
                    if delimiter != SLASH_SEPARATOR {
                        for p in prefixes.iter() {
                            if found {
                                break;
                            }
                            found = p == &obj.name;
                        }
                    }
                    if !found {
                        prefixes.push(obj.name.clone());
                    }
                } else {
                    objects.push(obj);
                }
            } else {
                objects.push(obj);
            }
        }

        Ok(ListObjectVersionsInfo {
            is_truncated,
            next_marker,
            next_version_idmarker,
            objects,
            prefixes,
        })
    }

    pub async fn list_path(self: Arc<Self>, o: &ListPathOptions) -> Result<MetaCacheEntriesSortedResult> {
        // warn!("list_path opt {:?}", &o);

        check_list_objs_args(&o.bucket, &o.prefix, &o.marker)?;
        // if opts.prefix.ends_with(SLASH_SEPARATOR) {
        //     return Err(Error::msg("eof"));
        // }

        let mut o = o.clone();
        o.marker = o.marker.filter(|v| v >= &o.prefix);

        if let Some(marker) = &o.marker {
            if !o.prefix.is_empty() && !marker.starts_with(&o.prefix) {
                return Err(Error::Unexpected);
            }
        }

        if o.limit == 0 {
            return Err(Error::Unexpected);
        }

        if o.prefix.starts_with(SLASH_SEPARATOR) {
            return Err(Error::Unexpected);
        }

        let slash_separator = Some(SLASH_SEPARATOR.to_owned());

        o.include_directories = o.separator == slash_separator;

        if (o.separator == slash_separator || o.separator.is_none()) && !o.recursive {
            o.recursive = o.separator != slash_separator;
            o.separator = slash_separator;
        } else {
            o.recursive = true
        }

        o.parse_marker();

        if o.base_dir.is_empty() {
            o.base_dir = base_dir_from_prefix(&o.prefix);
        }

        o.transient = o.transient || is_reserved_or_invalid_bucket(&o.bucket, false);
        o.set_filter();
        if o.transient {
            o.create = false;
        }

        // cancel channel
        let (cancel_tx, cancel_rx) = broadcast::channel(1);
        let (err_tx, mut err_rx) = broadcast::channel::<Arc<Error>>(1);

        let (sender, recv) = mpsc::channel(o.limit as usize);

        let store = self.clone();
        let opts = o.clone();
        let cancel_rx1 = cancel_rx.resubscribe();
        let err_tx1 = err_tx.clone();
        let job1 = tokio::spawn(async move {
            let mut opts = opts;
            opts.stop_disk_at_limit = true;
            if let Err(err) = store.list_merged(cancel_rx1, opts, sender).await {
                error!("list_merged err {:?}", err);
                let _ = err_tx1.send(Arc::new(err));
            }
        });

        let cancel_rx2 = cancel_rx.resubscribe();

        let (result_tx, mut result_rx) = mpsc::channel(1);
        let err_tx2 = err_tx.clone();
        let opts = o.clone();
        let job2 = tokio::spawn(async move {
            if let Err(err) = gather_results(cancel_rx2, opts, recv, result_tx).await {
                error!("gather_results err {:?}", err);
                let _ = err_tx2.send(Arc::new(err));
            }

            // cancel call exit spawns
            let _ = cancel_tx.send(true);
        });

        let mut result = {
            // receiver result
            tokio::select! {
               res = err_rx.recv() =>{

                match res{
                    Ok(o) => {
                        error!("list_path err_rx.recv() ok {:?}", &o);
                        MetaCacheEntriesSortedResult{ entries: None, err: Some(o.as_ref().clone().into()) }
                    },
                    Err(err) => {
                        error!("list_path err_rx.recv() err {:?}", &err);

                        MetaCacheEntriesSortedResult{ entries: None, err: Some(rustfs_filemeta::Error::other(err)) }
                    },
                }
               },
               Some(result) = result_rx.recv()=>{
                result
               }
            }
        };

<<<<<<< HEAD
        // cancel call exit spawns
        cancel_tx.send(true).map_err(Error::other)?;

=======
>>>>>>> cecde068
        // wait spawns exit
        join_all(vec![job1, job2]).await;

        if result.err.is_some() {
            return Ok(result);
        }

        if let Some(entries) = result.entries.as_mut() {
            entries.reuse = true;
            let truncated = !entries.entries().is_empty() || result.err.is_none();
            entries.o.0.truncate(o.limit as usize);
            if !o.transient && truncated {
                entries.list_id = if let Some(id) = o.id {
                    Some(id)
                } else {
                    Some(Uuid::new_v4().to_string())
                }
            }

            if !truncated {
                result.err = Some(Error::Unexpected.into());
            }
        }

        Ok(result)
    }

    // 读所有
    async fn list_merged(
        &self,
        rx: B_Receiver<bool>,
        opts: ListPathOptions,
        sender: Sender<MetaCacheEntry>,
    ) -> Result<Vec<ObjectInfo>> {
        // warn!("list_merged ops {:?}", &opts);

        let mut futures = Vec::new();

        let mut inputs = Vec::new();

        for sets in self.pools.iter() {
            for set in sets.disk_set.iter() {
                let (send, recv) = mpsc::channel(100);

                inputs.push(recv);
                let opts = opts.clone();

                let rx = rx.resubscribe();
                futures.push(set.list_path(rx, opts, send));
            }
        }

        tokio::spawn(async move {
            if let Err(err) = merge_entry_channels(rx, inputs, sender.clone(), 1).await {
                error!("merge_entry_channels err {:?}", err)
            }
        });

        // let merge_res = merge_entry_channels(rx, inputs, sender.clone(), 1).await;

        // TODO: cancelList

        // let merge_res = merge_entry_channels(rx, inputs, sender.clone(), 1).await;

        let results = join_all(futures).await;

        let mut all_at_eof = true;

        let mut errs = Vec::new();
        for result in results {
            if let Err(err) = result {
                all_at_eof = false;
                errs.push(Some(err));
            } else {
                errs.push(None);
            }
        }

        if is_all_not_found(&errs) {
            if is_all_volume_not_found(&errs) {
                return Err(StorageError::VolumeNotFound);
            }

            return Ok(Vec::new());
        }

        // merge_res?;

        // TODO check cancel

        for err in errs.iter() {
            if let Some(err) = err {
                if err == &Error::Unexpected {
                    continue;
                }

                return Err(err.clone());
            } else {
                all_at_eof = false;
                continue;
            }
        }

        // check all_at_eof
        _ = all_at_eof;

        Ok(Vec::new())
    }

    #[allow(unused_assignments)]
    pub async fn walk(
        self: Arc<Self>,
        rx: B_Receiver<bool>,
        bucket: &str,
        prefix: &str,
        result: Sender<ObjectInfoOrErr>,
        opts: WalkOptions,
    ) -> Result<()> {
        check_list_objs_args(bucket, prefix, &None)?;

        let mut futures = Vec::new();
        let mut inputs = Vec::new();

        for eset in self.pools.iter() {
            for set in eset.disk_set.iter() {
                let (mut disks, infos, _) = set.get_online_disks_with_healing_and_info(true).await;
                let rx = rx.resubscribe();
                let opts = opts.clone();

                let (sender, list_out_rx) = mpsc::channel::<MetaCacheEntry>(1);
                inputs.push(list_out_rx);
                futures.push(async move {
                    let mut ask_disks = get_list_quorum(&opts.ask_disks, set.set_drive_count as i32);
                    if ask_disks == -1 {
                        let new_disks = get_quorum_disks(&disks, &infos, disks.len().div_ceil(2));
                        if !new_disks.is_empty() {
                            disks = new_disks;
                        } else {
                            ask_disks = get_list_quorum("strict", set.set_drive_count as i32);
                        }
                    }

                    if set.set_drive_count == 4 || ask_disks > disks.len() as i32 {
                        ask_disks = disks.len() as i32;
                    }

                    let fallback_disks = {
                        if ask_disks > 0 && disks.len() > ask_disks as usize {
                            let mut rand = rand::rng();
                            disks.shuffle(&mut rand);
                            disks.split_off(ask_disks as usize)
                        } else {
                            Vec::new()
                        }
                    };

                    let listing_quorum = ((ask_disks + 1) / 2) as usize;

                    let resolver = MetadataResolutionParams {
                        dir_quorum: listing_quorum,
                        obj_quorum: listing_quorum,
                        bucket: bucket.to_owned(),
                        ..Default::default()
                    };

                    let path = base_dir_from_prefix(prefix);

                    let mut filter_prefix = {
                        prefix
                            .trim_start_matches(&path)
                            .trim_start_matches(SLASH_SEPARATOR)
                            .trim_end_matches(SLASH_SEPARATOR)
                            .to_owned()
                    };

                    if filter_prefix == path {
                        filter_prefix = "".to_owned();
                    }

                    // let (sender, rx1) = mpsc::channel(100);

                    let tx1 = sender.clone();
                    let tx2 = sender.clone();

                    list_path_raw(
                        rx.resubscribe(),
                        ListPathRawOptions {
                            disks: disks.iter().cloned().map(Some).collect(),
                            fallback_disks: fallback_disks.iter().cloned().map(Some).collect(),
                            bucket: bucket.to_owned(),
                            path,
                            recursice: true,
                            filter_prefix: Some(filter_prefix),
                            forward_to: opts.marker.clone(),
                            min_disks: listing_quorum,
                            per_disk_limit: opts.limit as i32,
                            agreed: Some(Box::new(move |entry: MetaCacheEntry| {
                                Box::pin({
                                    let value = tx1.clone();
                                    async move {
                                        if entry.is_dir() {
                                            return;
                                        }
                                        if let Err(err) = value.send(entry).await {
                                            error!("list_path send fail {:?}", err);
                                        }
                                    }
                                })
                            })),
                            partial: Some(Box::new(move |entries: MetaCacheEntries, _: &[Option<DiskError>]| {
                                Box::pin({
                                    let value = tx2.clone();
                                    let resolver = resolver.clone();
                                    async move {
                                        if let Some(entry) = entries.resolve(resolver) {
                                            if let Err(err) = value.send(entry).await {
                                                error!("list_path send fail {:?}", err);
                                            }
                                        }
                                    }
                                })
                            })),
                            finished: None,
                            ..Default::default()
                        },
                    )
                    .await
                });
            }
        }

        let (merge_tx, mut merge_rx) = mpsc::channel::<MetaCacheEntry>(100);

        let bucket = bucket.to_owned();

        let vcf = match get_versioning_config(&bucket).await {
            Ok((res, _)) => Some(res),
            Err(_) => None,
        };

        tokio::spawn(async move {
            let mut sent_err = false;
            while let Some(entry) = merge_rx.recv().await {
                if opts.latest_only {
                    let fi = match entry.to_fileinfo(&bucket) {
                        Ok(res) => res,
                        Err(err) => {
                            if !sent_err {
                                let item = ObjectInfoOrErr {
                                    item: None,
                                    err: Some(err.into()),
                                };

                                if let Err(err) = result.send(item).await {
                                    error!("walk result send err {:?}", err);
                                }

                                sent_err = true;

                                return;
                            }

                            continue;
                        }
                    };

                    if let Some(fiter) = opts.filter {
                        if fiter(&fi) {
                            let item = ObjectInfoOrErr {
                                item: Some(ObjectInfo::from_file_info(&fi, &bucket, &fi.name, {
                                    if let Some(v) = &vcf { v.versioned(&fi.name) } else { false }
                                })),
                                err: None,
                            };

                            if let Err(err) = result.send(item).await {
                                error!("walk result send err {:?}", err);
                            }
                        }
                    } else {
                        let item = ObjectInfoOrErr {
                            item: Some(ObjectInfo::from_file_info(&fi, &bucket, &fi.name, {
                                if let Some(v) = &vcf { v.versioned(&fi.name) } else { false }
                            })),
                            err: None,
                        };

                        if let Err(err) = result.send(item).await {
                            error!("walk result send err {:?}", err);
                        }
                    }
                    continue;
                }

                let fvs = match entry.file_info_versions(&bucket) {
                    Ok(res) => res,
                    Err(err) => {
                        let item = ObjectInfoOrErr {
                            item: None,
                            err: Some(err.into()),
                        };

                        if let Err(err) = result.send(item).await {
                            error!("walk result send err {:?}", err);
                        }
                        return;
                    }
                };

                if opts.versions_sort == WalkVersionsSortOrder::Ascending {
                    //TODO: SORT
                }

                for fi in fvs.versions.iter() {
                    if let Some(fiter) = opts.filter {
                        if fiter(fi) {
                            let item = ObjectInfoOrErr {
                                item: Some(ObjectInfo::from_file_info(fi, &bucket, &fi.name, {
                                    if let Some(v) = &vcf { v.versioned(&fi.name) } else { false }
                                })),
                                err: None,
                            };

                            if let Err(err) = result.send(item).await {
                                error!("walk result send err {:?}", err);
                            }
                        }
                    } else {
                        let item = ObjectInfoOrErr {
                            item: Some(ObjectInfo::from_file_info(fi, &bucket, &fi.name, {
                                if let Some(v) = &vcf { v.versioned(&fi.name) } else { false }
                            })),
                            err: None,
                        };

                        if let Err(err) = result.send(item).await {
                            error!("walk result send err {:?}", err);
                        }
                    }
                }
            }
        });

        tokio::spawn(async move { merge_entry_channels(rx, inputs, merge_tx, 1).await });

        join_all(futures).await;

        Ok(())
    }
}

type WalkFilter = fn(&FileInfo) -> bool;

#[derive(Clone, Default)]
pub struct WalkOptions {
    pub filter: Option<WalkFilter>,           // return WalkFilter returns 'true/false'
    pub marker: Option<String>,               // set to skip until this object
    pub latest_only: bool,                    // returns only latest versions for all matching objects
    pub ask_disks: String,                    // dictates how many disks are being listed
    pub versions_sort: WalkVersionsSortOrder, // sort order for versions of the same object; default: Ascending order in ModTime
    pub limit: usize,                         // maximum number of items, 0 means no limit
}

#[derive(Clone, Default, PartialEq, Eq)]
pub enum WalkVersionsSortOrder {
    #[default]
    Ascending,
    Descending,
}

#[derive(Debug)]
pub struct ObjectInfoOrErr {
    pub item: Option<ObjectInfo>,
    pub err: Option<Error>,
}

async fn gather_results(
    _rx: B_Receiver<bool>,
    opts: ListPathOptions,
    recv: Receiver<MetaCacheEntry>,
    results_tx: Sender<MetaCacheEntriesSortedResult>,
) -> Result<()> {
    let mut returned = false;

    let mut sender = Some(results_tx);

    let mut recv = recv;
    let mut entrys = Vec::new();
    while let Some(mut entry) = recv.recv().await {
        if returned {
            continue;
        }

        // TODO: rx.recv()

        // TODO: isLatestDeletemarker
        if !opts.include_directories
            && (entry.is_dir() || (!opts.versioned && entry.is_object() && entry.is_latest_delete_marker()))
        {
            continue;
        }

        if let Some(marker) = &opts.marker {
            if &entry.name < marker {
                continue;
            }
        }

        if !entry.name.starts_with(&opts.prefix) {
            continue;
        }

        if let Some(separator) = &opts.separator {
            if !opts.recursive && !entry.is_in_dir(&opts.prefix, separator) {
                continue;
            }
        }

        if !opts.incl_deleted && entry.is_object() && entry.is_latest_delete_marker() && entry.is_object_dir() {
            continue;
        }

        // TODO: Lifecycle

        if opts.limit > 0 && entrys.len() >= opts.limit as usize {
            if let Some(tx) = sender {
                tx.send(MetaCacheEntriesSortedResult {
                    entries: Some(MetaCacheEntriesSorted {
                        o: MetaCacheEntries(entrys.clone()),
                        ..Default::default()
                    }),
                    err: None,
                })
                .await
                .map_err(Error::other)?;

                returned = true;
                sender = None;
            }
            continue;
        }

        entrys.push(Some(entry));
        // entrys.push(entry);
    }

    // finish not full, return eof
    if let Some(tx) = sender {
        tx.send(MetaCacheEntriesSortedResult {
            entries: Some(MetaCacheEntriesSorted {
                o: MetaCacheEntries(entrys.clone()),
                ..Default::default()
            }),
            err: Some(Error::Unexpected.into()),
        })
        .await
        .map_err(Error::other)?;
    }

    Ok(())
}

async fn select_from(
    in_channels: &mut [Receiver<MetaCacheEntry>],
    idx: usize,
    top: &mut [Option<MetaCacheEntry>],
    n_done: &mut usize,
) -> Result<()> {
    match in_channels[idx].recv().await {
        Some(entry) => {
            top[idx] = Some(entry);
        }
        None => {
            top[idx] = None;
            *n_done += 1;
        }
    }
    Ok(())
}

// TODO: exit when cancel
async fn merge_entry_channels(
    rx: B_Receiver<bool>,
    in_channels: Vec<Receiver<MetaCacheEntry>>,
    out_channel: Sender<MetaCacheEntry>,
    read_quorum: usize,
) -> Result<()> {
    let mut rx = rx;
    let mut in_channels = in_channels;
    if in_channels.len() == 1 {
        loop {
            tokio::select! {
                has_entry = in_channels[0].recv()=>{
                    if let Some(entry) = has_entry{
                        // warn!("merge_entry_channels entry {}", &entry.name);
                        out_channel.send(entry).await.map_err(Error::other)?;
                    } else {
                        return Ok(())
                    }
                },
<<<<<<< HEAD
                _ = rx.recv()=>return Err(Error::other("cancel")),
=======
                _ = rx.recv()=>{
                    warn!("merge_entry_channels rx.recv() cancel");
                    return Ok(())
                },
>>>>>>> cecde068
            }
        }
    }

    let mut top: Vec<Option<MetaCacheEntry>> = vec![None; in_channels.len()];
    let mut n_done = 0;

    let in_channels_len = in_channels.len();

    for idx in 0..in_channels_len {
        select_from(&mut in_channels, idx, &mut top, &mut n_done).await?;
    }

    let mut last = String::new();
    let mut to_merge: Vec<usize> = Vec::new();
    loop {
        if n_done == in_channels.len() {
            return Ok(());
        }

        let mut best: Option<MetaCacheEntry> = None;
        let mut best_idx = 0;
        to_merge.clear();

        // FIXME: top move when select_from call
        let vtop = top.clone();

        for (i, other) in vtop.iter().enumerate() {
            if let Some(other_entry) = other {
                if let Some(best_entry) = &best {
                    let other_idx = i;

                    // println!("get other_entry {:?}", other_entry.name);

                    if path::clean(&best_entry.name) == path::clean(&other_entry.name) {
                        let dir_matches = best_entry.is_dir() && other_entry.is_dir();
                        let suffix_matche =
                            best_entry.name.ends_with(SLASH_SEPARATOR) == other_entry.name.ends_with(SLASH_SEPARATOR);

                        if dir_matches && suffix_matche {
                            to_merge.push(other_idx);
                            continue;
                        }

                        if !dir_matches {
                            // dir and object has the save name
                            if other_entry.is_dir() {
                                // TODO: read next entry to top
                                select_from(&mut in_channels, other_idx, &mut top, &mut n_done).await?;
                                continue;
                            }

                            to_merge.clear();

                            best = Some(other_entry.clone());
                            best_idx = other_idx;
                            continue;
                        }
                    } else if best_entry.name > other_entry.name {
                        to_merge.clear();
                        best = Some(other_entry.clone());
                        best_idx = i;
                    }
                } else {
                    best = Some(other_entry.clone());
                    best_idx = i;
                }
            }
        }

        // println!("get best_entry {} {:?}", &best_idx, &best.clone().unwrap_or_default().name);

        // TODO:
        if !to_merge.is_empty() {
            if let Some(entry) = &best {
                let mut versions = Vec::with_capacity(to_merge.len() + 1);

                let mut has_xl = { entry.clone().xl_meta().ok() };

                if let Some(x) = &has_xl {
                    versions.push(x.versions.clone());
                }

                for &idx in to_merge.iter() {
                    let has_entry = { top.get(idx).cloned() };

                    if let Some(Some(entry)) = has_entry {
                        let xl2 = match entry.clone().xl_meta() {
                            Ok(res) => res,
                            Err(_) => {
                                select_from(&mut in_channels, idx, &mut top, &mut n_done).await?;

                                continue;
                            }
                        };

                        versions.push(xl2.versions.clone());

                        if has_xl.is_none() {
                            select_from(&mut in_channels, best_idx, &mut top, &mut n_done).await?;

                            best_idx = idx;
                            best = Some(entry.clone());
                            has_xl = Some(xl2);
                        } else {
                            select_from(&mut in_channels, best_idx, &mut top, &mut n_done).await?;
                        }
                    }
                }

                if let Some(xl) = has_xl.as_mut() {
                    if !versions.is_empty() {
                        xl.versions = merge_file_meta_versions(read_quorum, true, 0, &versions);

                        if let Ok(meta) = xl.marshal_msg() {
                            if let Some(b) = best.as_mut() {
                                b.metadata = meta;
                                b.cached = Some(xl.clone());
                            }
                        }
                    }
                }
            }

            to_merge.clear();
        }

        if let Some(best_entry) = &best {
            if best_entry.name > last {
                out_channel.send(best_entry.clone()).await.map_err(Error::other)?;
                last = best_entry.name.clone();
            }
            top[best_idx] = None; // Replace entry we just sent
            select_from(&mut in_channels, best_idx, &mut top, &mut n_done).await?;
        }
    }
}

impl SetDisks {
    pub async fn list_path(&self, rx: B_Receiver<bool>, opts: ListPathOptions, sender: Sender<MetaCacheEntry>) -> Result<()> {
        let (mut disks, infos, _) = self.get_online_disks_with_healing_and_info(true).await;

        let mut ask_disks = get_list_quorum(&opts.ask_disks, self.set_drive_count as i32);
        if ask_disks == -1 {
            let new_disks = get_quorum_disks(&disks, &infos, disks.len().div_ceil(2));
            if !new_disks.is_empty() {
                disks = new_disks;
                ask_disks = 1;
            } else {
                ask_disks = get_list_quorum("strict", self.set_drive_count as i32);
            }
        }

        if self.set_drive_count == 4 || ask_disks > disks.len() as i32 {
            ask_disks = disks.len() as i32;
        }

        let listing_quorum = ((ask_disks + 1) / 2) as usize;

        let mut fallback_disks = Vec::new();

        if ask_disks > 0 && disks.len() > ask_disks as usize {
            let mut rand = rand::rng();
            disks.shuffle(&mut rand);

            fallback_disks = disks.split_off(ask_disks as usize);
        }

        let mut resolver = MetadataResolutionParams {
            dir_quorum: listing_quorum,
            obj_quorum: listing_quorum,
            bucket: opts.bucket.clone(),
            ..Default::default()
        };

        if opts.versioned {
            resolver.requested_versions = 1;
        }

        let limit = {
            if opts.limit > 0 && opts.stop_disk_at_limit {
                opts.limit + 4 + (opts.limit / 16)
            } else {
                0
            }
        };

        let tx1 = sender.clone();
        let tx2 = sender.clone();

        list_path_raw(
            rx,
            ListPathRawOptions {
                disks: disks.iter().cloned().map(Some).collect(),
                fallback_disks: fallback_disks.iter().cloned().map(Some).collect(),
                bucket: opts.bucket,
                path: opts.base_dir,
                recursice: opts.recursive,
                filter_prefix: opts.filter_prefix,
                forward_to: opts.marker,
                min_disks: listing_quorum,
                per_disk_limit: limit,
                agreed: Some(Box::new(move |entry: MetaCacheEntry| {
                    Box::pin({
                        let value = tx1.clone();
                        async move {
                            if let Err(err) = value.send(entry).await {
                                error!("list_path send fail {:?}", err);
                            }
                        }
                    })
                })),
                partial: Some(Box::new(move |entries: MetaCacheEntries, _: &[Option<DiskError>]| {
                    Box::pin({
                        let value = tx2.clone();
                        let resolver = resolver.clone();
                        async move {
                            if let Some(entry) = entries.resolve(resolver) {
                                if let Err(err) = value.send(entry).await {
                                    error!("list_path send fail {:?}", err);
                                }
                            }
                        }
                    })
                })),
                finished: None,
                ..Default::default()
            },
        )
        .await
        .map_err(Error::other)
    }
}

fn get_list_quorum(quorum: &str, drive_count: i32) -> i32 {
    match quorum {
        "disk" => 1,
        "reduced" => 2,
        "optimal" => (drive_count + 1) / 2,
        "auto" => -1,
        _ => drive_count, // defaults to 'strict'
    }
}

fn get_quorum_disk_infos(disks: &[DiskStore], infos: &[DiskInfo], read_quorum: usize) -> (Vec<DiskStore>, Vec<DiskInfo>) {
    let common_mutations = calc_common_counter(infos, read_quorum);
    let mut new_disks = Vec::new();
    let mut new_infos = Vec::new();

    for (i, info) in infos.iter().enumerate() {
        let mutations = info.metrics.total_deletes + info.metrics.total_writes;
        if mutations >= common_mutations {
            new_disks.push(disks[i].clone()); // Assuming StorageAPI derives Clone
            new_infos.push(infos[i].clone()); // Assuming DiskInfo derives Clone
        }
    }

    (new_disks, new_infos)
}

fn get_quorum_disks(disks: &[DiskStore], infos: &[DiskInfo], read_quorum: usize) -> Vec<DiskStore> {
    let (new_disks, _) = get_quorum_disk_infos(disks, infos, read_quorum);
    new_disks
}

fn calc_common_counter(infos: &[DiskInfo], read_quorum: usize) -> u64 {
    let mut max = 0;
    let mut common_count = 0;
    let mut signature_map: HashMap<u64, usize> = HashMap::new();

    for info in infos {
        if !info.error.is_empty() {
            continue;
        }
        let mutations = info.metrics.total_deletes + info.metrics.total_writes;
        *signature_map.entry(mutations).or_insert(0) += 1;
    }

    for (&ops, &count) in &signature_map {
        if max < count && common_count < ops {
            max = count;
            common_count = ops;
        }
    }

    if max < read_quorum {
        return 0;
    }
    common_count
}

// list_path_raw

#[cfg(test)]
mod test {
    // use std::sync::Arc;

    // use crate::cache_value::metacache_set::list_path_raw;
    // use crate::cache_value::metacache_set::ListPathRawOptions;
    // use crate::disk::endpoint::Endpoint;
    // use crate::disk::error::is_err_eof;
    // use crate::disk::format::FormatV3;
    // use crate::disk::new_disk;
    // use crate::disk::DiskAPI;
    // use crate::disk::DiskOption;
    // use crate::disk::MetaCacheEntries;
    // use crate::disk::MetaCacheEntry;
    // use crate::disk::WalkDirOptions;
    // use crate::endpoints::EndpointServerPools;
    // use crate::error::Error;
    // use crate::metacache::writer::MetacacheReader;
    // use crate::set_disk::SetDisks;
    // use crate::store::ECStore;
    // use crate::store_list_objects::ListPathOptions;
    // use crate::store_list_objects::WalkOptions;
    // use crate::store_list_objects::WalkVersionsSortOrder;
    // use futures::future::join_all;
    // use lock::namespace_lock::NsLockMap;
    // use tokio::sync::broadcast;
    // use tokio::sync::mpsc;
    // use tokio::sync::RwLock;
    // use uuid::Uuid;

    // #[tokio::test]
    // async fn test_walk_dir() {
    //     let mut ep = Endpoint::try_from("/Users/weisd/project/weisd/s3-rustfs/target/volume/test").unwrap();
    //     ep.pool_idx = 0;
    //     ep.set_idx = 0;
    //     ep.disk_idx = 0;
    //     ep.is_local = true;

    //     let disk = new_disk(&ep, &DiskOption::default()).await.expect("init disk fail");

    //     // let disk = match LocalDisk::new(&ep, false).await {
    //     //     Ok(res) => res,
    //     //     Err(err) => {
    //     //         println!("LocalDisk::new err {:?}", err);
    //     //         return;
    //     //     }
    //     // };

    //     let (rd, mut wr) = tokio::io::duplex(64);

    //     let job = tokio::spawn(async move {
    //         let opts = WalkDirOptions {
    //             bucket: "dada".to_owned(),
    //             base_dir: "".to_owned(),
    //             recursive: true,
    //             ..Default::default()
    //         };

    //         println!("walk opts {:?}", opts);
    //         if let Err(err) = disk.walk_dir(opts, &mut wr).await {
    //             println!("walk_dir err {:?}", err);
    //         }
    //     });

    //     let job2 = tokio::spawn(async move {
    //         let mut mrd = MetacacheReader::new(rd);

    //         loop {
    //             match mrd.peek().await {
    //                 Ok(res) => {
    //                     if let Some(info) = res {
    //                         println!("info {:?}", info.name)
    //                     } else {
    //                         break;
    //                     }
    //                 }
    //                 Err(err) => {
    //                     if is_err_eof(&err) {
    //                         break;
    //                     }

    //                     println!("get err {:?}", err);
    //                     break;
    //                 }
    //             }
    //         }
    //     });
    //     join_all(vec![job, job2]).await;
    // }

    // #[tokio::test]
    // async fn test_list_path_raw() {
    //     let mut ep = Endpoint::try_from("/Users/weisd/project/weisd/s3-rustfs/target/volume/test").unwrap();
    //     ep.pool_idx = 0;
    //     ep.set_idx = 0;
    //     ep.disk_idx = 0;
    //     ep.is_local = true;

    //     let disk = new_disk(&ep, &DiskOption::default()).await.expect("init disk fail");

    //     // let disk = match LocalDisk::new(&ep, false).await {
    //     //     Ok(res) => res,
    //     //     Err(err) => {
    //     //         println!("LocalDisk::new err {:?}", err);
    //     //         return;
    //     //     }
    //     // };

    //     let (_, rx) = broadcast::channel(1);
    //     let bucket = "dada".to_owned();
    //     let forward_to = None;
    //     let disks = vec![Some(disk)];
    //     let fallback_disks = Vec::new();

    //     list_path_raw(
    //         rx,
    //         ListPathRawOptions {
    //             disks,
    //             fallback_disks,
    //             bucket,
    //             path: "".to_owned(),
    //             recursice: true,
    //             forward_to,
    //             min_disks: 1,
    //             report_not_found: false,
    //             agreed: Some(Box::new(move |entry: MetaCacheEntry| {
    //                 Box::pin(async move { println!("get entry: {}", entry.name) })
    //             })),
    //             partial: Some(Box::new(move |entries: MetaCacheEntries, _: &[Option<Error>]| {
    //                 Box::pin(async move { println!("get entries: {:?}", entries) })
    //             })),
    //             finished: None,
    //             ..Default::default()
    //         },
    //     )
    //     .await
    //     .unwrap();
    // }

    // #[tokio::test]
    // async fn test_set_list_path() {
    //     let mut ep = Endpoint::try_from("/Users/weisd/project/weisd/s3-rustfs/target/volume/test").unwrap();
    //     ep.pool_idx = 0;
    //     ep.set_idx = 0;
    //     ep.disk_idx = 0;
    //     ep.is_local = true;

    //     let disk = new_disk(&ep, &DiskOption::default()).await.expect("init disk fail");
    //     let _ = disk.set_disk_id(Some(Uuid::new_v4())).await;

    //     let set = SetDisks {
    //         lockers: Vec::new(),
    //         locker_owner: String::new(),
    //         ns_mutex: Arc::new(RwLock::new(NsLockMap::new(false))),
    //         disks: RwLock::new(vec![Some(disk)]),
    //         set_endpoints: Vec::new(),
    //         set_drive_count: 1,
    //         default_parity_count: 0,
    //         set_index: 0,
    //         pool_index: 0,
    //         format: FormatV3::new(1, 1),
    //     };

    //     let (_tx, rx) = broadcast::channel(1);

    //     let bucket = "dada".to_owned();

    //     let opts = ListPathOptions {
    //         bucket,
    //         recursive: true,
    //         ..Default::default()
    //     };

    //     let (sender, mut recv) = mpsc::channel(10);

    //     set.list_path(rx, opts, sender).await.unwrap();

    //     while let Some(entry) = recv.recv().await {
    //         println!("get entry {:?}", entry.name)
    //     }
    // }

    // #[tokio::test]
    //walk() {
    //     let server_address = "localhost:9000";

    //     let (endpoint_pools, _setup_type) = EndpointServerPools::from_volumes(
    //         server_address,
    //         vec!["/Users/weisd/project/weisd/s3-rustfs/target/volume/test".to_string()],
    //     )
    //     .unwrap();

    //     let store = ECStore::new(server_address.to_string(), endpoint_pools.clone())
    //         .await
    //         .unwrap();

    //     let (_tx, rx) = broadcast::channel(1);

    //     let bucket = "dada".to_owned();
    //     let opts = ListPathOptions {
    //         bucket,
    //         recursive: true,
    //         ..Default::default()
    //     };

    //     let (sender, mut recv) = mpsc::channel(10);

    //     store.list_merged(rx, opts, sender).await.unwrap();

    //     while let Some(entry) = recv.recv().await {
    //         println!("get entry {:?}", entry.name)
    //     }
    // }

    // #[tokio::test]
    // async fn test_list_path() {
    //     let server_address = "localhost:9000";

    //     let (endpoint_pools, _setup_type) = EndpointServerPools::from_volumes(
    //         server_address,
    //         vec!["/Users/weisd/project/weisd/s3-rustfs/target/volume/test".to_string()],
    //     )
    //     .unwrap();

    //     let store = ECStore::new(server_address.to_string(), endpoint_pools.clone())
    //         .await
    //         .unwrap();

    //     let bucket = "dada".to_owned();
    //     let opts = ListPathOptions {
    //         bucket,
    //         recursive: true,
    //         limit: 100,

    //         ..Default::default()
    //     };

    //     let ret = store.list_path(&opts).await.unwrap();
    //     println!("ret {:?}", ret);
    // }

    // #[tokio::test]
    // async fn test_list_objects_v2() {
    //     let server_address = "localhost:9000";

    //     let (endpoint_pools, _setup_type) = EndpointServerPools::from_volumes(
    //         server_address,
    //         vec!["/Users/weisd/project/weisd/s3-rustfs/target/volume/test".to_string()],
    //     )
    //     .unwrap();

    //     let store = ECStore::new(server_address.to_string(), endpoint_pools.clone())
    //         .await
    //         .unwrap();

    //     let ret = store.list_objects_v2("data", "", "", "", 100, false, "").await.unwrap();
    //     println!("ret {:?}", ret);
    // }

    // #[tokio::test]
    // async fn test_walk() {
    //     let server_address = "localhost:9000";

    //     let (endpoint_pools, _setup_type) = EndpointServerPools::from_volumes(
    //         server_address,
    //         vec!["/Users/weisd/project/weisd/s3-rustfs/target/volume/test".to_string()],
    //     )
    //     .unwrap();

    //     let store = ECStore::new(server_address.to_string(), endpoint_pools.clone())
    //         .await
    //         .unwrap();

    //     ECStore::init(store.clone()).await.unwrap();

    //     let (_tx, rx) = broadcast::channel(1);

    //     let bucket = ".rustfs.sys";
    //     let prefix = "config/iam/sts/";

    //     let (sender, mut recv) = mpsc::channel(10);

    //     let opts = WalkOptions::default();

    //     store.walk(rx, bucket, prefix, sender, opts).await.unwrap();

    //     while let Some(entry) = recv.recv().await {
    //         println!("get entry {:?}", entry)
    //     }
    // }
}<|MERGE_RESOLUTION|>--- conflicted
+++ resolved
@@ -15,14 +15,10 @@
 use crate::{store::ECStore, store_api::ListObjectsV2Info};
 use futures::future::join_all;
 use rand::seq::SliceRandom;
-<<<<<<< HEAD
-use rand::thread_rng;
 use rustfs_filemeta::{
     FileInfo, MetaCacheEntries, MetaCacheEntriesSorted, MetaCacheEntriesSortedResult, MetaCacheEntry, MetadataResolutionParams,
     merge_file_meta_versions,
 };
-=======
->>>>>>> cecde068
 use std::collections::HashMap;
 use std::sync::Arc;
 use tokio::sync::broadcast::{self, Receiver as B_Receiver};
@@ -570,12 +566,6 @@
             }
         };
 
-<<<<<<< HEAD
-        // cancel call exit spawns
-        cancel_tx.send(true).map_err(Error::other)?;
-
-=======
->>>>>>> cecde068
         // wait spawns exit
         join_all(vec![job1, job2]).await;
 
@@ -1076,14 +1066,10 @@
                         return Ok(())
                     }
                 },
-<<<<<<< HEAD
-                _ = rx.recv()=>return Err(Error::other("cancel")),
-=======
                 _ = rx.recv()=>{
                     warn!("merge_entry_channels rx.recv() cancel");
                     return Ok(())
                 },
->>>>>>> cecde068
             }
         }
     }
