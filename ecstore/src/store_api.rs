use crate::bucket::metadata_sys::get_versioning_config;
use crate::bucket::versioning::VersioningApi as _;
use crate::cmd::bucket_replication::{ReplicationStatusType, VersionPurgeStatusType};
use crate::error::{Error, Result};
use crate::heal::heal_ops::HealSequence;
use crate::store_utils::clean_metadata;
use crate::{disk::DiskStore, heal::heal_commands::HealOpts};
use http::{HeaderMap, HeaderValue};
use madmin::heal_commands::HealResultItem;
use rustfs_filemeta::headers::RESERVED_METADATA_PREFIX_LOWER;
use rustfs_filemeta::{FileInfo, MetaCacheEntriesSorted, ObjectPartInfo, headers::AMZ_OBJECT_TAGGING};
use rustfs_rio::{DecompressReader, HashReader, LimitReader, WarpReader};
use rustfs_utils::CompressionAlgorithm;
use rustfs_utils::path::decode_dir_object;
use serde::{Deserialize, Serialize};
use std::collections::HashMap;
use std::fmt::Debug;
use std::io::Cursor;
use std::str::FromStr as _;
use std::sync::Arc;
use time::OffsetDateTime;
use tokio::io::{AsyncRead, AsyncReadExt};
use tracing::warn;
use uuid::Uuid;

pub const ERASURE_ALGORITHM: &str = "rs-vandermonde";
pub const BLOCK_SIZE_V2: usize = 1024 * 1024; // 1M
<<<<<<< HEAD
pub const RESERVED_METADATA_PREFIX: &str = "X-Rustfs-Internal-";
pub const RESERVED_METADATA_PREFIX_LOWER: &str = "x-rustfs-internal-";
pub const RUSTFS_HEALING: &str = "X-Rustfs-Internal-healing";
pub const RUSTFS_DATA_MOVE: &str = "X-Rustfs-Internal-data-mov";

// #[derive(Debug, Clone)]
#[derive(Serialize, Deserialize, Debug, PartialEq, Clone, Default)]
pub struct FileInfo {
    pub volume: String,
    pub name: String,
    pub version_id: Option<Uuid>,
    pub is_latest: bool,
    pub deleted: bool,
    // TransitionStatus
    // TransitionedObjName
    // TransitionTier
    // TransitionVersionID
    // ExpireRestored
    pub data_dir: Option<Uuid>,
    pub mod_time: Option<OffsetDateTime>,
    pub size: usize,
    // Mode
    pub metadata: Option<HashMap<String, String>>,
    pub parts: Vec<ObjectPartInfo>,
    pub erasure: ErasureInfo,
    // MarkDeleted
    // ReplicationState
    pub data: Option<Vec<u8>>,
    pub num_versions: usize,
    pub successor_mod_time: Option<OffsetDateTime>,
    pub fresh: bool,
    pub idx: usize,
    // Checksum
    pub versioned: bool,
}

impl FileInfo {
    pub fn new(object: &str, data_blocks: usize, parity_blocks: usize) -> Self {
        let indexs = {
            let cardinality = data_blocks + parity_blocks;
            let mut nums = vec![0; cardinality];
            let key_crc = crc32fast::hash(object.as_bytes());

            let start = key_crc as usize % cardinality;
            for i in 1..=cardinality {
                nums[i - 1] = 1 + ((start + i) % cardinality);
            }

            nums
        };
        Self {
            erasure: ErasureInfo {
                algorithm: String::from(ERASURE_ALGORITHM),
                data_blocks,
                parity_blocks,
                block_size: BLOCK_SIZE_V2,
                distribution: indexs,
                ..Default::default()
            },
            ..Default::default()
        }
    }

    pub fn is_valid(&self) -> bool {
        if self.deleted {
            return true;
        }

        let data_blocks = self.erasure.data_blocks;
        let parity_blocks = self.erasure.parity_blocks;

        (data_blocks >= parity_blocks)
            && (data_blocks > 0)
            && (self.erasure.index > 0
                && self.erasure.index <= data_blocks + parity_blocks
                && self.erasure.distribution.len() == (data_blocks + parity_blocks))
    }
    pub fn is_remote(&self) -> bool {
        // TODO: when lifecycle
        false
    }

    pub fn get_etag(&self) -> Option<String> {
        if let Some(meta) = &self.metadata {
            meta.get("etag").cloned()
        } else {
            None
        }
    }

    pub fn write_quorum(&self, quorum: usize) -> usize {
        if self.deleted {
            return quorum;
        }

        if self.erasure.data_blocks == self.erasure.parity_blocks {
            return self.erasure.data_blocks + 1;
        }

        self.erasure.data_blocks
    }

    pub fn marshal_msg(&self) -> Result<Vec<u8>> {
        let mut buf = Vec::new();

        self.serialize(&mut Serializer::new(&mut buf))?;

        Ok(buf)
    }

    pub fn unmarshal(buf: &[u8]) -> Result<Self> {
        let t: FileInfo = rmp_serde::from_slice(buf)?;
        Ok(t)
    }

    pub fn add_object_part(
        &mut self,
        num: usize,
        e_tag: Option<String>,
        part_size: usize,
        mod_time: Option<OffsetDateTime>,
        actual_size: usize,
    ) {
        let part = ObjectPartInfo {
            e_tag,
            number: num,
            size: part_size,
            mod_time,
            actual_size,
        };

        for p in self.parts.iter_mut() {
            if p.number == num {
                *p = part;
                return;
            }
        }

        self.parts.push(part);

        self.parts.sort_by(|a, b| a.number.cmp(&b.number));
    }

    pub fn to_object_info(&self, bucket: &str, object: &str, versioned: bool) -> ObjectInfo {
        let name = decode_dir_object(object);

        let mut version_id = self.version_id;

        if versioned && version_id.is_none() {
            version_id = Some(Uuid::nil())
        }

        // etag
        let (content_type, content_encoding, etag) = {
            if let Some(ref meta) = self.metadata {
                let content_type = meta.get("content-type").cloned();
                let content_encoding = meta.get("content-encoding").cloned();
                let etag = meta.get("etag").cloned();
                (content_type, content_encoding, etag)
            } else {
                (None, None, None)
            }
        };
        // tags
        let user_tags = self
            .metadata
            .as_ref()
            .map(|m| {
                if let Some(tags) = m.get(xhttp::AMZ_OBJECT_TAGGING) {
                    tags.clone()
                } else {
                    "".to_string()
                }
            })
            .unwrap_or_default();

        let inlined = self.inline_data();

        // TODO:expires
        // TODO:ReplicationState
        // TODO:TransitionedObject

        let metadata = self.metadata.clone().map(|mut v| {
            clean_metadata(&mut v);
            v
        });

        ObjectInfo {
            bucket: bucket.to_string(),
            name,
            is_dir: object.starts_with('/'),
            parity_blocks: self.erasure.parity_blocks,
            data_blocks: self.erasure.data_blocks,
            version_id,
            delete_marker: self.deleted,
            mod_time: self.mod_time,
            size: self.size,
            parts: self.parts.clone(),
            is_latest: self.is_latest,
            user_tags,
            content_type,
            content_encoding,
            num_versions: self.num_versions,
            successor_mod_time: self.successor_mod_time,
            etag,
            inlined,
            user_defined: metadata,
            ..Default::default()
        }
    }

    // `to_part_offset` takes the `part index` where the `offset` is located, and returns `part index`, `offset`
    pub fn to_part_offset(&self, offset: usize) -> Result<(usize, usize)> {
        if offset == 0 {
            return Ok((0, 0));
        }

        let mut part_offset = offset;
        for (i, part) in self.parts.iter().enumerate() {
            let part_index = i;
            if part_offset < part.size {
                return Ok((part_index, part_offset));
            }

            part_offset -= part.size
        }

        Err(Error::msg("part not found"))
    }

    pub fn set_healing(&mut self) {
        if self.metadata.is_none() {
            self.metadata = Some(HashMap::new());
        }

        if let Some(metadata) = self.metadata.as_mut() {
            metadata.insert(RUSTFS_HEALING.to_string(), "true".to_string());
        }
    }

    pub fn set_inline_data(&mut self) {
        if let Some(meta) = self.metadata.as_mut() {
            meta.insert("x-rustfs-inline-data".to_owned(), "true".to_owned());
        } else {
            let mut meta = HashMap::new();
            meta.insert("x-rustfs-inline-data".to_owned(), "true".to_owned());
            self.metadata = Some(meta);
        }
    }
    pub fn inline_data(&self) -> bool {
        if let Some(ref meta) = self.metadata {
            if let Some(val) = meta.get("x-rustfs-inline-data") {
                val.as_str() == "true"
            } else {
                false
            }
        } else {
            false
        }
    }
}

#[derive(Serialize, Deserialize, Debug, PartialEq, Clone, Default)]
pub struct ObjectPartInfo {
    pub e_tag: Option<String>,
    pub number: usize,
    pub size: usize,
    pub actual_size: usize, // 源数据大小
    pub mod_time: Option<OffsetDateTime>,
    // pub index: Option<Vec<u8>>, // TODO: ???
    // pub checksums: Option<std::collections::HashMap<String, String>>,
}

// impl Default for ObjectPartInfo {
//     fn default() -> Self {
//         Self {
//             number: Default::default(),
//             size: Default::default(),
//             mod_time: OffsetDateTime::UNIX_EPOCH,
//             actual_size: Default::default(),
//         }
//     }
// }

#[derive(Default, Serialize, Deserialize)]
pub struct RawFileInfo {
    pub buf: Vec<u8>,
}

#[derive(Serialize, Deserialize, Debug, PartialEq, Default, Clone)]
// ErasureInfo holds erasure coding and bitrot related information.
pub struct ErasureInfo {
    // Algorithm is the String representation of erasure-coding-algorithm
    pub algorithm: String,
    // DataBlocks is the number of data blocks for erasure-coding
    pub data_blocks: usize,
    // ParityBlocks is the number of parity blocks for erasure-coding
    pub parity_blocks: usize,
    // BlockSize is the size of one erasure-coded block
    pub block_size: usize,
    // Index is the index of the current disk
    pub index: usize,
    // Distribution is the distribution of the data and parity blocks
    pub distribution: Vec<usize>,
    // Checksums holds all bitrot checksums of all erasure encoded blocks
    pub checksums: Vec<ChecksumInfo>,
}

impl ErasureInfo {
    pub fn get_checksum_info(&self, part_number: usize) -> ChecksumInfo {
        for sum in &self.checksums {
            if sum.part_number == part_number {
                return sum.clone();
            }
        }

        ChecksumInfo {
            algorithm: DEFAULT_BITROT_ALGO,
            ..Default::default()
        }
    }

    // 算出每个分片大小
    pub fn shard_size(&self, data_size: usize) -> usize {
        data_size.div_ceil(self.data_blocks)
    }

    // returns final erasure size from original size.
    pub fn shard_file_size(&self, total_size: usize) -> usize {
        if total_size == 0 {
            return 0;
        }

        let num_shards = total_size / self.block_size;
        let last_block_size = total_size % self.block_size;
        let last_shard_size = last_block_size.div_ceil(self.data_blocks);
        num_shards * self.shard_size(self.block_size) + last_shard_size

        // // 因为写入的时候 ec 需要补全，所以最后一个长度应该也是一样的
        // if last_block_size != 0 {
        //     num_shards += 1
        // }
        // num_shards * self.shard_size(self.block_size)
    }
}

#[derive(Serialize, Deserialize, Debug, PartialEq, Default, Clone)]
// ChecksumInfo - carries checksums of individual scattered parts per disk.
pub struct ChecksumInfo {
    pub part_number: usize,
    pub algorithm: BitrotAlgorithm,
    pub hash: Vec<u8>,
}

pub const DEFAULT_BITROT_ALGO: BitrotAlgorithm = BitrotAlgorithm::HighwayHash256S;

#[derive(Serialize, Deserialize, Debug, PartialEq, Default, Clone, Eq, Hash)]
// BitrotAlgorithm specifies an algorithm used for bitrot protection.
pub enum BitrotAlgorithm {
    // SHA256 represents the SHA-256 hash function
    SHA256,
    // HighwayHash256 represents the HighwayHash-256 hash function
    HighwayHash256,
    // HighwayHash256S represents the Streaming HighwayHash-256 hash function
    #[default]
    HighwayHash256S,
    // BLAKE2b512 represents the BLAKE2b-512 hash function
    BLAKE2b512,
}
=======
>>>>>>> 450db143

#[derive(Debug, Default, Serialize, Deserialize)]
pub struct MakeBucketOptions {
    pub lock_enabled: bool,
    pub versioning_enabled: bool,
    pub force_create: bool,                 // Create buckets even if they are already created.
    pub created_at: Option<OffsetDateTime>, // only for site replication
    pub no_lock: bool,
}

#[derive(Debug, Default, Clone, PartialEq)]
pub enum SRBucketDeleteOp {
    #[default]
    NoOp,
    MarkDelete,
    Purge,
}

#[derive(Debug, Default, Clone)]
pub struct DeleteBucketOptions {
    pub no_lock: bool,
    pub no_recreate: bool,
    pub force: bool, // Force deletion
    pub srdelete_op: SRBucketDeleteOp,
}

pub struct PutObjReader {
    pub stream: HashReader,
}

impl Debug for PutObjReader {
    fn fmt(&self, f: &mut std::fmt::Formatter<'_>) -> std::fmt::Result {
        f.debug_struct("PutObjReader").finish()
    }
}

impl PutObjReader {
    pub fn new(stream: HashReader) -> Self {
        PutObjReader { stream }
    }

    pub fn from_vec(data: Vec<u8>) -> Self {
        let content_length = data.len() as i64;
        PutObjReader {
            stream: HashReader::new(Box::new(WarpReader::new(Cursor::new(data))), content_length, content_length, None, false)
                .unwrap(),
        }
    }

    pub fn size(&self) -> i64 {
        self.stream.size()
    }

    pub fn actual_size(&self) -> i64 {
        self.stream.actual_size()
    }
}

pub struct GetObjectReader {
    pub stream: Box<dyn AsyncRead + Unpin + Send + Sync>,
    pub object_info: ObjectInfo,
}

impl GetObjectReader {
    #[tracing::instrument(level = "debug", skip(reader))]
    pub fn new(
        reader: Box<dyn AsyncRead + Unpin + Send + Sync>,
        rs: Option<HTTPRangeSpec>,
        oi: &ObjectInfo,
        opts: &ObjectOptions,
        _h: &HeaderMap<HeaderValue>,
    ) -> Result<(Self, usize, i64)> {
        let mut rs = rs;

        if let Some(part_number) = opts.part_number {
            if rs.is_none() {
                rs = HTTPRangeSpec::from_object_info(oi, part_number);
            }
        }

        // TODO:Encrypted

        let (algo, is_compressed) = oi.is_compressed_ok()?;

        // TODO: check TRANSITION

        if is_compressed {
            let actual_size = oi.get_actual_size()?;
            let (off, length) = (0, oi.size);
            let (_dec_off, dec_length) = (0, actual_size);
            if let Some(_rs) = rs {
                // TODO: range spec is not supported for compressed object
                return Err(Error::other("The requested range is not satisfiable"));
                // let (off, length) = rs.get_offset_length(actual_size)?;
            }

            let dec_reader = DecompressReader::new(reader, algo);

            let actual_size = if actual_size > 0 {
                actual_size as usize
            } else {
                return Err(Error::other(format!("invalid decompressed size {}", actual_size)));
            };

            warn!("actual_size: {}", actual_size);
            let dec_reader = LimitReader::new(dec_reader, actual_size);

            let mut oi = oi.clone();
            oi.size = dec_length;

            warn!("oi.size: {}, off: {}, length: {}", oi.size, off, length);
            return Ok((
                GetObjectReader {
                    stream: Box::new(dec_reader),
                    object_info: oi,
                },
                off,
                length,
            ));
        }

        if let Some(rs) = rs {
            let (off, length) = rs.get_offset_length(oi.size)?;

            Ok((
                GetObjectReader {
                    stream: reader,
                    object_info: oi.clone(),
                },
                off,
                length,
            ))
        } else {
            Ok((
                GetObjectReader {
                    stream: reader,
                    object_info: oi.clone(),
                },
                0,
                oi.size,
            ))
        }
    }
    pub async fn read_all(&mut self) -> Result<Vec<u8>> {
        let mut data = Vec::new();
        self.stream.read_to_end(&mut data).await?;

        // while let Some(x) = self.stream.next().await {
        //     let buf = match x {
        //         Ok(res) => res,
        //         Err(e) => return Err(Error::other(e.to_string())),
        //     };
        //     data.extend_from_slice(buf.as_ref());
        // }

        Ok(data)
    }
}

#[derive(Debug)]
pub struct HTTPRangeSpec {
    pub is_suffix_length: bool,
    pub start: i64,
    pub end: i64,
}

impl HTTPRangeSpec {
    pub fn from_object_info(oi: &ObjectInfo, part_number: usize) -> Option<Self> {
        if oi.size == 0 || oi.parts.is_empty() {
            return None;
        }

        let mut start = 0i64;
        let mut end = -1i64;
        for i in 0..oi.parts.len().min(part_number) {
            start = end + 1;
            end = start + (oi.parts[i].size as i64) - 1
        }

        Some(HTTPRangeSpec {
            is_suffix_length: false,
            start,
            end,
        })
    }

    pub fn get_offset_length(&self, res_size: i64) -> Result<(usize, i64)> {
        let len = self.get_length(res_size)?;

        let mut start = self.start;
        if self.is_suffix_length {
            start = res_size + self.start;

            if start < 0 {
                start = 0;
            }
        }
        Ok((start as usize, len))
    }
    pub fn get_length(&self, res_size: i64) -> Result<i64> {
        if res_size < 0 {
            return Err(Error::other("The requested range is not satisfiable"));
        }

        if self.is_suffix_length {
            let specified_len = self.start; // 假设 h.start 是一个 i64 类型
            let mut range_length = specified_len;

            if specified_len > res_size {
                range_length = res_size;
            }

            return Ok(range_length);
        }

        if self.start >= res_size {
            return Err(Error::other("The requested range is not satisfiable"));
        }

        if self.end > -1 {
            let mut end = self.end;
            if res_size <= end {
                end = res_size - 1;
            }

            let range_length = end - self.start + 1;
            return Ok(range_length);
        }

        if self.end == -1 {
            let range_length = res_size - self.start;
            return Ok(range_length);
        }

        Err(Error::other("range value invaild"))
    }
}

#[derive(Debug, Default, Clone)]
pub struct ObjectOptions {
    // Use the maximum parity (N/2), used when saving server configuration files
    pub max_parity: bool,
    pub mod_time: Option<OffsetDateTime>,
    pub part_number: Option<usize>,

    pub delete_prefix: bool,
    pub delete_prefix_object: bool,
    pub version_id: Option<String>,
    pub no_lock: bool,

    pub versioned: bool,
    pub version_suspended: bool,

    pub skip_decommissioned: bool,
    pub skip_rebalancing: bool,

    pub data_movement: bool,
    pub src_pool_idx: usize,
    pub user_defined: Option<HashMap<String, String>>,
    pub preserve_etag: Option<String>,
    pub metadata_chg: bool,

    pub replication_request: bool,
    pub delete_marker: bool,

    pub eval_metadata: Option<HashMap<String, String>>,
}

// impl Default for ObjectOptions {
//     fn default() -> Self {
//         Self {
//             max_parity: Default::default(),
//             mod_time: OffsetDateTime::UNIX_EPOCH,
//             part_number: Default::default(),
//         }
//     }
// }

#[derive(Debug, Default, Serialize, Deserialize)]
pub struct BucketOptions {
    pub deleted: bool, // true only when site replication is enabled
    pub cached: bool, // true only when we are requesting a cached response instead of hitting the disk for example ListBuckets() call.
    pub no_metadata: bool,
}

#[derive(Debug, Clone, Serialize, Deserialize, Default)]
pub struct BucketInfo {
    pub name: String,
    pub created: Option<OffsetDateTime>,
    pub deleted: Option<OffsetDateTime>,
    pub versionning: bool,
    pub object_locking: bool,
}

#[derive(Debug, Default, Clone)]
pub struct MultipartUploadResult {
    pub upload_id: String,
}

#[derive(Debug, Default, Clone)]
pub struct PartInfo {
    pub part_num: usize,
    pub last_mod: Option<OffsetDateTime>,
    pub size: usize,
    pub etag: Option<String>,
    pub actual_size: i64,
}

#[derive(Debug, Clone, Default)]
pub struct CompletePart {
    pub part_num: usize,
    pub etag: Option<String>,
}

impl From<s3s::dto::CompletedPart> for CompletePart {
    fn from(value: s3s::dto::CompletedPart) -> Self {
        Self {
            part_num: value.part_number.unwrap_or_default() as usize,
            etag: value.e_tag,
        }
    }
}

#[derive(Debug, Default)]
pub struct ObjectInfo {
    pub bucket: String,
    pub name: String,
    pub mod_time: Option<OffsetDateTime>,
    pub size: i64,
    // Actual size is the real size of the object uploaded by client.
    pub actual_size: i64,
    pub is_dir: bool,
    pub user_defined: Option<HashMap<String, String>>,
    pub parity_blocks: usize,
    pub data_blocks: usize,
    pub version_id: Option<Uuid>,
    pub delete_marker: bool,
    pub user_tags: String,
    pub parts: Vec<ObjectPartInfo>,
    pub is_latest: bool,
    pub content_type: Option<String>,
    pub content_encoding: Option<String>,
    pub num_versions: usize,
    pub successor_mod_time: Option<OffsetDateTime>,
    pub put_object_reader: Option<PutObjReader>,
    pub etag: Option<String>,
    pub inlined: bool,
    pub metadata_only: bool,
    pub version_only: bool,
    pub replication_status_internal: String,
    pub replication_status: ReplicationStatusType,
    pub version_purge_status_internal: String,
    pub version_purge_status: VersionPurgeStatusType,
    pub checksum: Vec<u8>,
}

impl Clone for ObjectInfo {
    fn clone(&self) -> Self {
        Self {
            bucket: self.bucket.clone(),
            name: self.name.clone(),
            mod_time: self.mod_time,
            size: self.size,
            actual_size: self.actual_size,
            is_dir: self.is_dir,
            user_defined: self.user_defined.clone(),
            parity_blocks: self.parity_blocks,
            data_blocks: self.data_blocks,
            version_id: self.version_id,
            delete_marker: self.delete_marker,
            user_tags: self.user_tags.clone(),
            parts: self.parts.clone(),
            is_latest: self.is_latest,
            content_type: self.content_type.clone(),
            content_encoding: self.content_encoding.clone(),
            num_versions: self.num_versions,
            successor_mod_time: self.successor_mod_time,
            put_object_reader: None, // reader can not clone
            etag: self.etag.clone(),
            inlined: self.inlined,
            metadata_only: self.metadata_only,
            version_only: self.version_only,
            replication_status_internal: self.replication_status_internal.clone(),
            replication_status: self.replication_status.clone(),
            version_purge_status_internal: self.version_purge_status_internal.clone(),
            version_purge_status: self.version_purge_status.clone(),
            checksum: Default::default(),
        }
    }
}

impl ObjectInfo {
    pub fn is_compressed(&self) -> bool {
        if let Some(meta) = &self.user_defined {
            meta.contains_key(&format!("{}compression", RESERVED_METADATA_PREFIX_LOWER))
        } else {
            false
        }
    }

    pub fn is_compressed_ok(&self) -> Result<(CompressionAlgorithm, bool)> {
        let scheme = self
            .user_defined
            .as_ref()
            .and_then(|meta| meta.get(&format!("{}compression", RESERVED_METADATA_PREFIX_LOWER)).cloned());

        if let Some(scheme) = scheme {
            let algorithm = CompressionAlgorithm::from_str(&scheme)?;
            Ok((algorithm, true))
        } else {
            Ok((CompressionAlgorithm::None, false))
        }
    }

    pub fn is_multipart(&self) -> bool {
        self.etag.as_ref().is_some_and(|v| v.len() != 32)
    }

    pub fn get_actual_size(&self) -> std::io::Result<i64> {
        if self.actual_size > 0 {
            return Ok(self.actual_size);
        }

        if self.is_compressed() {
            if let Some(meta) = &self.user_defined {
                if let Some(size_str) = meta.get(&format!("{}actual-size", RESERVED_METADATA_PREFIX_LOWER)) {
                    if !size_str.is_empty() {
                        // Todo: deal with error
                        let size = size_str.parse::<i64>().map_err(|e| std::io::Error::other(e.to_string()))?;
                        return Ok(size);
                    }
                }
            }

            let mut actual_size = 0;
            self.parts.iter().for_each(|part| {
                actual_size += part.actual_size;
            });
            if actual_size == 0 && actual_size != self.size {
                return Err(std::io::Error::other(format!("invalid decompressed size {} {}", actual_size, self.size)));
            }

            return Ok(actual_size);
        }

        // TODO: IsEncrypted

        Ok(self.size)
    }

    pub fn from_file_info(fi: &FileInfo, bucket: &str, object: &str, versioned: bool) -> ObjectInfo {
        let name = decode_dir_object(object);

        let mut version_id = fi.version_id;

        if versioned && version_id.is_none() {
            version_id = Some(Uuid::nil())
        }

        // etag
        let (content_type, content_encoding, etag) = {
            let content_type = fi.metadata.get("content-type").cloned();
            let content_encoding = fi.metadata.get("content-encoding").cloned();
            let etag = fi.metadata.get("etag").cloned();

            (content_type, content_encoding, etag)
        };

        // tags
        let user_tags = fi.metadata.get(AMZ_OBJECT_TAGGING).cloned().unwrap_or_default();

        let inlined = fi.inline_data();

        // TODO:expires
        // TODO:ReplicationState
        // TODO:TransitionedObject

        let metadata = {
            let mut v = fi.metadata.clone();
            clean_metadata(&mut v);
            Some(v)
        };

        // Convert parts from rustfs_filemeta::ObjectPartInfo to store_api::ObjectPartInfo
        let parts = fi
            .parts
            .iter()
            .map(|part| ObjectPartInfo {
                etag: part.etag.clone(),
                index: part.index.clone(),
                size: part.size,
                actual_size: part.actual_size,
                mod_time: part.mod_time,
                checksums: part.checksums.clone(),
                number: part.number,
            })
            .collect();

        ObjectInfo {
            bucket: bucket.to_string(),
            name,
            is_dir: object.starts_with('/'),
            parity_blocks: fi.erasure.parity_blocks,
            data_blocks: fi.erasure.data_blocks,
            version_id,
            delete_marker: fi.deleted,
            mod_time: fi.mod_time,
            size: fi.size,
            parts,
            is_latest: fi.is_latest,
            user_tags,
            content_type,
            content_encoding,
            num_versions: fi.num_versions,
            successor_mod_time: fi.successor_mod_time,
            etag,
            inlined,
            user_defined: metadata,
            ..Default::default()
        }
    }

    pub async fn from_meta_cache_entries_sorted(
        entries: &MetaCacheEntriesSorted,
        bucket: &str,
        prefix: &str,
        delimiter: Option<String>,
    ) -> Vec<ObjectInfo> {
        let vcfg = get_versioning_config(bucket).await.ok();
        let mut objects = Vec::with_capacity(entries.entries().len());
        let mut prev_prefix = "";
        for entry in entries.entries() {
            if entry.is_object() {
                if let Some(delimiter) = &delimiter {
                    if let Some(idx) = entry.name.trim_start_matches(prefix).find(delimiter) {
                        let idx = prefix.len() + idx + delimiter.len();
                        if let Some(curr_prefix) = entry.name.get(0..idx) {
                            if curr_prefix == prev_prefix {
                                continue;
                            }

                            prev_prefix = curr_prefix;

                            objects.push(ObjectInfo {
                                is_dir: true,
                                bucket: bucket.to_owned(),
                                name: curr_prefix.to_owned(),
                                ..Default::default()
                            });
                        }
                        continue;
                    }
                }

                if let Ok(fi) = entry.to_fileinfo(bucket) {
                    // TODO:VersionPurgeStatus
                    let versioned = vcfg.clone().map(|v| v.0.versioned(&entry.name)).unwrap_or_default();
                    objects.push(ObjectInfo::from_file_info(&fi, bucket, &entry.name, versioned));
                }
                continue;
            }

            if entry.is_dir() {
                if let Some(delimiter) = &delimiter {
                    if let Some(idx) = entry.name.trim_start_matches(prefix).find(delimiter) {
                        let idx = prefix.len() + idx + delimiter.len();
                        if let Some(curr_prefix) = entry.name.get(0..idx) {
                            if curr_prefix == prev_prefix {
                                continue;
                            }

                            prev_prefix = curr_prefix;

                            objects.push(ObjectInfo {
                                is_dir: true,
                                bucket: bucket.to_owned(),
                                name: curr_prefix.to_owned(),
                                ..Default::default()
                            });
                        }
                    }
                }
            }
        }

        objects
    }
}

#[derive(Debug, Default)]
pub struct ListObjectsInfo {
    // Indicates whether the returned list objects response is truncated. A
    // value of true indicates that the list was truncated. The list can be truncated
    // if the number of objects exceeds the limit allowed or specified
    // by max keys.
    pub is_truncated: bool,

    // When response is truncated (the IsTruncated element value in the response
    // is true), you can use the key name in this field as marker in the subsequent
    // request to get next set of objects.
    pub next_marker: Option<String>,

    // List of objects info for this request.
    pub objects: Vec<ObjectInfo>,

    // List of prefixes for this request.
    pub prefixes: Vec<String>,
}

#[derive(Debug, Default)]
pub struct ListObjectsV2Info {
    // Indicates whether the returned list objects response is truncated. A
    // value of true indicates that the list was truncated. The list can be truncated
    // if the number of objects exceeds the limit allowed or specified
    // by max keys.
    pub is_truncated: bool,

    // When response is truncated (the IsTruncated element value in the response
    // is true), you can use the key name in this field as marker in the subsequent
    // request to get next set of objects.
    //
    // NOTE: This element is returned only if you have delimiter request parameter
    // specified.
    pub continuation_token: Option<String>,
    pub next_continuation_token: Option<String>,

    // List of objects info for this request.
    pub objects: Vec<ObjectInfo>,

    // List of prefixes for this request.
    pub prefixes: Vec<String>,
}

#[derive(Debug, Clone, Default)]
pub struct MultipartInfo {
    // Name of the bucket.
    pub bucket: String,

    // Name of the object.
    pub object: String,

    // Upload ID identifying the multipart upload whose parts are being listed.
    pub upload_id: String,

    // Date and time at which the multipart upload was initiated.
    pub initiated: Option<OffsetDateTime>,

    // Any metadata set during InitMultipartUpload, including encryption headers.
    pub user_defined: HashMap<String, String>,
}

// ListMultipartsInfo - represents bucket resources for incomplete multipart uploads.
#[derive(Debug, Clone, Default)]
pub struct ListMultipartsInfo {
    // Together with upload-id-marker, this parameter specifies the multipart upload
    // after which listing should begin.
    pub key_marker: Option<String>,

    // Together with key-marker, specifies the multipart upload after which listing
    // should begin. If key-marker is not specified, the upload-id-marker parameter
    // is ignored.
    pub upload_id_marker: Option<String>,

    // When a list is truncated, this element specifies the value that should be
    // used for the key-marker request parameter in a subsequent request.
    pub next_key_marker: Option<String>,

    // When a list is truncated, this element specifies the value that should be
    // used for the upload-id-marker request parameter in a subsequent request.
    pub next_upload_id_marker: Option<String>,

    // Maximum number of multipart uploads that could have been included in the
    // response.
    pub max_uploads: usize,

    // Indicates whether the returned list of multipart uploads is truncated. A
    // value of true indicates that the list was truncated. The list can be truncated
    // if the number of multipart uploads exceeds the limit allowed or specified
    // by max uploads.
    pub is_truncated: bool,

    // List of all pending uploads.
    pub uploads: Vec<MultipartInfo>,

    // When a prefix is provided in the request, The result contains only keys
    // starting with the specified prefix.
    pub prefix: String,

    // A character used to truncate the object prefixes.
    // NOTE: only supported delimiter is '/'.
    pub delimiter: Option<String>,

    // CommonPrefixes contains all (if there are any) keys between Prefix and the
    // next occurrence of the string specified by delimiter.
    pub common_prefixes: Vec<String>,
    // encoding_type: String, // Not supported yet.
}

#[derive(Debug, Default, Clone)]
pub struct ObjectToDelete {
    pub object_name: String,
    pub version_id: Option<Uuid>,
}
#[derive(Debug, Default, Clone)]
pub struct DeletedObject {
    pub delete_marker: bool,
    pub delete_marker_version_id: Option<String>,
    pub object_name: String,
    pub version_id: Option<String>,
    // MTime of DeleteMarker on source that needs to be propagated to replica
    pub delete_marker_mtime: Option<OffsetDateTime>,
    // to support delete marker replication
    // pub replication_state: ReplicationState,
}

#[derive(Debug, Default, Clone)]
pub struct ListObjectVersionsInfo {
    pub is_truncated: bool,
    pub next_marker: Option<String>,
    pub next_version_idmarker: Option<String>,
    pub objects: Vec<ObjectInfo>,
    pub prefixes: Vec<String>,
}

#[async_trait::async_trait]
pub trait ObjectIO: Send + Sync + 'static {
    // GetObjectNInfo FIXME:
    async fn get_object_reader(
        &self,
        bucket: &str,
        object: &str,
        range: Option<HTTPRangeSpec>,
        h: HeaderMap,
        opts: &ObjectOptions,
    ) -> Result<GetObjectReader>;
    // PutObject
    async fn put_object(&self, bucket: &str, object: &str, data: &mut PutObjReader, opts: &ObjectOptions) -> Result<ObjectInfo>;
}

#[async_trait::async_trait]
#[allow(clippy::too_many_arguments)]
pub trait StorageAPI: ObjectIO {
    // NewNSLock TODO:
    // Shutdown TODO:
    // NSScanner TODO:

    async fn backend_info(&self) -> madmin::BackendInfo;
    async fn storage_info(&self) -> madmin::StorageInfo;
    async fn local_storage_info(&self) -> madmin::StorageInfo;

    async fn make_bucket(&self, bucket: &str, opts: &MakeBucketOptions) -> Result<()>;
    async fn get_bucket_info(&self, bucket: &str, opts: &BucketOptions) -> Result<BucketInfo>;
    async fn list_bucket(&self, opts: &BucketOptions) -> Result<Vec<BucketInfo>>;
    async fn delete_bucket(&self, bucket: &str, opts: &DeleteBucketOptions) -> Result<()>;
    // ListObjects TODO: FIXME:
    async fn list_objects_v2(
        self: Arc<Self>,
        bucket: &str,
        prefix: &str,
        continuation_token: Option<String>,
        delimiter: Option<String>,
        max_keys: i32,
        fetch_owner: bool,
        start_after: Option<String>,
    ) -> Result<ListObjectsV2Info>;
    // ListObjectVersions TODO: FIXME:
    async fn list_object_versions(
        self: Arc<Self>,
        bucket: &str,
        prefix: &str,
        marker: Option<String>,
        version_marker: Option<String>,
        delimiter: Option<String>,
        max_keys: i32,
    ) -> Result<ListObjectVersionsInfo>;
    // Walk TODO:

    // GetObjectNInfo ObjectIO
    async fn get_object_info(&self, bucket: &str, object: &str, opts: &ObjectOptions) -> Result<ObjectInfo>;
    // PutObject ObjectIO
    // CopyObject
    async fn copy_object(
        &self,
        src_bucket: &str,
        src_object: &str,
        dst_bucket: &str,
        dst_object: &str,
        src_info: &mut ObjectInfo,
        src_opts: &ObjectOptions,
        dst_opts: &ObjectOptions,
    ) -> Result<ObjectInfo>;
    async fn delete_object(&self, bucket: &str, object: &str, opts: ObjectOptions) -> Result<ObjectInfo>;
    async fn delete_objects(
        &self,
        bucket: &str,
        objects: Vec<ObjectToDelete>,
        opts: ObjectOptions,
    ) -> Result<(Vec<DeletedObject>, Vec<Option<Error>>)>;

    // TransitionObject TODO:
    // RestoreTransitionedObject TODO:

    // ListMultipartUploads
    async fn list_multipart_uploads(
        &self,
        bucket: &str,
        prefix: &str,
        key_marker: Option<String>,
        upload_id_marker: Option<String>,
        delimiter: Option<String>,
        max_uploads: usize,
    ) -> Result<ListMultipartsInfo>;
    async fn new_multipart_upload(&self, bucket: &str, object: &str, opts: &ObjectOptions) -> Result<MultipartUploadResult>;
    // CopyObjectPart
    async fn copy_object_part(
        &self,
        src_bucket: &str,
        src_object: &str,
        dst_bucket: &str,
        dst_object: &str,
        upload_id: &str,
        part_id: usize,
        start_offset: i64,
        length: i64,
        src_info: &ObjectInfo,
        src_opts: &ObjectOptions,
        dst_opts: &ObjectOptions,
    ) -> Result<()>;
    async fn put_object_part(
        &self,
        bucket: &str,
        object: &str,
        upload_id: &str,
        part_id: usize,
        data: &mut PutObjReader,
        opts: &ObjectOptions,
    ) -> Result<PartInfo>;
    // GetMultipartInfo
    async fn get_multipart_info(
        &self,
        bucket: &str,
        object: &str,
        upload_id: &str,
        opts: &ObjectOptions,
    ) -> Result<MultipartInfo>;
    // ListObjectParts
    async fn abort_multipart_upload(&self, bucket: &str, object: &str, upload_id: &str, opts: &ObjectOptions) -> Result<()>;
    async fn complete_multipart_upload(
        self: Arc<Self>,
        bucket: &str,
        object: &str,
        upload_id: &str,
        uploaded_parts: Vec<CompletePart>,
        opts: &ObjectOptions,
    ) -> Result<ObjectInfo>;
    // GetDisks
    async fn get_disks(&self, pool_idx: usize, set_idx: usize) -> Result<Vec<Option<DiskStore>>>;
    // SetDriveCounts
    fn set_drive_counts(&self) -> Vec<usize>;

    // Health TODO:
    // PutObjectMetadata
    async fn put_object_metadata(&self, bucket: &str, object: &str, opts: &ObjectOptions) -> Result<ObjectInfo>;
    // DecomTieredObject
    async fn get_object_tags(&self, bucket: &str, object: &str, opts: &ObjectOptions) -> Result<String>;
    async fn put_object_tags(&self, bucket: &str, object: &str, tags: &str, opts: &ObjectOptions) -> Result<ObjectInfo>;
    async fn delete_object_tags(&self, bucket: &str, object: &str, opts: &ObjectOptions) -> Result<ObjectInfo>;

    async fn heal_format(&self, dry_run: bool) -> Result<(HealResultItem, Option<Error>)>;
    async fn heal_bucket(&self, bucket: &str, opts: &HealOpts) -> Result<HealResultItem>;
    async fn heal_object(
        &self,
        bucket: &str,
        object: &str,
        version_id: &str,
        opts: &HealOpts,
    ) -> Result<(HealResultItem, Option<Error>)>;
    async fn heal_objects(&self, bucket: &str, prefix: &str, opts: &HealOpts, hs: Arc<HealSequence>, is_meta: bool)
    -> Result<()>;
    async fn get_pool_and_set(&self, id: &str) -> Result<(Option<usize>, Option<usize>, Option<usize>)>;
    async fn check_abandoned_parts(&self, bucket: &str, object: &str, opts: &HealOpts) -> Result<()>;
}<|MERGE_RESOLUTION|>--- conflicted
+++ resolved
@@ -8,16 +8,17 @@
 use http::{HeaderMap, HeaderValue};
 use madmin::heal_commands::HealResultItem;
 use rustfs_filemeta::headers::RESERVED_METADATA_PREFIX_LOWER;
-use rustfs_filemeta::{FileInfo, MetaCacheEntriesSorted, ObjectPartInfo, headers::AMZ_OBJECT_TAGGING};
+use rustfs_filemeta::{headers::AMZ_OBJECT_TAGGING, FileInfo, MetaCacheEntriesSorted, ObjectPartInfo};
 use rustfs_rio::{DecompressReader, HashReader, LimitReader, WarpReader};
+use rustfs_utils::path::decode_dir_object;
 use rustfs_utils::CompressionAlgorithm;
-use rustfs_utils::path::decode_dir_object;
 use serde::{Deserialize, Serialize};
 use std::collections::HashMap;
 use std::fmt::Debug;
 use std::io::Cursor;
 use std::str::FromStr as _;
 use std::sync::Arc;
+use sha2::digest::HashReader;
 use time::OffsetDateTime;
 use tokio::io::{AsyncRead, AsyncReadExt};
 use tracing::warn;
@@ -25,378 +26,6 @@
 
 pub const ERASURE_ALGORITHM: &str = "rs-vandermonde";
 pub const BLOCK_SIZE_V2: usize = 1024 * 1024; // 1M
-<<<<<<< HEAD
-pub const RESERVED_METADATA_PREFIX: &str = "X-Rustfs-Internal-";
-pub const RESERVED_METADATA_PREFIX_LOWER: &str = "x-rustfs-internal-";
-pub const RUSTFS_HEALING: &str = "X-Rustfs-Internal-healing";
-pub const RUSTFS_DATA_MOVE: &str = "X-Rustfs-Internal-data-mov";
-
-// #[derive(Debug, Clone)]
-#[derive(Serialize, Deserialize, Debug, PartialEq, Clone, Default)]
-pub struct FileInfo {
-    pub volume: String,
-    pub name: String,
-    pub version_id: Option<Uuid>,
-    pub is_latest: bool,
-    pub deleted: bool,
-    // TransitionStatus
-    // TransitionedObjName
-    // TransitionTier
-    // TransitionVersionID
-    // ExpireRestored
-    pub data_dir: Option<Uuid>,
-    pub mod_time: Option<OffsetDateTime>,
-    pub size: usize,
-    // Mode
-    pub metadata: Option<HashMap<String, String>>,
-    pub parts: Vec<ObjectPartInfo>,
-    pub erasure: ErasureInfo,
-    // MarkDeleted
-    // ReplicationState
-    pub data: Option<Vec<u8>>,
-    pub num_versions: usize,
-    pub successor_mod_time: Option<OffsetDateTime>,
-    pub fresh: bool,
-    pub idx: usize,
-    // Checksum
-    pub versioned: bool,
-}
-
-impl FileInfo {
-    pub fn new(object: &str, data_blocks: usize, parity_blocks: usize) -> Self {
-        let indexs = {
-            let cardinality = data_blocks + parity_blocks;
-            let mut nums = vec![0; cardinality];
-            let key_crc = crc32fast::hash(object.as_bytes());
-
-            let start = key_crc as usize % cardinality;
-            for i in 1..=cardinality {
-                nums[i - 1] = 1 + ((start + i) % cardinality);
-            }
-
-            nums
-        };
-        Self {
-            erasure: ErasureInfo {
-                algorithm: String::from(ERASURE_ALGORITHM),
-                data_blocks,
-                parity_blocks,
-                block_size: BLOCK_SIZE_V2,
-                distribution: indexs,
-                ..Default::default()
-            },
-            ..Default::default()
-        }
-    }
-
-    pub fn is_valid(&self) -> bool {
-        if self.deleted {
-            return true;
-        }
-
-        let data_blocks = self.erasure.data_blocks;
-        let parity_blocks = self.erasure.parity_blocks;
-
-        (data_blocks >= parity_blocks)
-            && (data_blocks > 0)
-            && (self.erasure.index > 0
-                && self.erasure.index <= data_blocks + parity_blocks
-                && self.erasure.distribution.len() == (data_blocks + parity_blocks))
-    }
-    pub fn is_remote(&self) -> bool {
-        // TODO: when lifecycle
-        false
-    }
-
-    pub fn get_etag(&self) -> Option<String> {
-        if let Some(meta) = &self.metadata {
-            meta.get("etag").cloned()
-        } else {
-            None
-        }
-    }
-
-    pub fn write_quorum(&self, quorum: usize) -> usize {
-        if self.deleted {
-            return quorum;
-        }
-
-        if self.erasure.data_blocks == self.erasure.parity_blocks {
-            return self.erasure.data_blocks + 1;
-        }
-
-        self.erasure.data_blocks
-    }
-
-    pub fn marshal_msg(&self) -> Result<Vec<u8>> {
-        let mut buf = Vec::new();
-
-        self.serialize(&mut Serializer::new(&mut buf))?;
-
-        Ok(buf)
-    }
-
-    pub fn unmarshal(buf: &[u8]) -> Result<Self> {
-        let t: FileInfo = rmp_serde::from_slice(buf)?;
-        Ok(t)
-    }
-
-    pub fn add_object_part(
-        &mut self,
-        num: usize,
-        e_tag: Option<String>,
-        part_size: usize,
-        mod_time: Option<OffsetDateTime>,
-        actual_size: usize,
-    ) {
-        let part = ObjectPartInfo {
-            e_tag,
-            number: num,
-            size: part_size,
-            mod_time,
-            actual_size,
-        };
-
-        for p in self.parts.iter_mut() {
-            if p.number == num {
-                *p = part;
-                return;
-            }
-        }
-
-        self.parts.push(part);
-
-        self.parts.sort_by(|a, b| a.number.cmp(&b.number));
-    }
-
-    pub fn to_object_info(&self, bucket: &str, object: &str, versioned: bool) -> ObjectInfo {
-        let name = decode_dir_object(object);
-
-        let mut version_id = self.version_id;
-
-        if versioned && version_id.is_none() {
-            version_id = Some(Uuid::nil())
-        }
-
-        // etag
-        let (content_type, content_encoding, etag) = {
-            if let Some(ref meta) = self.metadata {
-                let content_type = meta.get("content-type").cloned();
-                let content_encoding = meta.get("content-encoding").cloned();
-                let etag = meta.get("etag").cloned();
-                (content_type, content_encoding, etag)
-            } else {
-                (None, None, None)
-            }
-        };
-        // tags
-        let user_tags = self
-            .metadata
-            .as_ref()
-            .map(|m| {
-                if let Some(tags) = m.get(xhttp::AMZ_OBJECT_TAGGING) {
-                    tags.clone()
-                } else {
-                    "".to_string()
-                }
-            })
-            .unwrap_or_default();
-
-        let inlined = self.inline_data();
-
-        // TODO:expires
-        // TODO:ReplicationState
-        // TODO:TransitionedObject
-
-        let metadata = self.metadata.clone().map(|mut v| {
-            clean_metadata(&mut v);
-            v
-        });
-
-        ObjectInfo {
-            bucket: bucket.to_string(),
-            name,
-            is_dir: object.starts_with('/'),
-            parity_blocks: self.erasure.parity_blocks,
-            data_blocks: self.erasure.data_blocks,
-            version_id,
-            delete_marker: self.deleted,
-            mod_time: self.mod_time,
-            size: self.size,
-            parts: self.parts.clone(),
-            is_latest: self.is_latest,
-            user_tags,
-            content_type,
-            content_encoding,
-            num_versions: self.num_versions,
-            successor_mod_time: self.successor_mod_time,
-            etag,
-            inlined,
-            user_defined: metadata,
-            ..Default::default()
-        }
-    }
-
-    // `to_part_offset` takes the `part index` where the `offset` is located, and returns `part index`, `offset`
-    pub fn to_part_offset(&self, offset: usize) -> Result<(usize, usize)> {
-        if offset == 0 {
-            return Ok((0, 0));
-        }
-
-        let mut part_offset = offset;
-        for (i, part) in self.parts.iter().enumerate() {
-            let part_index = i;
-            if part_offset < part.size {
-                return Ok((part_index, part_offset));
-            }
-
-            part_offset -= part.size
-        }
-
-        Err(Error::msg("part not found"))
-    }
-
-    pub fn set_healing(&mut self) {
-        if self.metadata.is_none() {
-            self.metadata = Some(HashMap::new());
-        }
-
-        if let Some(metadata) = self.metadata.as_mut() {
-            metadata.insert(RUSTFS_HEALING.to_string(), "true".to_string());
-        }
-    }
-
-    pub fn set_inline_data(&mut self) {
-        if let Some(meta) = self.metadata.as_mut() {
-            meta.insert("x-rustfs-inline-data".to_owned(), "true".to_owned());
-        } else {
-            let mut meta = HashMap::new();
-            meta.insert("x-rustfs-inline-data".to_owned(), "true".to_owned());
-            self.metadata = Some(meta);
-        }
-    }
-    pub fn inline_data(&self) -> bool {
-        if let Some(ref meta) = self.metadata {
-            if let Some(val) = meta.get("x-rustfs-inline-data") {
-                val.as_str() == "true"
-            } else {
-                false
-            }
-        } else {
-            false
-        }
-    }
-}
-
-#[derive(Serialize, Deserialize, Debug, PartialEq, Clone, Default)]
-pub struct ObjectPartInfo {
-    pub e_tag: Option<String>,
-    pub number: usize,
-    pub size: usize,
-    pub actual_size: usize, // 源数据大小
-    pub mod_time: Option<OffsetDateTime>,
-    // pub index: Option<Vec<u8>>, // TODO: ???
-    // pub checksums: Option<std::collections::HashMap<String, String>>,
-}
-
-// impl Default for ObjectPartInfo {
-//     fn default() -> Self {
-//         Self {
-//             number: Default::default(),
-//             size: Default::default(),
-//             mod_time: OffsetDateTime::UNIX_EPOCH,
-//             actual_size: Default::default(),
-//         }
-//     }
-// }
-
-#[derive(Default, Serialize, Deserialize)]
-pub struct RawFileInfo {
-    pub buf: Vec<u8>,
-}
-
-#[derive(Serialize, Deserialize, Debug, PartialEq, Default, Clone)]
-// ErasureInfo holds erasure coding and bitrot related information.
-pub struct ErasureInfo {
-    // Algorithm is the String representation of erasure-coding-algorithm
-    pub algorithm: String,
-    // DataBlocks is the number of data blocks for erasure-coding
-    pub data_blocks: usize,
-    // ParityBlocks is the number of parity blocks for erasure-coding
-    pub parity_blocks: usize,
-    // BlockSize is the size of one erasure-coded block
-    pub block_size: usize,
-    // Index is the index of the current disk
-    pub index: usize,
-    // Distribution is the distribution of the data and parity blocks
-    pub distribution: Vec<usize>,
-    // Checksums holds all bitrot checksums of all erasure encoded blocks
-    pub checksums: Vec<ChecksumInfo>,
-}
-
-impl ErasureInfo {
-    pub fn get_checksum_info(&self, part_number: usize) -> ChecksumInfo {
-        for sum in &self.checksums {
-            if sum.part_number == part_number {
-                return sum.clone();
-            }
-        }
-
-        ChecksumInfo {
-            algorithm: DEFAULT_BITROT_ALGO,
-            ..Default::default()
-        }
-    }
-
-    // 算出每个分片大小
-    pub fn shard_size(&self, data_size: usize) -> usize {
-        data_size.div_ceil(self.data_blocks)
-    }
-
-    // returns final erasure size from original size.
-    pub fn shard_file_size(&self, total_size: usize) -> usize {
-        if total_size == 0 {
-            return 0;
-        }
-
-        let num_shards = total_size / self.block_size;
-        let last_block_size = total_size % self.block_size;
-        let last_shard_size = last_block_size.div_ceil(self.data_blocks);
-        num_shards * self.shard_size(self.block_size) + last_shard_size
-
-        // // 因为写入的时候 ec 需要补全，所以最后一个长度应该也是一样的
-        // if last_block_size != 0 {
-        //     num_shards += 1
-        // }
-        // num_shards * self.shard_size(self.block_size)
-    }
-}
-
-#[derive(Serialize, Deserialize, Debug, PartialEq, Default, Clone)]
-// ChecksumInfo - carries checksums of individual scattered parts per disk.
-pub struct ChecksumInfo {
-    pub part_number: usize,
-    pub algorithm: BitrotAlgorithm,
-    pub hash: Vec<u8>,
-}
-
-pub const DEFAULT_BITROT_ALGO: BitrotAlgorithm = BitrotAlgorithm::HighwayHash256S;
-
-#[derive(Serialize, Deserialize, Debug, PartialEq, Default, Clone, Eq, Hash)]
-// BitrotAlgorithm specifies an algorithm used for bitrot protection.
-pub enum BitrotAlgorithm {
-    // SHA256 represents the SHA-256 hash function
-    SHA256,
-    // HighwayHash256 represents the HighwayHash-256 hash function
-    HighwayHash256,
-    // HighwayHash256S represents the Streaming HighwayHash-256 hash function
-    #[default]
-    HighwayHash256S,
-    // BLAKE2b512 represents the BLAKE2b-512 hash function
-    BLAKE2b512,
-}
-=======
->>>>>>> 450db143
 
 #[derive(Debug, Default, Serialize, Deserialize)]
 pub struct MakeBucketOptions {
@@ -1275,7 +904,7 @@
         opts: &HealOpts,
     ) -> Result<(HealResultItem, Option<Error>)>;
     async fn heal_objects(&self, bucket: &str, prefix: &str, opts: &HealOpts, hs: Arc<HealSequence>, is_meta: bool)
-    -> Result<()>;
+        -> Result<()>;
     async fn get_pool_and_set(&self, id: &str) -> Result<(Option<usize>, Option<usize>, Option<usize>)>;
     async fn check_abandoned_parts(&self, bucket: &str, object: &str, opts: &HealOpts) -> Result<()>;
 }