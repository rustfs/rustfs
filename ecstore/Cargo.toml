[package]
name = "ecstore"
version.workspace = true
edition.workspace = true
license.workspace = true
repository.workspace = true
rust-version.workspace = true

# See more keys and their definitions at https://doc.rust-lang.org/cargo/reference/manifest.html
[lints]
workspace = true

[dependencies]
crypto = { path = "../crypto" }
rustfs-config = { workspace = true }
async-trait.workspace = true
backon.workspace = true
blake2 = { workspace = true }
bytes.workspace = true
<<<<<<< HEAD
base64 = "0.22.1"
=======
byteorder = { workspace = true }
>>>>>>> ff264f33
common.workspace = true
policy.workspace = true
chrono.workspace = true
glob = { workspace = true }
thiserror.workspace = true
flatbuffers.workspace = true
futures.workspace = true
tracing.workspace = true
serde.workspace = true
time.workspace = true
bytesize.workspace = true
serde_json.workspace = true
tracing-error.workspace = true
s3s.workspace = true
http.workspace = true
highway = { workspace = true }
url.workspace = true
uuid = { workspace = true, features = ["v4", "fast-rng", "serde"] }
reed-solomon-erasure = { workspace = true }
transform-stream = "0.3.1"
lazy_static.workspace = true
lock.workspace = true
regex = { workspace = true }
netif = { workspace = true }
nix = { workspace = true }
path-absolutize = "3.1.1"
protos.workspace = true
rmp.workspace = true
rmp-serde.workspace = true
tokio-util = { workspace = true, features = ["io", "compat"] }
crc32fast = "1.4.2"
siphasher = "1.0.1"
base64-simd = "0.8.0"
sha2 = { version = "0.11.0-pre.4" }
hex-simd = "0.8.0"
path-clean = "1.0.1"
tempfile.workspace = true
tokio = { workspace = true, features = ["io-util", "sync", "signal"] }
tokio-stream = { workspace = true }
tonic.workspace = true
xxhash-rust = { version = "0.8.15", features = ["xxh64", "xxh3"] }
num_cpus = { workspace = true }
rand.workspace = true
pin-project-lite.workspace = true
md-5.workspace = true
madmin.workspace = true
workers.workspace = true
reqwest = { workspace = true }
<<<<<<< HEAD
ring = "0.17.14"
urlencoding = "2.1.3"
=======
aws-sdk-s3 = { workspace = true }
once_cell = { workspace = true }
rustfs-rsc = { workspace = true }
urlencoding = { workspace = true }
>>>>>>> ff264f33
smallvec = { workspace = true }
shadow-rs.workspace = true

[target.'cfg(not(windows))'.dependencies]
nix = { workspace = true }

[target.'cfg(windows)'.dependencies]
winapi = { workspace = true }


[dev-dependencies]
tokio = { workspace = true, features = ["rt-multi-thread", "macros"] }

[build-dependencies]
shadow-rs = { workspace = true, features = ["build", "metadata"] }<|MERGE_RESOLUTION|>--- conflicted
+++ resolved
@@ -17,11 +17,8 @@
 backon.workspace = true
 blake2 = { workspace = true }
 bytes.workspace = true
-<<<<<<< HEAD
 base64 = "0.22.1"
-=======
 byteorder = { workspace = true }
->>>>>>> ff264f33
 common.workspace = true
 policy.workspace = true
 chrono.workspace = true
@@ -70,15 +67,11 @@
 madmin.workspace = true
 workers.workspace = true
 reqwest = { workspace = true }
-<<<<<<< HEAD
 ring = "0.17.14"
-urlencoding = "2.1.3"
-=======
 aws-sdk-s3 = { workspace = true }
 once_cell = { workspace = true }
 rustfs-rsc = { workspace = true }
 urlencoding = { workspace = true }
->>>>>>> ff264f33
 smallvec = { workspace = true }
 shadow-rs.workspace = true
 
