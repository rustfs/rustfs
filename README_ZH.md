# RustFS

## [English Documentation](README.md) ｜中文文档

### 前置要求

| 软件包    | 版本     | 下载链接                                                                                                                             |
|--------|--------|----------------------------------------------------------------------------------------------------------------------------------|
| Rust   | 1.8.5+ | [rust-lang.org/tools/install](https://www.rust-lang.org/tools/install)                                                           |
| protoc | 30.2+  | [protoc-30.2-linux-x86_64.zip](https://github.com/protocolbuffers/protobuf/releases/download/v30.2/protoc-30.2-linux-x86_64.zip) |
| flatc  | 24.0+  | [Linux.flatc.binary.g++-13.zip](https://github.com/google/flatbuffers/releases/download/v25.2.10/Linux.flatc.binary.g++-13.zip)  |

### 构建 RustFS

#### 生成 Protobuf 代码

```bash
cargo run --bin gproto
```

#### 使用 Docker 安装依赖

```yaml
- uses: arduino/setup-protoc@v3
  with:
    version: "30.2"

- uses: Nugine/setup-flatc@v1
  with:
    version: "25.2.10"
```

#### 添加控制台 Web UI

1. 下载最新的控制台 UI：
   ```bash
   wget https://dl.rustfs.com/artifacts/console/rustfs-console-latest.zip
   ```
2. 创建静态资源目录：
   ```bash
   mkdir -p ./rustfs/static
   ```
3. 解压并编译 RustFS：
   ```bash
   unzip rustfs-console-latest.zip -d ./rustfs/static
   cargo build
   ```

### 运行 RustFS

#### 配置

设置必要的环境变量：

```bash
# 基础配置
export RUSTFS_VOLUMES="./target/volume/test"
export RUSTFS_ADDRESS="0.0.0.0:9000"
export RUSTFS_CONSOLE_ENABLE=true
export RUSTFS_CONSOLE_ADDRESS="0.0.0.0:9001"

# 可观测性配置
export RUSTFS_OBS_ENDPOINT="http://localhost:4317"

# 事件消息配置
#export RUSTFS_EVENT_CONFIG="./deploy/config/event.toml"
```

#### 启动服务

```bash
./rustfs /data/rustfs
```

### 可观测性系统

#### 部署

1. 进入可观测性目录：
   ```bash
   cd .docker/observability
   ```

2. 启动可观测性系统：
   ```bash
   docker compose -f docker-compose.yml  up -d
   ```

#### 访问监控面板

- Grafana: `http://localhost:3000` (默认账号/密码：`admin`/`admin`)
- Jaeger: `http://localhost:16686`
- Prometheus: `http://localhost:9090`

#### 配置可观测性

<<<<<<< HEAD
1. 复制示例配置：
   ```bash
   cd deploy/config
   cp obs.example.toml obs.toml
   ```

2. 编辑 `obs.toml` 配置文件，参数如下：

| 配置项                  | 说明                         | 示例值                   |
|----------------------|----------------------------|-----------------------|
| endpoint             | OpenTelemetry Collector 地址 | http://localhost:4317 |
| service_name         | 服务名称                       | rustfs                |
| service_version      | 服务版本                       | 1.0.0                 |
| environment          | 运行环境                       | production            |
| meter_interval       | 指标导出间隔 (秒)                 | 30                    |
| sample_ratio         | 采样率                        | 1.0                   |
| use_stdout           | 是否输出到控制台                   | true/false            |
| logger_level         | 日志级别                       | info                  |
| local_logging_enable | 控制台是否答应日志                  | true/false            |
=======
```
OpenTelemetry Collector 地址(endpoint):  http://localhost:4317 
```
>>>>>>> d3e2c9cb
<|MERGE_RESOLUTION|>--- conflicted
+++ resolved
@@ -72,9 +72,9 @@
 ./rustfs /data/rustfs
 ```
 
-### 可观测性系统
+## 可观测性系统 Otel 和 OpenObserve
 
-#### 部署
+### OpenTelemetry Collector 和 Jaeger、Grafana、Prometheus、Loki
 
 1. 进入可观测性目录：
    ```bash
@@ -94,28 +94,27 @@
 
 #### 配置可观测性
 
-<<<<<<< HEAD
-1. 复制示例配置：
-   ```bash
-   cd deploy/config
-   cp obs.example.toml obs.toml
-   ```
-
-2. 编辑 `obs.toml` 配置文件，参数如下：
-
-| 配置项                  | 说明                         | 示例值                   |
-|----------------------|----------------------------|-----------------------|
-| endpoint             | OpenTelemetry Collector 地址 | http://localhost:4317 |
-| service_name         | 服务名称                       | rustfs                |
-| service_version      | 服务版本                       | 1.0.0                 |
-| environment          | 运行环境                       | production            |
-| meter_interval       | 指标导出间隔 (秒)                 | 30                    |
-| sample_ratio         | 采样率                        | 1.0                   |
-| use_stdout           | 是否输出到控制台                   | true/false            |
-| logger_level         | 日志级别                       | info                  |
-| local_logging_enable | 控制台是否答应日志                  | true/false            |
-=======
 ```
 OpenTelemetry Collector 地址(endpoint):  http://localhost:4317 
 ```
->>>>>>> d3e2c9cb
+
+--- 
+
+### OpenObserve 和 OpenTelemetry Collector
+
+1. 进入 OpenObserve 和 OpenTelemetry 目录：
+   ```bash
+   cd .docker/openobserve-otel
+   ```
+2. 启动 OpenObserve 和 OpenTelemetry Collector 服务：
+   ```bash
+   docker compose -f docker-compose.yml up -d
+   ```
+3. 访问 OpenObserve UI：
+   OpenObserve UI: `http://localhost:5080`
+    - 默认凭据：
+        - 用户名：`root@rustfs.com`
+        - 密码：`rustfs123`
+    - 开放端口：
+        - 5080：HTTP API 和 UI
+        - 5081：OTLP gRPC
