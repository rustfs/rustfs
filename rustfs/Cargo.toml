# Copyright 2024 RustFS Team
#
# Licensed under the Apache License, Version 2.0 (the "License");
# you may not use this file except in compliance with the License.
# You may obtain a copy of the License at
#
#     http://www.apache.org/licenses/LICENSE-2.0
#
# Unless required by applicable law or agreed to in writing, software
# distributed under the License is distributed on an "AS IS" BASIS,
# WITHOUT WARRANTIES OR CONDITIONS OF ANY KIND, either express or implied.
# See the License for the specific language governing permissions and
# limitations under the License.

[package]
name = "rustfs"
version.workspace = true
edition.workspace = true
license.workspace = true
repository.workspace = true
rust-version.workspace = true
homepage.workspace = true
description = "RustFS is a high-performance, distributed file system designed for modern cloud-native applications, providing efficient data storage and retrieval with advanced features like S3 Select, IAM, and policy management."
keywords.workspace = true
categories.workspace = true
documentation = "https://docs.rustfs.com/"

# See more keys and their definitions at https://doc.rust-lang.org/cargo/reference/manifest.html
[[bin]]
name = "rustfs"
path = "src/main.rs"

[features]
default = []

[lints]
workspace = true

[dependencies]
rustfs-ahm = { workspace = true }
rustfs-zip = { workspace = true }
rustfs-madmin = { workspace = true }
rustfs-s3select-api = { workspace = true }
rustfs-appauth = { workspace = true }
rustfs-audit = { workspace = true }
rustfs-ecstore = { workspace = true }
rustfs-policy = { workspace = true }
rustfs-common = { workspace = true }
rustfs-iam = { workspace = true }
rustfs-filemeta.workspace = true
rustfs-rio.workspace = true
rustfs-config = { workspace = true, features = ["constants", "notify"] }
rustfs-notify = { workspace = true }
rustfs-obs = { workspace = true }
rustfs-utils = { workspace = true, features = ["full"] }
rustfs-protos = { workspace = true }
rustfs-s3select-query = { workspace = true }
rustfs-targets = { workspace = true }
rustfs-kms = { workspace = true }
rustfs-lock.workspace = true
atoi = { workspace = true }
atomic_enum = { workspace = true }
axum.workspace = true
axum-extra = { workspace = true }
axum-server = { workspace = true }
async-trait = { workspace = true }
base64 = { workspace = true }
bytes = { workspace = true }
chrono = { workspace = true }
clap = { workspace = true }
datafusion = { workspace = true }
const-str = { workspace = true }
flatbuffers.workspace = true
futures.workspace = true
futures-util.workspace = true
hyper.workspace = true
hyper-util.workspace = true
http.workspace = true
http-body.workspace = true
matchit = { workspace = true }
md5.workspace = true
mime_guess = { workspace = true }
opentelemetry = { workspace = true }
pin-project-lite.workspace = true
reqwest = { workspace = true }
rmp-serde.workspace = true
rustls = { workspace = true }
rust-embed = { workspace = true, features = ["interpolate-folder-path"] }
s3s.workspace = true
serde.workspace = true
serde_json.workspace = true
serde_urlencoded = { workspace = true }
shadow-rs = { workspace = true, features = ["build", "metadata"] }
socket2 = { workspace = true }
thiserror = { workspace = true }
tracing.workspace = true
time = { workspace = true, features = ["parsing", "formatting", "serde"] }
tokio-util.workspace = true
tokio = { workspace = true, features = [
    "rt-multi-thread",
    "macros",
    "net",
    "signal",
] }
tokio-stream.workspace = true
tokio-rustls = { workspace = true }
tokio-tar = { workspace = true }
tonic = { workspace = true }
tower.workspace = true
tower-http = { workspace = true, features = [
    "trace",
    "compression-deflate",
    "compression-gzip",
    "cors",
    "catch-panic",
    "timeout",
    "limit",
] }
url = { workspace = true }
urlencoding = { workspace = true }
uuid = { workspace = true }
zip = { workspace = true }
<<<<<<< HEAD
futures-util.workspace = true
rmp-serde.workspace = true
flatbuffers.workspace = true
rustfs-lock.workspace = true
base64-simd.workspace = true
hex-simd.workspace = true
=======

>>>>>>> 46797dc8

[target.'cfg(any(target_os = "macos", target_os = "freebsd", target_os = "netbsd", target_os = "openbsd"))'.dependencies]
sysctl = { workspace = true }


[target.'cfg(target_os = "linux")'.dependencies]
libsystemd.workspace = true

[target.'cfg(all(target_os = "linux", target_env = "gnu"))'.dependencies]
tikv-jemallocator = "0.6.1"

[target.'cfg(all(target_os = "linux", target_env = "musl"))'.dependencies]
mimalloc = "0.1"

[target.'cfg(not(target_os = "windows"))'.dependencies]
pprof = { version = "0.15.0", features = ["flamegraph", "protobuf-codec"] }

[dev-dependencies]
uuid = { workspace = true, features = ["v4"] }

[build-dependencies]
http.workspace = true
futures.workspace = true
s3s = { workspace = true }
clap = { workspace = true }
hyper-util = { workspace = true, features = [
    "tokio",
    "server-auto",
    "server-graceful",
] }
shadow-rs = { workspace = true, features = ["build"] }<|MERGE_RESOLUTION|>--- conflicted
+++ resolved
@@ -120,16 +120,12 @@
 urlencoding = { workspace = true }
 uuid = { workspace = true }
 zip = { workspace = true }
-<<<<<<< HEAD
 futures-util.workspace = true
 rmp-serde.workspace = true
 flatbuffers.workspace = true
 rustfs-lock.workspace = true
 base64-simd.workspace = true
 hex-simd.workspace = true
-=======
-
->>>>>>> 46797dc8
 
 [target.'cfg(any(target_os = "macos", target_os = "freebsd", target_os = "netbsd", target_os = "openbsd"))'.dependencies]
 sysctl = { workspace = true }
