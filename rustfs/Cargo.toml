--- conflicted
+++ resolved
@@ -16,10 +16,6 @@
 
 [dependencies]
 madmin.workspace = true
-<<<<<<< HEAD
-#log.workspace = true
-=======
->>>>>>> 587c7d41
 async-trait.workspace = true
 bytes.workspace = true
 clap.workspace = true
