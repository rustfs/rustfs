// Copyright 2024 RustFS Team
//
// Licensed under the Apache License, Version 2.0 (the "License");
// you may not use this file except in compliance with the License.
// You may obtain a copy of the License at
//
//     http://www.apache.org/licenses/LICENSE-2.0
//
// Unless required by applicable law or agreed to in writing, software
// distributed under the License is distributed on an "AS IS" BASIS,
// WITHOUT WARRANTIES OR CONDITIONS OF ANY KIND, either express or implied.
// See the License for the specific language governing permissions and
// limitations under the License.

//! HTTP Response Compression Module
//!
//! This module provides configurable HTTP response compression functionality
//! using a whitelist-based approach. Unlike traditional blacklist approaches,
//! this design only compresses explicitly configured content types, which:
//!
//! 1. Preserves Content-Length for all other responses (better browser UX)
//! 2. Aligns with MinIO's opt-in compression behavior
//! 3. Provides fine-grained control over what gets compressed
//!
//! # Configuration
//!
//! Compression can be configured via environment variables or command line options:
//!
//! - `RUSTFS_COMPRESS_ENABLE` - Enable/disable compression (default: off)
//! - `RUSTFS_COMPRESS_EXTENSIONS` - File extensions to compress (e.g., `.txt,.log,.csv`)
//! - `RUSTFS_COMPRESS_MIME_TYPES` - MIME types to compress (e.g., `text/*,application/json`)
//! - `RUSTFS_COMPRESS_MIN_SIZE` - Minimum file size for compression (default: 1000 bytes)
//!
//! # Example
//!
//! ```bash
//! RUSTFS_COMPRESS_ENABLE=on \
//! RUSTFS_COMPRESS_EXTENSIONS=.txt,.log,.csv \
//! RUSTFS_COMPRESS_MIME_TYPES=text/*,application/json \
//! RUSTFS_COMPRESS_MIN_SIZE=1000 \
//! rustfs /data
//! ```

use http::Response;
use rustfs_config::{
    DEFAULT_COMPRESS_ENABLE, DEFAULT_COMPRESS_EXTENSIONS, DEFAULT_COMPRESS_MIME_TYPES, DEFAULT_COMPRESS_MIN_SIZE,
    ENV_COMPRESS_ENABLE, ENV_COMPRESS_EXTENSIONS, ENV_COMPRESS_MIME_TYPES, ENV_COMPRESS_MIN_SIZE, EnableState,
};
use std::str::FromStr;
use tower_http::compression::predicate::Predicate;
use tracing::debug;

/// Configuration for HTTP response compression.
///
/// This structure holds the whitelist-based compression settings:
/// - File extensions that should be compressed (checked via Content-Disposition header)
/// - MIME types that should be compressed (supports wildcards like `text/*`)
/// - Minimum file size threshold for compression
///
/// When compression is enabled, only responses matching these criteria will be compressed.
/// This approach aligns with MinIO's behavior where compression is opt-in rather than default.
#[derive(Clone, Debug)]
pub struct CompressionConfig {
    /// Whether compression is enabled
    pub enabled: bool,
    /// File extensions to compress (normalized to lowercase with leading dot)
    pub extensions: Vec<String>,
    /// MIME type patterns to compress (supports wildcards like `text/*`)
    pub mime_patterns: Vec<String>,
    /// Minimum file size (in bytes) for compression
    pub min_size: u64,
}

impl CompressionConfig {
    /// Create a new compression configuration from environment variables
    ///
    /// Reads the following environment variables:
    /// - `RUSTFS_COMPRESS_ENABLE` - Enable/disable compression (default: false)
    /// - `RUSTFS_COMPRESS_EXTENSIONS` - File extensions to compress (default: "")
    /// - `RUSTFS_COMPRESS_MIME_TYPES` - MIME types to compress (default: "text/*,application/json,...")
    /// - `RUSTFS_COMPRESS_MIN_SIZE` - Minimum file size for compression (default: 1000)
    pub fn from_env() -> Self {
        // Read compression enable state
        let enabled = std::env::var(ENV_COMPRESS_ENABLE)
            .ok()
            .and_then(|v| EnableState::from_str(&v).ok())
            .map(|state| state.is_enabled())
            .unwrap_or(DEFAULT_COMPRESS_ENABLE);

        // Read file extensions
        let extensions_str = std::env::var(ENV_COMPRESS_EXTENSIONS).unwrap_or_else(|_| DEFAULT_COMPRESS_EXTENSIONS.to_string());
        let extensions: Vec<String> = if extensions_str.is_empty() {
            Vec::new()
        } else {
            extensions_str
                .split(',')
                .map(|s| {
                    let s = s.trim().to_lowercase();
                    if s.starts_with('.') { s } else { format!(".{s}") }
                })
                .filter(|s| s.len() > 1)
                .collect()
        };

        // Read MIME type patterns
        let mime_types_str = std::env::var(ENV_COMPRESS_MIME_TYPES).unwrap_or_else(|_| DEFAULT_COMPRESS_MIME_TYPES.to_string());
        let mime_patterns: Vec<String> = if mime_types_str.is_empty() {
            Vec::new()
        } else {
            mime_types_str
                .split(',')
                .map(|s| s.trim().to_lowercase())
                .filter(|s| !s.is_empty())
                .collect()
        };

        // Read minimum file size
        let min_size = std::env::var(ENV_COMPRESS_MIN_SIZE)
            .ok()
            .and_then(|v| v.parse::<u64>().ok())
            .unwrap_or(DEFAULT_COMPRESS_MIN_SIZE);

        Self {
            enabled,
            extensions,
            mime_patterns,
            min_size,
        }
    }

    /// Check if a MIME type matches any of the configured patterns
    pub(crate) fn matches_mime_type(&self, content_type: &str) -> bool {
        let ct_lower = content_type.to_lowercase();
        // Extract the main MIME type (before any parameters like charset)
        let main_type = ct_lower.split(';').next().unwrap_or(&ct_lower).trim();

        for pattern in &self.mime_patterns {
            if pattern.ends_with("/*") {
                // Wildcard pattern like "text/*"
                let prefix = &pattern[..pattern.len() - 1]; // "text/"
                if main_type.starts_with(prefix) {
                    return true;
                }
            } else if main_type == pattern {
                // Exact match
                return true;
            }
        }
        false
    }

    /// Check if a filename matches any of the configured extensions
    /// The filename is extracted from Content-Disposition header
    pub(crate) fn matches_extension(&self, filename: &str) -> bool {
        if self.extensions.is_empty() {
            return false;
        }

        let filename_lower = filename.to_lowercase();
        for ext in &self.extensions {
            if filename_lower.ends_with(ext) {
                return true;
            }
        }
        false
    }

    /// Extract filename from Content-Disposition header
    /// Format: attachment; filename="example.txt" or attachment; filename=example.txt
    pub(crate) fn extract_filename_from_content_disposition(header_value: &str) -> Option<String> {
        // Look for filename= or filename*= parameter
        let lower = header_value.to_lowercase();

        // Try to find filename="..." or filename=...
        if let Some(idx) = lower.find("filename=") {
            let start = idx + "filename=".len();
            let rest = &header_value[start..];

            // Check if it's quoted
            if let Some(stripped) = rest.strip_prefix('"') {
                // Find closing quote
                if let Some(end_quote) = stripped.find('"') {
                    return Some(stripped[..end_quote].to_string());
                }
            } else {
                // Unquoted - take until semicolon or end
                let end = rest.find(';').unwrap_or(rest.len());
                return Some(rest[..end].trim().to_string());
            }
        }

        None
    }
}

impl Default for CompressionConfig {
    fn default() -> Self {
        Self {
            enabled: rustfs_config::DEFAULT_COMPRESS_ENABLE,
            extensions: rustfs_config::DEFAULT_COMPRESS_EXTENSIONS
                .split(',')
                .filter_map(|s| {
                    let s = s.trim().to_lowercase();
                    if s.is_empty() {
                        None
                    } else if s.starts_with('.') {
                        Some(s)
                    } else {
                        Some(format!(".{s}"))
                    }
                })
                .collect(),
            mime_patterns: rustfs_config::DEFAULT_COMPRESS_MIME_TYPES
                .split(',')
                .map(|s| s.trim().to_lowercase())
                .filter(|s| !s.is_empty())
                .collect(),
            min_size: rustfs_config::DEFAULT_COMPRESS_MIN_SIZE,
        }
    }
}

/// Predicate to determine if a response should be compressed.
///
/// This predicate implements a whitelist-based compression approach:
/// - Only compresses responses that match configured file extensions OR MIME types
/// - Respects minimum file size threshold
/// - Always skips error responses (4xx, 5xx) to avoid Content-Length issues
///
/// # Design Philosophy
/// Unlike the previous blacklist approach, this whitelist approach:
/// 1. Only compresses explicitly configured content types
/// 2. Preserves Content-Length for all other responses (better browser UX)
/// 3. Aligns with MinIO's opt-in compression behavior
///
/// # Note on tower-http Integration
/// The `tower-http::CompressionLayer` automatically handles:
/// - Skipping responses with `Content-Encoding` header (already compressed)
/// - Skipping responses with `Content-Range` header (Range requests)
<<<<<<< HEAD
=======
///
>>>>>>> af5c0b13
/// These checks are performed before calling this predicate, so we don't need to check them here.
///
/// # Extension Matching
/// File extension matching works by extracting the filename from the
/// `Content-Disposition` response header (e.g., `attachment; filename="file.txt"`).
///
/// # Performance
/// This predicate is evaluated per-response and has O(n) complexity where n is
/// the number of configured extensions/MIME patterns.
#[derive(Clone, Debug)]
pub struct CompressionPredicate {
    config: CompressionConfig,
}

impl CompressionPredicate {
    /// Create a new compression predicate with the given configuration
    pub fn new(config: CompressionConfig) -> Self {
        Self { config }
    }
}

impl Predicate for CompressionPredicate {
    fn should_compress<B>(&self, response: &Response<B>) -> bool
    where
        B: http_body::Body,
    {
        // If compression is disabled, never compress
        if !self.config.enabled {
            return false;
        }

        let status = response.status();

        // Never compress error responses (4xx and 5xx status codes)
        // This prevents Content-Length mismatch issues with error responses
        if status.is_client_error() || status.is_server_error() {
            debug!("Skipping compression for error response: status={}", status.as_u16());
            return false;
        }

        // Note: CONTENT_ENCODING and CONTENT_RANGE checks are handled by tower-http's
        // CompressionLayer before calling this predicate, so we don't need to check them here.

        // Check Content-Length header for minimum size threshold
        if let Some(content_length) = response.headers().get(http::header::CONTENT_LENGTH) {
            if let Ok(length_str) = content_length.to_str() {
                if let Ok(length) = length_str.parse::<u64>() {
                    if length < self.config.min_size {
                        debug!(
                            "Skipping compression for small response: size={} bytes, min_size={}",
                            length, self.config.min_size
                        );
                        return false;
                    }
                }
            }
        }

        // Check if the response matches configured extension via Content-Disposition
        if let Some(content_disposition) = response.headers().get(http::header::CONTENT_DISPOSITION) {
            if let Ok(cd) = content_disposition.to_str() {
                if let Some(filename) = CompressionConfig::extract_filename_from_content_disposition(cd) {
                    if self.config.matches_extension(&filename) {
                        debug!("Compressing response: filename '{}' matches configured extension", filename);
                        return true;
                    }
                }
            }
        }

        // Check if the response matches configured MIME type
        if let Some(content_type) = response.headers().get(http::header::CONTENT_TYPE) {
            if let Ok(ct) = content_type.to_str() {
                if self.config.matches_mime_type(ct) {
                    debug!("Compressing response: Content-Type '{}' matches configured MIME pattern", ct);
                    return true;
                }
            }
        }

        // Default: don't compress (whitelist approach)
        debug!("Skipping compression: response does not match any configured extension or MIME type");
        false
    }
}

#[cfg(test)]
mod tests {
    use super::*;

    #[test]
    fn test_compression_config_default() {
        let config = CompressionConfig::default();
        assert!(!config.enabled);
        assert!(config.extensions.is_empty());
        assert!(!config.mime_patterns.is_empty());
        assert_eq!(config.min_size, 1000);
    }

    #[test]
    fn test_compression_config_mime_matching() {
        let config = CompressionConfig {
            enabled: true,
            extensions: vec![],
            mime_patterns: vec!["text/*".to_string(), "application/json".to_string()],
            min_size: 1000,
        };

        // Test wildcard matching
        assert!(config.matches_mime_type("text/plain"));
        assert!(config.matches_mime_type("text/html"));
        assert!(config.matches_mime_type("text/css"));
        assert!(config.matches_mime_type("TEXT/PLAIN")); // case insensitive

        // Test exact matching
        assert!(config.matches_mime_type("application/json"));
        assert!(config.matches_mime_type("application/json; charset=utf-8"));

        // Test non-matching types
        assert!(!config.matches_mime_type("image/png"));
        assert!(!config.matches_mime_type("application/octet-stream"));
        assert!(!config.matches_mime_type("video/mp4"));
    }

    #[test]
    fn test_compression_config_extension_matching() {
        let config = CompressionConfig {
            enabled: true,
            extensions: vec![".txt".to_string(), ".log".to_string(), ".csv".to_string()],
            mime_patterns: vec![],
            min_size: 1000,
        };

        // Test matching extensions
        assert!(config.matches_extension("file.txt"));
        assert!(config.matches_extension("path/to/file.log"));
        assert!(config.matches_extension("data.csv"));
        assert!(config.matches_extension("FILE.TXT")); // case insensitive

        // Test non-matching extensions
        assert!(!config.matches_extension("image.png"));
        assert!(!config.matches_extension("archive.zip"));
        assert!(!config.matches_extension("document.pdf"));
    }

    #[test]
    fn test_extract_filename_from_content_disposition() {
        // Quoted filename
        assert_eq!(
            CompressionConfig::extract_filename_from_content_disposition(r#"attachment; filename="example.txt""#),
            Some("example.txt".to_string())
        );

        // Unquoted filename
        assert_eq!(
            CompressionConfig::extract_filename_from_content_disposition("attachment; filename=example.log"),
            Some("example.log".to_string())
        );

        // Filename with path
        assert_eq!(
            CompressionConfig::extract_filename_from_content_disposition(r#"attachment; filename="path/to/file.csv""#),
            Some("path/to/file.csv".to_string())
        );

        // Mixed case
        assert_eq!(
            CompressionConfig::extract_filename_from_content_disposition(r#"Attachment; FILENAME="test.json""#),
            Some("test.json".to_string())
        );

        // No filename
        assert_eq!(CompressionConfig::extract_filename_from_content_disposition("inline"), None);
    }

    #[test]
    fn test_compression_config_from_empty_strings() {
        // Simulate config with empty extension and mime strings
        let config = CompressionConfig {
            enabled: true,
            extensions: ""
                .split(',')
                .map(|s| s.trim().to_lowercase())
                .filter(|s| !s.is_empty())
                .collect(),
            mime_patterns: ""
                .split(',')
                .map(|s| s.trim().to_lowercase())
                .filter(|s| !s.is_empty())
                .collect(),
            min_size: 1000,
        };

        assert!(config.extensions.is_empty());
        assert!(config.mime_patterns.is_empty());
        assert!(!config.matches_extension("file.txt"));
        assert!(!config.matches_mime_type("text/plain"));
    }

    #[test]
    fn test_compression_config_extension_normalization() {
        // Extensions should be normalized with leading dot
        let extensions: Vec<String> = "txt,.log,csv"
            .split(',')
            .map(|s| {
                let s = s.trim().to_lowercase();
                if s.starts_with('.') { s } else { format!(".{s}") }
            })
            .filter(|s| s.len() > 1)
            .collect();

        assert_eq!(extensions, vec![".txt", ".log", ".csv"]);
    }

    #[test]
    fn test_compression_predicate_creation() {
        // Test that CompressionPredicate can be created with various configs
        let config_disabled = CompressionConfig {
            enabled: false,
            extensions: vec![".txt".to_string()],
            mime_patterns: vec!["text/*".to_string()],
            min_size: 0,
        };
        let predicate = CompressionPredicate::new(config_disabled.clone());
        assert!(!predicate.config.enabled);

        let config_enabled = CompressionConfig {
            enabled: true,
            extensions: vec![".txt".to_string(), ".log".to_string()],
            mime_patterns: vec!["text/*".to_string(), "application/json".to_string()],
            min_size: 1000,
        };
        let predicate = CompressionPredicate::new(config_enabled.clone());
        assert!(predicate.config.enabled);
        assert_eq!(predicate.config.extensions.len(), 2);
        assert_eq!(predicate.config.mime_patterns.len(), 2);
        assert_eq!(predicate.config.min_size, 1000);
    }
}<|MERGE_RESOLUTION|>--- conflicted
+++ resolved
@@ -237,10 +237,7 @@
 /// The `tower-http::CompressionLayer` automatically handles:
 /// - Skipping responses with `Content-Encoding` header (already compressed)
 /// - Skipping responses with `Content-Range` header (Range requests)
-<<<<<<< HEAD
-=======
-///
->>>>>>> af5c0b13
+///
 /// These checks are performed before calling this predicate, so we don't need to check them here.
 ///
 /// # Extension Matching
