--- conflicted
+++ resolved
@@ -12,9 +12,9 @@
 mod storage;
 
 use crate::auth::IAMAuth;
-use crate::console::{CONSOLE_CONFIG, init_console_cfg};
+use crate::console::{init_console_cfg, CONSOLE_CONFIG};
 // Ensure the correct path for parse_license is imported
-use crate::server::{SHUTDOWN_TIMEOUT, ServiceState, ServiceStateManager, ShutdownSignal, wait_for_shutdown};
+use crate::server::{wait_for_shutdown, ServiceState, ServiceStateManager, ShutdownSignal, SHUTDOWN_TIMEOUT};
 use bytes::Bytes;
 use chrono::Datelike;
 use clap::Parser;
@@ -22,18 +22,18 @@
     // error::{Error, Result},
     globals::set_global_addr,
 };
-use ecstore::StorageAPI;
 use ecstore::bucket::metadata_sys::init_bucket_metadata_sys;
 use ecstore::cmd::bucket_replication::init_bucket_replication_pool;
 use ecstore::config as ecconfig;
 use ecstore::config::GLOBAL_ConfigSys;
 use ecstore::heal::background_heal_ops::init_auto_heal;
 use ecstore::store_api::BucketOptions;
+use ecstore::StorageAPI;
 use ecstore::{
     endpoints::EndpointServerPools,
     heal::data_scanner::init_data_scanner,
     set_global_endpoints,
-    store::{ECStore, init_local_disks},
+    store::{init_local_disks, ECStore},
     update_erasure_type,
 };
 use ecstore::{global::set_global_rustfs_port, notification_sys::new_global_notification_sys};
@@ -49,7 +49,7 @@
 use license::init_license;
 use protos::proto_gen::node_service::node_service_server::NodeServiceServer;
 use rustfs_config::{DEFAULT_ACCESS_KEY, DEFAULT_SECRET_KEY, RUSTFS_TLS_CERT, RUSTFS_TLS_KEY};
-use rustfs_obs::{SystemObserver, init_obs, set_global_guard};
+use rustfs_obs::{init_obs, set_global_guard, SystemObserver};
 use rustfs_utils::net::parse_and_resolve_address;
 use rustls::ServerConfig;
 use s3s::{host::MultiDomain, service::S3ServiceBuilder};
@@ -60,13 +60,13 @@
 use std::sync::Arc;
 use std::time::Duration;
 use tokio::net::TcpListener;
-use tokio::signal::unix::{SignalKind, signal};
+use tokio::signal::unix::{signal, SignalKind};
 use tokio_rustls::TlsAcceptor;
-use tonic::{Request, Status, metadata::MetadataValue};
+use tonic::{metadata::MetadataValue, Request, Status};
 use tower_http::cors::CorsLayer;
 use tower_http::trace::TraceLayer;
-use tracing::{Span, instrument};
 use tracing::{debug, error, info, warn};
+use tracing::{instrument, Span};
 
 const MI_B: usize = 1024 * 1024;
 
@@ -577,7 +577,6 @@
             // update the status to stopping first
             state_manager.update(ServiceState::Stopping);
 
-<<<<<<< HEAD
             // // Stop the notification system
             // if rustfs_event::is_ready() {
             //     // stop event notifier
@@ -586,16 +585,6 @@
             //         Error::from_string(err.to_string())
             //     })?;
             // }
-=======
-            // Stop the notification system
-            if rustfs_event_notifier::is_ready() {
-                // stop event notifier
-                rustfs_event_notifier::shutdown().await.map_err(|err| {
-                    error!("Failed to shut down the notification system: {}", err);
-                    Error::other(err)
-                })?;
-            }
->>>>>>> 450db143
 
             info!("Server is stopping...");
             let _ = shutdown_tx.send(());
