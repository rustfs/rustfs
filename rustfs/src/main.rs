// Copyright 2024 RustFS Team
//
// Licensed under the Apache License, Version 2.0 (the "License");
// you may not use this file except in compliance with the License.
// You may obtain a copy of the License at
//
//     http://www.apache.org/licenses/LICENSE-2.0
//
// Unless required by applicable law or agreed to in writing, software
// distributed under the License is distributed on an "AS IS" BASIS,
// WITHOUT WARRANTIES OR CONDITIONS OF ANY KIND, either express or implied.
// See the License for the specific language governing permissions and
// limitations under the License.

mod admin;
mod auth;
mod config;
mod error;
// mod grpc;
pub mod license;
#[cfg(not(target_os = "windows"))]
mod profiling;
mod server;
mod storage;
mod update;
mod version;

// Ensure the correct path for parse_license is imported
use crate::admin::console::init_console_cfg;
use crate::server::{
    SHUTDOWN_TIMEOUT, ServiceState, ServiceStateManager, ShutdownSignal, init_event_notifier, shutdown_event_notifier,
    start_audit_system, start_console_server, start_http_server, stop_audit_system, wait_for_shutdown,
};
use crate::storage::ecfs::{process_lambda_configurations, process_queue_configurations, process_topic_configurations};
use chrono::Datelike;
use clap::Parser;
use license::init_license;
use rustfs_ahm::{
    Scanner, create_ahm_services_cancel_token, heal::storage::ECStoreHealStorage, init_heal_manager,
    scanner::data_scanner::ScannerConfig, shutdown_ahm_services,
};
use rustfs_common::globals::set_global_addr;
use rustfs_config::{DEFAULT_UPDATE_CHECK, ENV_UPDATE_CHECK};
use rustfs_ecstore::bucket::metadata_sys;
use rustfs_ecstore::bucket::metadata_sys::init_bucket_metadata_sys;
use rustfs_ecstore::cmd::bucket_replication::init_bucket_replication_pool;
use rustfs_ecstore::config as ecconfig;
use rustfs_ecstore::config::GLOBAL_CONFIG_SYS;
use rustfs_ecstore::store_api::BucketOptions;
use rustfs_ecstore::{
    StorageAPI,
    endpoints::EndpointServerPools,
    global::{set_global_rustfs_port, shutdown_background_services},
    notification_sys::new_global_notification_sys,
    set_global_endpoints,
    store::ECStore,
    store::init_local_disks,
    update_erasure_type,
};
use rustfs_iam::init_iam_sys;
use rustfs_notify::global::notifier_instance;
use rustfs_obs::{init_obs, set_global_guard};
use rustfs_targets::arn::TargetID;
use rustfs_utils::net::parse_and_resolve_address;
// KMS is now managed dynamically via API
use s3s::s3_error;
use std::io::{Error, Result};
use std::str::FromStr;
use std::sync::Arc;
use tracing::{debug, error, info, instrument, warn};

#[cfg(all(target_os = "linux", target_env = "gnu"))]
#[global_allocator]
static GLOBAL: tikv_jemallocator::Jemalloc = tikv_jemallocator::Jemalloc;

#[cfg(all(target_os = "linux", target_env = "musl"))]
#[global_allocator]
static GLOBAL: mimalloc::MiMalloc = mimalloc::MiMalloc;

const LOGO: &str = r#"

░█▀▄░█░█░█▀▀░▀█▀░█▀▀░█▀▀
░█▀▄░█░█░▀▀█░░█░░█▀▀░▀▀█
░▀░▀░▀▀▀░▀▀▀░░▀░░▀░░░▀▀▀

"#;

#[instrument]
fn print_server_info() {
    let current_year = chrono::Utc::now().year();

    // Use custom macros to print server information
    info!("RustFS Object Storage Server");
    info!("Copyright: 2024-{} RustFS, Inc", current_year);
    info!("License: Apache-2.0 https://www.apache.org/licenses/LICENSE-2.0");
    info!("Version: {}", version::get_version());
    info!("Docs: https://rustfs.com/docs/");
}

#[tokio::main]
async fn main() -> Result<()> {
    // Parse the obtained parameters
    let opt = config::Opt::parse();

    // Initialize the configuration
    init_license(opt.license.clone());

    // Initialize Observability
    let (_logger, guard) = init_obs(Some(opt.clone().obs_endpoint)).await;

    // print startup logo
    info!("{}", LOGO);

    // Store in global storage
    set_global_guard(guard).map_err(Error::other)?;

    // Initialize performance profiling if enabled
    #[cfg(not(target_os = "windows"))]
    profiling::start_profiling_if_enabled();

    // Run parameters
    run(opt).await
}

#[instrument(skip(opt))]
async fn run(opt: config::Opt) -> Result<()> {
    debug!("opt: {:?}", &opt);

    // // Initialize global DNS resolver early for enhanced DNS resolution (concurrent)
    // let dns_init = tokio::spawn(async {
    //     if let Err(e) = rustfs_utils::dns_resolver::init_global_dns_resolver().await {
    //         warn!("Failed to initialize global DNS resolver: {}. Using standard DNS resolution.", e);
    //     }
    // });

    if let Some(region) = &opt.region {
        rustfs_ecstore::global::set_global_region(region.clone());
    }

    let server_addr = parse_and_resolve_address(opt.address.as_str()).map_err(Error::other)?;
    let server_port = server_addr.port();
    let server_address = server_addr.to_string();

    info!(
        target: "rustfs::main::run",
        server_address = %server_address,
        ip = %server_addr.ip(),
        port = %server_port,
        version = %version::get_version(),
        "Starting RustFS server at {}",
        &server_address
    );

    // Set up AK and SK
    rustfs_ecstore::global::init_global_action_cred(Some(opt.access_key.clone()), Some(opt.secret_key.clone()));

    set_global_rustfs_port(server_port);

    set_global_addr(&opt.address).await;

    // // Wait for DNS initialization to complete before network-heavy operations
    // dns_init.await.map_err(Error::other)?;

    // For RPC
    let (endpoint_pools, setup_type) = EndpointServerPools::from_volumes(server_address.clone().as_str(), opt.volumes.clone())
        .await
        .map_err(Error::other)?;

    for (i, eps) in endpoint_pools.as_ref().iter().enumerate() {
        info!(
            target: "rustfs::main::run",
            "Formatting {}st pool, {} set(s), {} drives per set.",
            i + 1,
            eps.set_count,
            eps.drives_per_set
        );

        if eps.drives_per_set > 1 {
            warn!("WARNING: Host local has more than 0 drives of set. A host failure will result in data becoming unavailable.");
        }
    }

    for (i, eps) in endpoint_pools.as_ref().iter().enumerate() {
        info!(
            target: "rustfs::main::run",
            id = i,
            set_count = eps.set_count,
            drives_per_set = eps.drives_per_set,
            cmd = ?eps.cmd_line,
            "created endpoints {}, set_count:{}, drives_per_set: {}, cmd: {:?}",
            i, eps.set_count, eps.drives_per_set, eps.cmd_line
        );

        for ep in eps.endpoints.as_ref().iter() {
            info!(
                target: "rustfs::main::run",
                "  - endpoint: {}", ep
            );
        }
    }

    let state_manager = ServiceStateManager::new();
    // Update service status to Starting
    state_manager.update(ServiceState::Starting);

    let shutdown_tx = start_http_server(&opt, state_manager.clone()).await?;
    // Start console server if enabled
    let console_shutdown_tx = shutdown_tx.clone();
    if opt.console_enable && !opt.console_address.is_empty() {
        // Deal with port mapping issues for virtual machines like docker
        let (external_addr, external_port) = if !opt.external_address.is_empty() {
            let external_addr = parse_and_resolve_address(opt.external_address.as_str()).map_err(Error::other)?;
            let external_port = external_addr.port();
            if external_port != server_port {
                warn!(
                    "External port {} is different from server port {}, ensure your firewall allows access to the external port if needed.",
                    external_port, server_port
                );
            }
            info!(
                target: "rustfs::main::run",
                external_address = %external_addr,
                external_port = %external_port,
                "Using external address {} for endpoint access", external_addr
            );
            rustfs_ecstore::global::set_global_rustfs_external_port(external_port);
            set_global_addr(&opt.external_address).await;
            (external_addr.ip(), external_port)
        } else {
            (server_addr.ip(), server_port)
        };
        warn!("Starting console server on address: '{}', port: '{}'", external_addr, external_port);
        // init console configuration
        init_console_cfg(external_addr, external_port);

        let opt_clone = opt.clone();
        tokio::spawn(async move {
            let console_shutdown_rx = console_shutdown_tx.subscribe();
            if let Err(e) = start_console_server(&opt_clone, console_shutdown_rx).await {
                error!("Console server failed to start: {}", e);
            }
        });
    } else {
        info!("Console server is disabled.");
        info!("You can access the RustFS API at {}", &opt.address);
        info!("For more information, visit https://rustfs.com/docs/");
        info!("To enable the console, restart the server with --console-enable and a valid --console-address.");
        info!(
            "Current console address is set to: '{}' ,console enable is set to: '{}'",
            &opt.console_address, &opt.console_enable
        );
    }

    set_global_endpoints(endpoint_pools.as_ref().clone());
    update_erasure_type(setup_type).await;

    // Initialize the local disk
    init_local_disks(endpoint_pools.clone()).await.map_err(Error::other)?;

    // init store
    let store = ECStore::new(server_addr, endpoint_pools.clone()).await.inspect_err(|err| {
        error!("ECStore::new {:?}", err);
    })?;

    ecconfig::init();
    // config system configuration
    GLOBAL_CONFIG_SYS.init(store.clone()).await?;

    // Initialize KMS system if enabled
    init_kms_system(&opt).await?;

    // Initialize event notifier
    init_event_notifier().await;
    // Start the audit system
    match start_audit_system().await {
        Ok(_) => info!(target: "rustfs::main::run","Audit system started successfully."),
        Err(e) => error!(target: "rustfs::main::run","Failed to start audit system: {}", e),
    }

    let buckets_list = store
        .list_bucket(&BucketOptions {
            no_metadata: true,
            ..Default::default()
        })
        .await
        .map_err(Error::other)?;

    // Collect bucket names into a vector
    let buckets: Vec<String> = buckets_list.into_iter().map(|v| v.name).collect();

    init_bucket_metadata_sys(store.clone(), buckets.clone()).await;

    init_iam_sys(store.clone()).await.map_err(Error::other)?;

    add_bucket_notification_configuration(buckets.clone()).await;

    // Initialize the global notification system
    new_global_notification_sys(endpoint_pools.clone()).await.map_err(|err| {
        error!("new_global_notification_sys failed {:?}", &err);
        Error::other(err)
    })?;

    // Create a cancellation token for AHM services
    let _ = create_ahm_services_cancel_token();

    // Check environment variables to determine if scanner and heal should be enabled
    let enable_scanner = parse_bool_env_var("RUSTFS_ENABLE_SCANNER", true);
    let enable_heal = parse_bool_env_var("RUSTFS_ENABLE_HEAL", true);

    info!(
        target: "rustfs::main::run",
        enable_scanner = enable_scanner,
        enable_heal = enable_heal,
        "Background services configuration: scanner={}, heal={}", enable_scanner, enable_heal
    );

    // Initialize heal manager and scanner based on environment variables
    if enable_heal || enable_scanner {
        if enable_heal {
            // Initialize heal manager with channel processor
            let heal_storage = Arc::new(ECStoreHealStorage::new(store.clone()));
            let heal_manager = init_heal_manager(heal_storage, None).await?;

            if enable_scanner {
                info!(target: "rustfs::main::run","Starting scanner with heal manager...");
                let scanner = Scanner::new(Some(ScannerConfig::default()), Some(heal_manager));
                scanner.start().await?;
            } else {
                info!(target: "rustfs::main::run","Scanner disabled, but heal manager is initialized and available");
            }
        } else if enable_scanner {
            info!("Starting scanner without heal manager...");
            let scanner = Scanner::new(Some(ScannerConfig::default()), None);
            scanner.start().await?;
        }
    } else {
        info!(target: "rustfs::main::run","Both scanner and heal are disabled, skipping AHM service initialization");
    }

    // print server info
    print_server_info();
    // initialize bucket replication pool
    init_bucket_replication_pool().await;

    init_update_check();

    // Perform hibernation for 1 second
    tokio::time::sleep(SHUTDOWN_TIMEOUT).await;
    // listen to the shutdown signal
    match wait_for_shutdown().await {
        #[cfg(unix)]
        ShutdownSignal::CtrlC | ShutdownSignal::Sigint | ShutdownSignal::Sigterm => {
            handle_shutdown(&state_manager, &shutdown_tx).await;
        }
        #[cfg(not(unix))]
        ShutdownSignal::CtrlC => {
            handle_shutdown(&state_manager, &shutdown_tx).await;
        }
    }

    info!(target: "rustfs::main::run","server is stopped state: {:?}", state_manager.current_state());
    Ok(())
}

/// Parse a boolean environment variable with default value
///
/// Returns true if the environment variable is not set or set to true/1/yes/on/enabled,
/// false if set to false/0/no/off/disabled
fn parse_bool_env_var(var_name: &str, default: bool) -> bool {
    std::env::var(var_name)
        .unwrap_or_else(|_| default.to_string())
        .parse::<bool>()
        .unwrap_or(default)
}

/// Handles the shutdown process of the server
async fn handle_shutdown(state_manager: &ServiceStateManager, shutdown_tx: &tokio::sync::broadcast::Sender<()>) {
    info!(
        target: "rustfs::main::handle_shutdown",
        "Shutdown signal received in main thread"
    );
    // update the status to stopping first
    state_manager.update(ServiceState::Stopping);

    // Check environment variables to determine what services need to be stopped
    let enable_scanner = parse_bool_env_var("RUSTFS_ENABLE_SCANNER", true);
    let enable_heal = parse_bool_env_var("RUSTFS_ENABLE_HEAL", true);

    // Stop background services based on what was enabled
    if enable_scanner || enable_heal {
        info!(
            target: "rustfs::main::handle_shutdown",
            "Stopping background services (data scanner and auto heal)..."
        );
        shutdown_background_services();

        info!(
            target: "rustfs::main::handle_shutdown",
            "Stopping AHM services..."
        );
        shutdown_ahm_services();
    } else {
        info!(
            target: "rustfs::main::handle_shutdown",
            "Background services were disabled, skipping AHM shutdown"
        );
    }

    // Stop the notification system
    info!(
        target: "rustfs::main::handle_shutdown",
        "Shutting down event notifier system..."
    );
    shutdown_event_notifier().await;

    // Stop the audit system
    info!(
        target: "rustfs::main::handle_shutdown",
        "Stopping audit system..."
    );
    match stop_audit_system().await {
        Ok(_) => info!("Audit system stopped successfully."),
        Err(e) => error!("Failed to stop audit system: {}", e),
    }

    info!(
        target: "rustfs::main::handle_shutdown",
        "Server is stopping..."
    );
    let _ = shutdown_tx.send(());

    // Wait for the worker thread to complete the cleaning work
    tokio::time::sleep(SHUTDOWN_TIMEOUT).await;

    // the last updated status is stopped
    state_manager.update(ServiceState::Stopped);
    info!(
        target: "rustfs::main::handle_shutdown",
        "Server stopped current "
    );
    println!("Server stopped successfully.");
}

fn init_update_check() {
    let update_check_enable = std::env::var(ENV_UPDATE_CHECK)
        .unwrap_or_else(|_| DEFAULT_UPDATE_CHECK.to_string())
        .parse::<bool>()
        .unwrap_or(DEFAULT_UPDATE_CHECK);

    if !update_check_enable {
        return;
    }

    // Async update check with timeout
    tokio::spawn(async {
        use crate::update::{UpdateCheckError, check_updates};

        // Add timeout to prevent hanging network calls
        match tokio::time::timeout(std::time::Duration::from_secs(30), check_updates()).await {
            Ok(Ok(result)) => {
                if result.update_available {
                    if let Some(latest) = &result.latest_version {
                        info!(
                            "🚀 Version check: New version available: {} -> {} (current: {})",
                            result.current_version, latest.version, result.current_version
                        );
                        if let Some(notes) = &latest.release_notes {
                            info!("📝 Release notes: {}", notes);
                        }
                        if let Some(url) = &latest.download_url {
                            info!("🔗 Download URL: {}", url);
                        }
                    }
                } else {
                    debug!("✅ Version check: Current version is up to date: {}", result.current_version);
                }
            }
            Ok(Err(UpdateCheckError::HttpError(e))) => {
                debug!("Version check: network error (this is normal): {}", e);
            }
            Ok(Err(e)) => {
                debug!("Version check: failed (this is normal): {}", e);
            }
            Err(_) => {
                debug!("Version check: timeout after 30 seconds (this is normal)");
            }
        }
    });
}

#[instrument(skip_all)]
async fn add_bucket_notification_configuration(buckets: Vec<String>) {
    let region_opt = rustfs_ecstore::global::get_global_region();
    let region = match region_opt {
        Some(ref r) if !r.is_empty() => r,
        _ => {
            warn!("Global region is not set; attempting notification configuration for all buckets with an empty region.");
            ""
        }
    };
    for bucket in buckets.iter() {
        let has_notification_config = metadata_sys::get_notification_config(bucket).await.unwrap_or_else(|err| {
            warn!("get_notification_config err {:?}", err);
            None
        });

        match has_notification_config {
            Some(cfg) => {
                info!(
                    target: "rustfs::main::add_bucket_notification_configuration",
                    bucket = %bucket,
                    "Bucket '{}' has existing notification configuration: {:?}", bucket, cfg);

                let mut event_rules = Vec::new();
                process_queue_configurations(&mut event_rules, cfg.queue_configurations.clone(), TargetID::from_str);
                process_topic_configurations(&mut event_rules, cfg.topic_configurations.clone(), TargetID::from_str);
                process_lambda_configurations(&mut event_rules, cfg.lambda_function_configurations.clone(), TargetID::from_str);

                if let Err(e) = notifier_instance()
                    .add_event_specific_rules(bucket, region, &event_rules)
                    .await
                    .map_err(|e| s3_error!(InternalError, "Failed to add rules: {e}"))
                {
                    error!("Failed to add rules for bucket '{}': {:?}", bucket, e);
                }
            }
            None => {
                info!(
                    target: "rustfs::main::add_bucket_notification_configuration",
                    bucket = %bucket,
                    "Bucket '{}' has no existing notification configuration.", bucket);
            }
        }
    }
<<<<<<< HEAD
=======
}

/// Shuts down the event notifier system gracefully
async fn shutdown_event_notifier() {
    info!("Shutting down event notifier system...");

    if !rustfs_notify::is_notification_system_initialized() {
        info!("Event notifier system is not initialized, nothing to shut down.");
        return;
    }

    let system = match rustfs_notify::notification_system() {
        Some(sys) => sys,
        None => {
            error!("Event notifier system is not initialized.");
            return;
        }
    };

    // Call the shutdown function from the rustfs_notify module
    system.shutdown().await;
    info!("Event notifier system shut down successfully.");
}

/// Initialize KMS system and configure if enabled
#[instrument(skip(opt))]
async fn init_kms_system(opt: &config::Opt) -> Result<()> {
    println!("CLAUDE DEBUG: init_kms_system called!");
    info!("CLAUDE DEBUG: init_kms_system called!");
    info!("Initializing KMS service manager...");
    info!(
        "CLAUDE DEBUG: KMS configuration - kms_enable: {}, kms_backend: {}, kms_key_dir: {:?}, kms_default_key_id: {:?}",
        opt.kms_enable, opt.kms_backend, opt.kms_key_dir, opt.kms_default_key_id
    );

    // Initialize global KMS service manager (starts in NotConfigured state)
    let service_manager = rustfs_kms::init_global_kms_service_manager();

    // If KMS is enabled in configuration, configure and start the service
    if opt.kms_enable {
        info!("KMS is enabled, configuring and starting service...");

        // Create KMS configuration from command line options
        let kms_config = match opt.kms_backend.as_str() {
            "local" => {
                let key_dir = opt
                    .kms_key_dir
                    .as_ref()
                    .ok_or_else(|| Error::other("KMS key directory is required for local backend"))?;

                rustfs_kms::config::KmsConfig {
                    backend: rustfs_kms::config::KmsBackend::Local,
                    backend_config: rustfs_kms::config::BackendConfig::Local(rustfs_kms::config::LocalConfig {
                        key_dir: std::path::PathBuf::from(key_dir),
                        master_key: None,
                        file_permissions: Some(0o600),
                    }),
                    default_key_id: opt.kms_default_key_id.clone(),
                    timeout: std::time::Duration::from_secs(30),
                    retry_attempts: 3,
                    enable_cache: true,
                    cache_config: rustfs_kms::config::CacheConfig::default(),
                }
            }
            "vault" => {
                let vault_address = opt
                    .kms_vault_address
                    .as_ref()
                    .ok_or_else(|| Error::other("Vault address is required for vault backend"))?;
                let vault_token = opt
                    .kms_vault_token
                    .as_ref()
                    .ok_or_else(|| Error::other("Vault token is required for vault backend"))?;

                rustfs_kms::config::KmsConfig {
                    backend: rustfs_kms::config::KmsBackend::Vault,
                    backend_config: rustfs_kms::config::BackendConfig::Vault(rustfs_kms::config::VaultConfig {
                        address: vault_address.clone(),
                        auth_method: rustfs_kms::config::VaultAuthMethod::Token {
                            token: vault_token.clone(),
                        },
                        namespace: None,
                        mount_path: "transit".to_string(),
                        kv_mount: "secret".to_string(),
                        key_path_prefix: "rustfs/kms/keys".to_string(),
                        tls: None,
                    }),
                    default_key_id: opt.kms_default_key_id.clone(),
                    timeout: std::time::Duration::from_secs(30),
                    retry_attempts: 3,
                    enable_cache: true,
                    cache_config: rustfs_kms::config::CacheConfig::default(),
                }
            }
            _ => return Err(Error::other(format!("Unsupported KMS backend: {}", opt.kms_backend))),
        };

        // Configure the KMS service
        service_manager
            .configure(kms_config)
            .await
            .map_err(|e| Error::other(format!("Failed to configure KMS: {}", e)))?;

        // Start the KMS service
        service_manager
            .start()
            .await
            .map_err(|e| Error::other(format!("Failed to start KMS: {}", e)))?;

        info!("KMS service configured and started successfully");
    } else {
        info!("KMS service manager initialized. KMS is ready for dynamic configuration via API.");
    }

    Ok(())
>>>>>>> 08aeca89
}<|MERGE_RESOLUTION|>--- conflicted
+++ resolved
@@ -28,16 +28,16 @@
 // Ensure the correct path for parse_license is imported
 use crate::admin::console::init_console_cfg;
 use crate::server::{
-    SHUTDOWN_TIMEOUT, ServiceState, ServiceStateManager, ShutdownSignal, init_event_notifier, shutdown_event_notifier,
-    start_audit_system, start_console_server, start_http_server, stop_audit_system, wait_for_shutdown,
+    init_event_notifier, shutdown_event_notifier, start_audit_system, start_console_server, start_http_server, stop_audit_system,
+    wait_for_shutdown, ServiceState, ServiceStateManager, ShutdownSignal, SHUTDOWN_TIMEOUT,
 };
 use crate::storage::ecfs::{process_lambda_configurations, process_queue_configurations, process_topic_configurations};
 use chrono::Datelike;
 use clap::Parser;
 use license::init_license;
 use rustfs_ahm::{
-    Scanner, create_ahm_services_cancel_token, heal::storage::ECStoreHealStorage, init_heal_manager,
-    scanner::data_scanner::ScannerConfig, shutdown_ahm_services,
+    create_ahm_services_cancel_token, heal::storage::ECStoreHealStorage, init_heal_manager, scanner::data_scanner::ScannerConfig,
+    shutdown_ahm_services, Scanner,
 };
 use rustfs_common::globals::set_global_addr;
 use rustfs_config::{DEFAULT_UPDATE_CHECK, ENV_UPDATE_CHECK};
@@ -48,14 +48,14 @@
 use rustfs_ecstore::config::GLOBAL_CONFIG_SYS;
 use rustfs_ecstore::store_api::BucketOptions;
 use rustfs_ecstore::{
-    StorageAPI,
     endpoints::EndpointServerPools,
     global::{set_global_rustfs_port, shutdown_background_services},
     notification_sys::new_global_notification_sys,
     set_global_endpoints,
+    store::init_local_disks,
     store::ECStore,
-    store::init_local_disks,
     update_erasure_type,
+    StorageAPI,
 };
 use rustfs_iam::init_iam_sys;
 use rustfs_notify::global::notifier_instance;
@@ -453,7 +453,7 @@
 
     // Async update check with timeout
     tokio::spawn(async {
-        use crate::update::{UpdateCheckError, check_updates};
+        use crate::update::{check_updates, UpdateCheckError};
 
         // Add timeout to prevent hanging network calls
         match tokio::time::timeout(std::time::Duration::from_secs(30), check_updates()).await {
@@ -532,30 +532,6 @@
             }
         }
     }
-<<<<<<< HEAD
-=======
-}
-
-/// Shuts down the event notifier system gracefully
-async fn shutdown_event_notifier() {
-    info!("Shutting down event notifier system...");
-
-    if !rustfs_notify::is_notification_system_initialized() {
-        info!("Event notifier system is not initialized, nothing to shut down.");
-        return;
-    }
-
-    let system = match rustfs_notify::notification_system() {
-        Some(sys) => sys,
-        None => {
-            error!("Event notifier system is not initialized.");
-            return;
-        }
-    };
-
-    // Call the shutdown function from the rustfs_notify module
-    system.shutdown().await;
-    info!("Event notifier system shut down successfully.");
 }
 
 /// Initialize KMS system and configure if enabled
@@ -649,5 +625,4 @@
     }
 
     Ok(())
->>>>>>> 08aeca89
 }