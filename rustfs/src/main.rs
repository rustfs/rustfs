--- conflicted
+++ resolved
@@ -27,12 +27,8 @@
 
 // Ensure the correct path for parse_license is imported
 use crate::init::{
-<<<<<<< HEAD
     add_bucket_notification_configuration, init_buffer_profile_system, init_ftp_system, init_kms_system, init_sftp_system,
-    init_update_check,
-=======
-    add_bucket_notification_configuration, init_buffer_profile_system, init_kms_system, init_update_check, print_server_info,
->>>>>>> b4ba62fa
+    init_update_check, print_server_info,
 };
 use crate::server::{
     SHUTDOWN_TIMEOUT, ServiceState, ServiceStateManager, ShutdownSignal, init_cert, init_event_notifier, shutdown_event_notifier,
