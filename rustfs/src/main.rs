--- conflicted
+++ resolved
@@ -39,7 +39,6 @@
     scanner::data_scanner::ScannerConfig, shutdown_ahm_services,
 };
 use rustfs_common::globals::set_global_addr;
-<<<<<<< HEAD
 use rustfs_config::DEFAULT_DELIMITER;
 use rustfs_config::DEFAULT_UPDATE_CHECK;
 use rustfs_config::ENV_UPDATE_CHECK;
@@ -50,9 +49,6 @@
 use rustfs_ecstore::config::GLOBAL_CONFIG_SYS;
 use rustfs_ecstore::config::GLOBAL_SERVER_CONFIG;
 use rustfs_ecstore::store_api::BucketOptions;
-=======
-use rustfs_config::{DEFAULT_UPDATE_CHECK, ENV_UPDATE_CHECK};
->>>>>>> 9b7f4d47
 use rustfs_ecstore::{
     StorageAPI,
     bucket::metadata_sys,
@@ -303,13 +299,10 @@
     // config system configuration
     GLOBAL_CONFIG_SYS.init(store.clone()).await?;
 
-<<<<<<< HEAD
     // init  replication_pool
     init_background_replication(store.clone()).await;
-=======
     // Initialize KMS system if enabled
     init_kms_system(&opt).await?;
->>>>>>> 9b7f4d47
 
     // Initialize event notifier
     init_event_notifier().await;
@@ -330,27 +323,11 @@
     // Collect bucket names into a vector
     let buckets: Vec<String> = buckets_list.into_iter().map(|v| v.name).collect();
 
-<<<<<<< HEAD
     if let Some(pool) = GLOBAL_REPLICATION_POOL.get() {
         pool.clone().init_resync(ctx.clone(), buckets.clone()).await?;
     }
 
-    // Parallelize initialization tasks for better network performance
-    let bucket_metadata_task = tokio::spawn({
-        let store = store.clone();
-        let buckets = buckets.clone();
-        async move {
-            init_bucket_metadata_sys(store, buckets).await;
-        }
-    });
-
-    let iam_init_task = tokio::spawn({
-        let store = store.clone();
-        async move { init_iam_sys(store).await }
-    });
-=======
     init_bucket_metadata_sys(store.clone(), buckets.clone()).await;
->>>>>>> 9b7f4d47
 
     init_iam_sys(store.clone()).await.map_err(Error::other)?;
 
@@ -434,7 +411,6 @@
 }
 
 /// Handles the shutdown process of the server
-<<<<<<< HEAD
 async fn handle_shutdown(
     state_manager: &ServiceStateManager,
     shutdown_tx: &tokio::sync::broadcast::Sender<()>,
@@ -442,14 +418,10 @@
 ) {
     ctx.cancel();
 
-    info!("Shutdown signal received in main thread");
-=======
-async fn handle_shutdown(state_manager: &ServiceStateManager, shutdown_tx: &tokio::sync::broadcast::Sender<()>) {
     info!(
         target: "rustfs::main::handle_shutdown",
         "Shutdown signal received in main thread"
     );
->>>>>>> 9b7f4d47
     // update the status to stopping first
     state_manager.update(ServiceState::Stopping);
 
