--- conflicted
+++ resolved
@@ -25,43 +25,39 @@
 mod update;
 mod version;
 
-<<<<<<< HEAD
 // Ensure the correct path for parse_license is imported
+use crate::admin::console::init_console_cfg;
 use crate::admin::handlers::profile::start_profilers;
-use crate::server::{SHUTDOWN_TIMEOUT, ServiceState, ServiceStateManager, ShutdownSignal, start_http_server, wait_for_shutdown};
-=======
-use crate::admin::console::init_console_cfg;
 use crate::server::{
-    SHUTDOWN_TIMEOUT, ServiceState, ServiceStateManager, ShutdownSignal, init_event_notifier, shutdown_event_notifier,
-    start_audit_system, start_console_server, start_http_server, stop_audit_system, wait_for_shutdown,
+    init_event_notifier, shutdown_event_notifier, start_audit_system, start_console_server, start_http_server, stop_audit_system,
+    wait_for_shutdown, ServiceState, ServiceStateManager, ShutdownSignal, SHUTDOWN_TIMEOUT,
 };
->>>>>>> 4168e6c1
 use crate::storage::ecfs::{process_lambda_configurations, process_queue_configurations, process_topic_configurations};
 use chrono::Datelike;
 use clap::Parser;
 use license::init_license;
 use rustfs_ahm::{
-    Scanner, create_ahm_services_cancel_token, heal::storage::ECStoreHealStorage, init_heal_manager,
-    scanner::data_scanner::ScannerConfig, shutdown_ahm_services,
+    create_ahm_services_cancel_token, heal::storage::ECStoreHealStorage, init_heal_manager, scanner::data_scanner::ScannerConfig,
+    shutdown_ahm_services, Scanner,
 };
 use rustfs_common::globals::set_global_addr;
 use rustfs_config::DEFAULT_UPDATE_CHECK;
 use rustfs_config::ENV_UPDATE_CHECK;
 use rustfs_ecstore::bucket::metadata_sys;
 use rustfs_ecstore::bucket::metadata_sys::init_bucket_metadata_sys;
-use rustfs_ecstore::bucket::replication::{GLOBAL_REPLICATION_POOL, init_background_replication};
+use rustfs_ecstore::bucket::replication::{init_background_replication, GLOBAL_REPLICATION_POOL};
 use rustfs_ecstore::config as ecconfig;
 use rustfs_ecstore::config::GLOBAL_CONFIG_SYS;
 use rustfs_ecstore::store_api::BucketOptions;
 use rustfs_ecstore::{
-    StorageAPI,
     endpoints::EndpointServerPools,
     global::{set_global_rustfs_port, shutdown_background_services},
     notification_sys::new_global_notification_sys,
     set_global_endpoints,
+    store::init_local_disks,
     store::ECStore,
-    store::init_local_disks,
     update_erasure_type,
+    StorageAPI,
 };
 use rustfs_iam::init_iam_sys;
 use rustfs_notify::global::notifier_instance;
@@ -84,7 +80,10 @@
 #[global_allocator]
 static GLOBAL: tikv_jemallocator::Jemalloc = tikv_jemallocator::Jemalloc;
 
-<<<<<<< HEAD
+#[cfg(all(target_os = "linux", target_env = "musl"))]
+#[global_allocator]
+static GLOBAL: mimalloc::MiMalloc = mimalloc::MiMalloc;
+
 #[cfg(not(target_env = "msvc"))]
 pub async fn check_jemalloc_profiling() {
     use jemalloc_pprof;
@@ -147,10 +146,6 @@
         Err(e) => println!("Failed to read active memory stats: {}", e),
     }
 }
-=======
-#[cfg(all(target_os = "linux", target_env = "musl"))]
-#[global_allocator]
-static GLOBAL: mimalloc::MiMalloc = mimalloc::MiMalloc;
 
 const LOGO: &str = r#"
 
@@ -159,7 +154,6 @@
 ░▀░▀░▀▀▀░▀▀▀░░▀░░▀░░░▀▀▀
 
 "#;
->>>>>>> 4168e6c1
 
 #[instrument]
 fn print_server_info() {
@@ -173,15 +167,6 @@
     info!("Docs: https://rustfs.com/docs/");
 }
 
-<<<<<<< HEAD
-#[tokio::main]
-async fn main() -> Result<()> {
-    #[cfg(not(target_env = "msvc"))]
-    {
-        check_jemalloc_profiling().await;
-        start_profilers();
-    }
-=======
 fn main() -> Result<()> {
     let mut builder = server::get_tokio_runtime_builder();
     builder.enable_all();
@@ -205,7 +190,11 @@
     runtime.block_on(async_main())
 }
 async fn async_main() -> Result<()> {
->>>>>>> 4168e6c1
+    #[cfg(not(target_env = "msvc"))]
+    {
+        check_jemalloc_profiling().await;
+        start_profilers();
+    }
     // Parse the obtained parameters
     let opt = config::Opt::parse();
 
@@ -574,7 +563,7 @@
 
     // Async update check with timeout
     tokio::spawn(async {
-        use crate::update::{UpdateCheckError, check_updates};
+        use crate::update::{check_updates, UpdateCheckError};
 
         // Add timeout to prevent hanging network calls
         match tokio::time::timeout(std::time::Duration::from_secs(30), check_updates()).await {
