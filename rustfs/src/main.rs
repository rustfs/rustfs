--- conflicted
+++ resolved
@@ -36,11 +36,8 @@
 };
 use iam::init_iam_sys;
 use protos::proto_gen::node_service::node_service_server::NodeServiceServer;
-<<<<<<< HEAD
 use rustfs_obs::{init_obs, load_config, set_global_guard, InitLogStatus};
-=======
 use rustls::ServerConfig;
->>>>>>> 8d4c3dfa
 use s3s::{host::MultiDomain, service::S3ServiceBuilder};
 use service::hybrid;
 use std::sync::Arc;
@@ -98,7 +95,6 @@
     // Parse the obtained parameters
     let opt = config::Opt::parse();
 
-<<<<<<< HEAD
     // Load the configuration file
     let config = load_config(Some(opt.clone().obs_config));
 
@@ -110,10 +106,6 @@
 
     // Log initialization status
     InitLogStatus::init_start_log(&config.observability).await?;
-=======
-    //设置 trace
-    setup_tracing();
->>>>>>> 8d4c3dfa
 
     // Run parameters
     run(opt).await
@@ -139,11 +131,8 @@
     debug!("server_address {}", &server_address);
 
     //设置 AK 和 SK
-<<<<<<< HEAD
     iam::init_global_action_cred(Some(opt.access_key.clone()), Some(opt.secret_key.clone()))?;
-=======
-    iam::init_global_action_cred(Some(opt.access_key.clone()), Some(opt.secret_key.clone())).unwrap();
->>>>>>> 8d4c3dfa
+
     set_global_rustfs_port(server_port);
 
     //监听地址，端口从参数中获取
@@ -295,7 +284,13 @@
             };
             if has_tls_certs {
                 debug!("TLS certificates found, starting with SIGINT");
-                let tls_socket = match tls_acceptor.as_ref().ok_or_else(|| error("TLS not configured".to_string())).unwrap().accept(socket).await {
+                let tls_socket = match tls_acceptor
+                    .as_ref()
+                    .ok_or_else(|| error("TLS not configured".to_string()))
+                    .unwrap()
+                    .accept(socket)
+                    .await
+                {
                     Ok(tls_socket) => tls_socket,
                     Err(err) => {
                         error!("TLS handshake failed {}", err);
