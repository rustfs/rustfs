// Copyright 2024 RustFS Team
//
// Licensed under the Apache License, Version 2.0 (the "License");
// you may not use this file except in compliance with the License.
// You may obtain a copy of the License at
//
//     http://www.apache.org/licenses/LICENSE-2.0
//
// Unless required by applicable law or agreed to in writing, software
// distributed under the License is distributed on an "AS IS" BASIS,
// WITHOUT WARRANTIES OR CONDITIONS OF ANY KIND, either express or implied.
// See the License for the specific language governing permissions and
// limitations under the License.

use crate::admin::router::Operation;
use crate::auth::{check_key_valid, get_session_token};
use http::{HeaderMap, StatusCode};
use matchit::Params;
use rustfs_config::notify::{NOTIFY_MQTT_SUB_SYS, NOTIFY_WEBHOOK_SUB_SYS};
use rustfs_config::{ENABLE_KEY, EnableState};
<<<<<<< HEAD
=======
use rustfs_targets::check_mqtt_broker_available;
>>>>>>> aac9b1ed
use s3s::header::CONTENT_LENGTH;
use s3s::{Body, S3Error, S3ErrorCode, S3Request, S3Response, S3Result, header::CONTENT_TYPE, s3_error};
use serde::{Deserialize, Serialize};
use std::future::Future;
use std::io::{Error, ErrorKind};
use std::net::SocketAddr;
use std::path::Path;
use tokio::net::lookup_host;
use tokio::time::{Duration, sleep};
use tracing::{debug, error, info, warn};
use url::Url;

#[derive(Debug, Deserialize)]
pub struct KeyValue {
    pub key: String,
    pub value: String,
}

#[derive(Debug, Deserialize)]
pub struct NotificationTargetBody {
    pub key_values: Vec<KeyValue>,
}

#[derive(Serialize, Debug)]
struct NotificationEndpoint {
    account_id: String,
    service: String,
    status: String,
}

#[derive(Serialize, Debug)]
struct NotificationEndpointsResponse {
    notification_endpoints: Vec<NotificationEndpoint>,
}

async fn retry_with_backoff<F, Fut, T>(mut operation: F, max_attempts: usize, base_delay: Duration) -> Result<T, Error>
where
    F: FnMut() -> Fut,
    Fut: Future<Output = Result<T, Error>>,
{
    assert!(max_attempts > 0, "max_attempts must be greater than 0");
    let mut attempts = 0;
    let mut delay = base_delay;
    let mut last_err = None;

    while attempts < max_attempts {
        match operation().await {
            Ok(result) => return Ok(result),
            Err(e) => {
                last_err = Some(e);
                attempts += 1;
                if attempts < max_attempts {
                    warn!(
                        "Retry attempt {}/{} failed: {}. Retrying in {:?}",
                        attempts,
                        max_attempts,
                        last_err.as_ref().unwrap(),
                        delay
                    );
                    sleep(delay).await;
                    delay = delay.saturating_mul(2);
                }
            }
        }
    }
    Err(last_err.unwrap_or_else(|| Error::other("retry_with_backoff: unknown error")))
}

async fn retry_metadata(path: &str) -> Result<(), Error> {
    retry_with_backoff(|| async { tokio::fs::metadata(path).await.map(|_| ()) }, 3, Duration::from_millis(100)).await
}

async fn validate_queue_dir(queue_dir: &str) -> S3Result<()> {
    if !queue_dir.is_empty() {
        if !Path::new(queue_dir).is_absolute() {
            return Err(s3_error!(InvalidArgument, "queue_dir must be absolute path"));
        }

        if let Err(e) = retry_metadata(queue_dir).await {
            match e.kind() {
                ErrorKind::NotFound => {
                    return Err(s3_error!(InvalidArgument, "queue_dir does not exist"));
                }
                ErrorKind::PermissionDenied => {
                    return Err(s3_error!(InvalidArgument, "queue_dir exists but permission denied"));
                }
                _ => {
                    return Err(s3_error!(InvalidArgument, "failed to access queue_dir: {}", e));
                }
            }
        }
    }

    Ok(())
}

fn validate_cert_key_pair(cert: &Option<String>, key: &Option<String>) -> S3Result<()> {
    if cert.is_some() != key.is_some() {
        return Err(s3_error!(InvalidArgument, "client_cert and client_key must be specified as a pair"));
    }
    Ok(())
}

/// Set (create or update) a notification target
pub struct NotificationTarget {}
#[async_trait::async_trait]
impl Operation for NotificationTarget {
    async fn call(&self, req: S3Request<Body>, params: Params<'_, '_>) -> S3Result<S3Response<(StatusCode, Body)>> {
        // 1. Analyze query parameters
        let (target_type, target_name) = extract_target_params(&params)?;

        // 2. Permission verification
        let Some(input_cred) = &req.credentials else {
            return Err(s3_error!(InvalidRequest, "credentials not found"));
        };
        let (_cred, _owner) =
            check_key_valid(get_session_token(&req.uri, &req.headers).unwrap_or_default(), &input_cred.access_key).await?;

        // 3. Get notification system instance
        let Some(ns) = rustfs_notify::global::notification_system() else {
            return Err(s3_error!(InternalError, "notification system not initialized"));
        };

        // 4. The parsing request body is KVS (Key-Value Store)
        let mut input = req.input;
        let body = input.store_all_unlimited().await.map_err(|e| {
            warn!("failed to read request body: {:?}", e);
            s3_error!(InvalidRequest, "failed to read request body")
        })?;

        // 1. Get the allowed key range
        let allowed_keys: std::collections::HashSet<&str> = match target_type {
            NOTIFY_WEBHOOK_SUB_SYS => rustfs_config::notify::NOTIFY_WEBHOOK_KEYS.iter().cloned().collect(),
            NOTIFY_MQTT_SUB_SYS => rustfs_config::notify::NOTIFY_MQTT_KEYS.iter().cloned().collect(),
            _ => unreachable!(),
        };

        let notification_body: NotificationTargetBody = serde_json::from_slice(&body)
            .map_err(|e| s3_error!(InvalidArgument, "invalid json body for target config: {}", e))?;

        // 2. Filter and verify keys, and splice target_name
        let mut kvs_vec = Vec::new();
        let mut endpoint_val = None;
        let mut queue_dir_val = None;
        let mut client_cert_val = None;
        let mut client_key_val = None;
        let mut qos_val = None;
        let mut topic_val = String::new();

        for kv in notification_body.key_values.iter() {
            if !allowed_keys.contains(kv.key.as_str()) {
                return Err(s3_error!(
                    InvalidArgument,
                    "key '{}' not allowed for target type '{}'",
                    kv.key,
                    target_type
                ));
            }
            if kv.key == "endpoint" {
                endpoint_val = Some(kv.value.clone());
            }

<<<<<<< HEAD
            if target_type == NOTIFY_MQTT_SUB_SYS && kv.key == rustfs_config::MQTT_BROKER {
                endpoint_val = Some(kv.value.clone());
=======
            if target_type == NOTIFY_MQTT_SUB_SYS {
                if kv.key == rustfs_config::MQTT_BROKER {
                    endpoint_val = Some(kv.value.clone());
                }
                if kv.key == rustfs_config::MQTT_TOPIC {
                    topic_val = kv.value.clone();
                }
>>>>>>> aac9b1ed
            }

            if kv.key == "queue_dir" {
                queue_dir_val = Some(kv.value.clone());
            }
            if kv.key == "client_cert" {
                client_cert_val = Some(kv.value.clone());
            }
            if kv.key == "client_key" {
                client_key_val = Some(kv.value.clone());
            }
            if kv.key == "qos" {
                qos_val = Some(kv.value.clone());
            }

            kvs_vec.push(rustfs_ecstore::config::KV {
                key: kv.key.clone(),
                value: kv.value.clone(),
                hidden_if_empty: false,
            });
        }

        if target_type == NOTIFY_WEBHOOK_SUB_SYS {
            let endpoint = endpoint_val
                .clone()
                .ok_or_else(|| s3_error!(InvalidArgument, "endpoint is required"))?;
            let url = Url::parse(&endpoint).map_err(|e| s3_error!(InvalidArgument, "invalid endpoint url: {}", e))?;
            let host = url
                .host_str()
                .ok_or_else(|| s3_error!(InvalidArgument, "endpoint missing host"))?;
            let port = url
                .port_or_known_default()
                .ok_or_else(|| s3_error!(InvalidArgument, "endpoint missing port"))?;
            let addr = format!("{host}:{port}");
            // First, try to parse as SocketAddr (IP:port)
            if addr.parse::<SocketAddr>().is_err() {
                // If not an IP:port, try DNS resolution
                if lookup_host(&addr).await.is_err() {
                    return Err(s3_error!(InvalidArgument, "invalid or unresolvable endpoint address"));
                }
            }
            if let Some(queue_dir) = queue_dir_val.clone() {
                validate_queue_dir(&queue_dir).await?;
            }
            validate_cert_key_pair(&client_cert_val, &client_key_val)?;
        }

        if target_type == NOTIFY_MQTT_SUB_SYS {
            let endpoint = endpoint_val.ok_or_else(|| s3_error!(InvalidArgument, "broker endpoint is required"))?;
<<<<<<< HEAD
            let url = Url::parse(&endpoint).map_err(|e| s3_error!(InvalidArgument, "invalid broker endpoint url: {}", e))?;
            match url.scheme() {
                "tcp" | "ssl" | "ws" | "wss" | "mqtt" | "mqtts" => {}
                _ => return Err(s3_error!(InvalidArgument, "unsupported broker url scheme")),
=======
            if topic_val.is_empty() {
                return Err(s3_error!(InvalidArgument, "topic is required"));
            }
            // Check MQTT Broker availability
            if let Err(e) = check_mqtt_broker_available(&endpoint, &topic_val).await {
                return Err(s3_error!(InvalidArgument, "MQTT Broker unavailable: {}", e));
>>>>>>> aac9b1ed
            }

            if let Some(queue_dir) = queue_dir_val {
                validate_queue_dir(&queue_dir).await?;
                if let Some(qos) = qos_val {
                    match qos.parse::<u8>() {
                        Ok(qos_int) if qos_int == 1 || qos_int == 2 => {}
                        Ok(0) => {
                            return Err(s3_error!(InvalidArgument, "qos should be 1 or 2 if queue_dir is set"));
                        }
                        _ => {
                            return Err(s3_error!(InvalidArgument, "qos must be an integer 0, 1, or 2"));
                        }
                    }
                }
            }
        }

        // 3. Add ENABLE_KEY
        kvs_vec.push(rustfs_ecstore::config::KV {
            key: ENABLE_KEY.to_string(),
            value: EnableState::On.to_string(),
            hidden_if_empty: false,
        });

        let kvs = rustfs_ecstore::config::KVS(kvs_vec);

        // 5. Call notification system to set target configuration
        info!("Setting target config for type '{}', name '{}'", target_type, target_name);
        ns.set_target_config(target_type, target_name, kvs).await.map_err(|e| {
            error!("failed to set target config: {}", e);
            S3Error::with_message(S3ErrorCode::InternalError, format!("failed to set target config: {e}"))
        })?;

        let mut header = HeaderMap::new();
        header.insert(CONTENT_TYPE, "application/json".parse().unwrap());
        header.insert(CONTENT_LENGTH, "0".parse().unwrap());
        Ok(S3Response::with_headers((StatusCode::OK, Body::empty()), header))
    }
}

/// Get a list of notification targets for all activities
pub struct ListNotificationTargets {}
#[async_trait::async_trait]
impl Operation for ListNotificationTargets {
    async fn call(&self, req: S3Request<Body>, _params: Params<'_, '_>) -> S3Result<S3Response<(StatusCode, Body)>> {
        debug!("ListNotificationTargets call start request params: {:?}", req.uri.query());

        // 1. Permission verification
        let Some(input_cred) = &req.credentials else {
            return Err(s3_error!(InvalidRequest, "credentials not found"));
        };
        let (_cred, _owner) =
            check_key_valid(get_session_token(&req.uri, &req.headers).unwrap_or_default(), &input_cred.access_key).await?;

        // 2. Get notification system instance
        let Some(ns) = rustfs_notify::global::notification_system() else {
            return Err(s3_error!(InternalError, "notification system not initialized"));
        };

        // 3. Get the list of activity targets
        let active_targets = ns.get_active_targets().await;

        debug!("ListNotificationTargets call found {} active targets", active_targets.len());
        let mut notification_endpoints = Vec::new();
        for target_id in active_targets.iter() {
            notification_endpoints.push(NotificationEndpoint {
                account_id: target_id.id.clone(),
                service: target_id.name.to_string(),
                status: "online".to_string(),
            });
        }

        let response = NotificationEndpointsResponse { notification_endpoints };

        // 4. Serialize and return the result
        let data = serde_json::to_vec(&response).map_err(|e| {
            error!("Failed to serialize notification targets response: {:?}", response);
            S3Error::with_message(S3ErrorCode::InternalError, format!("failed to serialize targets: {e}"))
        })?;
        debug!("ListNotificationTargets call end, response data length: {}", data.len(),);
        let mut header = HeaderMap::new();
        header.insert(CONTENT_TYPE, "application/json".parse().unwrap());
        Ok(S3Response::with_headers((StatusCode::OK, Body::from(data)), header))
    }
}

/// Get a list of notification targets for all activities
pub struct ListTargetsArns {}
#[async_trait::async_trait]
impl Operation for ListTargetsArns {
    async fn call(&self, req: S3Request<Body>, _params: Params<'_, '_>) -> S3Result<S3Response<(StatusCode, Body)>> {
        debug!("ListTargetsArns call start request params: {:?}", req.uri.query());

        // 1. Permission verification
        let Some(input_cred) = &req.credentials else {
            return Err(s3_error!(InvalidRequest, "credentials not found"));
        };
        let (_cred, _owner) =
            check_key_valid(get_session_token(&req.uri, &req.headers).unwrap_or_default(), &input_cred.access_key).await?;

        // 2. Get notification system instance
        let Some(ns) = rustfs_notify::global::notification_system() else {
            return Err(s3_error!(InternalError, "notification system not initialized"));
        };

        // 3. Get the list of activity targets
        let active_targets = ns.get_active_targets().await;

        debug!("ListTargetsArns call found {} active targets", active_targets.len());

        let region = match req.region.clone() {
            Some(region) => region,
            None => return Err(s3_error!(InvalidRequest, "region not found")),
        };
        let mut data_target_arn_list = Vec::new();

        for target_id in active_targets.iter() {
            data_target_arn_list.push(target_id.to_arn(&region).to_string());
        }

        // 4. Serialize and return the result
        let data = serde_json::to_vec(&data_target_arn_list)
            .map_err(|e| S3Error::with_message(S3ErrorCode::InternalError, format!("failed to serialize targets: {e}")))?;
        debug!("ListTargetsArns call end, response data length: {}", data.len(),);
        let mut header = HeaderMap::new();
        header.insert(CONTENT_TYPE, "application/json".parse().unwrap());
        Ok(S3Response::with_headers((StatusCode::OK, Body::from(data)), header))
    }
}

/// Delete a specified notification target
pub struct RemoveNotificationTarget {}
#[async_trait::async_trait]
impl Operation for RemoveNotificationTarget {
    async fn call(&self, req: S3Request<Body>, params: Params<'_, '_>) -> S3Result<S3Response<(StatusCode, Body)>> {
        // 1. Analyze query parameters
        let (target_type, target_name) = extract_target_params(&params)?;

        // 2. Permission verification
        let Some(input_cred) = &req.credentials else {
            return Err(s3_error!(InvalidRequest, "credentials not found"));
        };
        let (_cred, _owner) =
            check_key_valid(get_session_token(&req.uri, &req.headers).unwrap_or_default(), &input_cred.access_key).await?;

        // 3. Get notification system instance
        let Some(ns) = rustfs_notify::global::notification_system() else {
            return Err(s3_error!(InternalError, "notification system not initialized"));
        };

        // 4. Call notification system to remove target configuration
        info!("Removing target config for type '{}', name '{}'", target_type, target_name);
        ns.remove_target_config(target_type, target_name).await.map_err(|e| {
            error!("failed to remove target config: {}", e);
            S3Error::with_message(S3ErrorCode::InternalError, format!("failed to remove target config: {e}"))
        })?;

        let mut header = HeaderMap::new();
        header.insert(CONTENT_TYPE, "application/json".parse().unwrap());
        header.insert(CONTENT_LENGTH, "0".parse().unwrap());
        Ok(S3Response::with_headers((StatusCode::OK, Body::empty()), header))
    }
}

fn extract_param<'a>(params: &'a Params<'_, '_>, key: &str) -> S3Result<&'a str> {
    params
        .get(key)
        .ok_or_else(|| s3_error!(InvalidArgument, "missing required parameter: '{}'", key))
}

fn extract_target_params<'a>(params: &'a Params<'_, '_>) -> S3Result<(&'a str, &'a str)> {
    let target_type = extract_param(params, "target_type")?;
    if target_type != NOTIFY_WEBHOOK_SUB_SYS && target_type != NOTIFY_MQTT_SUB_SYS {
        return Err(s3_error!(InvalidArgument, "unsupported target type: '{}'", target_type));
    }

    let target_name = extract_param(params, "target_name")?;
    Ok((target_type, target_name))
<<<<<<< HEAD
}

// /// Set notification rules for buckets
// pub struct SetBucketNotification {}
// #[async_trait::async_trait]
// impl Operation for SetBucketNotification {
//     async fn call(&self, req: S3Request<Body>, _params: Params<'_, '_>) -> S3Result<S3Response<(StatusCode, Body)>> {
//         // 1. Analyze query parameters
//         let query: BucketQuery = from_bytes(req.uri.query().unwrap_or("").as_bytes())
//             .map_err(|e| s3_error!(InvalidArgument, "invalid query parameters: {}", e))?;
//
//         // 2. Permission verification
//         let Some(input_cred) = &req.credentials else {
//             return Err(s3_error!(InvalidRequest, "credentials not found"));
//         };
//         let (_cred, _owner) =
//             check_key_valid(get_session_token(&req.uri, &req.headers).unwrap_or_default(), &input_cred.access_key).await?;
//
//         // 3. Get notification system instance
//         let Some(ns) = rustfs_notify::global::notification_system() else {
//             return Err(s3_error!(InternalError, "notification system not initialized"));
//         };
//
//         // 4. The parsing request body is BucketNotificationConfig
//         let mut input = req.input;
//         let body = input.store_all_unlimited().await.map_err(|e| {
//             warn!("failed to read request body: {:?}", e);
//             s3_error!(InvalidRequest, "failed to read request body")
//         })?;
//         let config: BucketNotificationConfig = serde_json::from_slice(&body)
//             .map_err(|e| s3_error!(InvalidArgument, "invalid json body for bucket notification config: {}", e))?;
//
//         // 5. Load bucket notification configuration
//         info!("Loading notification config for bucket '{}'", &query.bucket_name);
//         ns.load_bucket_notification_config(&query.bucket_name, &config)
//             .await
//             .map_err(|e| {
//                 error!("failed to load bucket notification config: {}", e);
//                 S3Error::with_message(S3ErrorCode::InternalError, format!("failed to load bucket notification config: {e}"))
//             })?;
//
//         let mut header = HeaderMap::new();
//         header.insert(CONTENT_TYPE, "application/json".parse().unwrap());
//         header.insert(CONTENT_LENGTH, "0".parse().unwrap());
//         Ok(S3Response::with_headers((StatusCode::OK, Body::empty()), header))
//     }
// }
//
// /// Get notification rules for buckets
// #[derive(Serialize)]
// struct BucketRulesResponse {
//     rules: hashbrown::HashMap<EventName, PatternRules>,
// }
// pub struct GetBucketNotification {}
// #[async_trait::async_trait]
// impl Operation for GetBucketNotification {
//     async fn call(&self, req: S3Request<Body>, _params: Params<'_, '_>) -> S3Result<S3Response<(StatusCode, Body)>> {
//         let query: BucketQuery = from_bytes(req.uri.query().unwrap_or("").as_bytes())
//             .map_err(|e| s3_error!(InvalidArgument, "invalid query parameters: {}", e))?;
//
//         let Some(input_cred) = &req.credentials else {
//             return Err(s3_error!(InvalidRequest, "credentials not found"));
//         };
//         let (_cred, _owner) =
//             check_key_valid(get_session_token(&req.uri, &req.headers).unwrap_or_default(), &input_cred.access_key).await?;
//
//         let Some(ns) = rustfs_notify::global::notification_system() else {
//             return Err(s3_error!(InternalError, "notification system not initialized"));
//         };
//
//         let rules_map = ns.notifier.get_rules_map(&query.bucket_name);
//         let response = BucketRulesResponse {
//             rules: rules_map.await.unwrap_or_default().inner().clone(),
//         };
//
//         let data = serde_json::to_vec(&response)
//             .map_err(|e| S3Error::with_message(S3ErrorCode::InternalError, format!("failed to serialize rules: {e}")))?;
//
//         let mut header = HeaderMap::new();
//         header.insert(CONTENT_TYPE, "application/json".parse().unwrap());
//         Ok(S3Response::with_headers((StatusCode::OK, Body::from(data)), header))
//     }
// }
//
// /// Remove all notification rules for a bucket
// pub struct RemoveBucketNotification {}
// #[async_trait::async_trait]
// impl Operation for RemoveBucketNotification {
//     async fn call(&self, req: S3Request<Body>, _params: Params<'_, '_>) -> S3Result<S3Response<(StatusCode, Body)>> {
//         let query: BucketQuery = from_bytes(req.uri.query().unwrap_or("").as_bytes())
//             .map_err(|e| s3_error!(InvalidArgument, "invalid query parameters: {}", e))?;
//
//         let Some(input_cred) = &req.credentials else {
//             return Err(s3_error!(InvalidRequest, "credentials not found"));
//         };
//         let (_cred, _owner) =
//             check_key_valid(get_session_token(&req.uri, &req.headers).unwrap_or_default(), &input_cred.access_key).await?;
//
//         let Some(ns) = rustfs_notify::global::notification_system() else {
//             return Err(s3_error!(InternalError, "notification system not initialized"));
//         };
//
//         info!("Removing notification config for bucket '{}'", &query.bucket_name);
//         ns.remove_bucket_notification_config(&query.bucket_name).await;
//
//         let mut header = HeaderMap::new();
//         header.insert(CONTENT_TYPE, "application/json".parse().unwrap());
//         header.insert(CONTENT_LENGTH, "0".parse().unwrap());
//         Ok(S3Response::with_headers((StatusCode::OK, Body::empty()), header))
//     }
// }
=======
}
>>>>>>> aac9b1ed
<|MERGE_RESOLUTION|>--- conflicted
+++ resolved
@@ -18,10 +18,7 @@
 use matchit::Params;
 use rustfs_config::notify::{NOTIFY_MQTT_SUB_SYS, NOTIFY_WEBHOOK_SUB_SYS};
 use rustfs_config::{ENABLE_KEY, EnableState};
-<<<<<<< HEAD
-=======
 use rustfs_targets::check_mqtt_broker_available;
->>>>>>> aac9b1ed
 use s3s::header::CONTENT_LENGTH;
 use s3s::{Body, S3Error, S3ErrorCode, S3Request, S3Response, S3Result, header::CONTENT_TYPE, s3_error};
 use serde::{Deserialize, Serialize};
@@ -184,10 +181,6 @@
                 endpoint_val = Some(kv.value.clone());
             }
 
-<<<<<<< HEAD
-            if target_type == NOTIFY_MQTT_SUB_SYS && kv.key == rustfs_config::MQTT_BROKER {
-                endpoint_val = Some(kv.value.clone());
-=======
             if target_type == NOTIFY_MQTT_SUB_SYS {
                 if kv.key == rustfs_config::MQTT_BROKER {
                     endpoint_val = Some(kv.value.clone());
@@ -195,7 +188,6 @@
                 if kv.key == rustfs_config::MQTT_TOPIC {
                     topic_val = kv.value.clone();
                 }
->>>>>>> aac9b1ed
             }
 
             if kv.key == "queue_dir" {
@@ -245,19 +237,12 @@
 
         if target_type == NOTIFY_MQTT_SUB_SYS {
             let endpoint = endpoint_val.ok_or_else(|| s3_error!(InvalidArgument, "broker endpoint is required"))?;
-<<<<<<< HEAD
-            let url = Url::parse(&endpoint).map_err(|e| s3_error!(InvalidArgument, "invalid broker endpoint url: {}", e))?;
-            match url.scheme() {
-                "tcp" | "ssl" | "ws" | "wss" | "mqtt" | "mqtts" => {}
-                _ => return Err(s3_error!(InvalidArgument, "unsupported broker url scheme")),
-=======
             if topic_val.is_empty() {
                 return Err(s3_error!(InvalidArgument, "topic is required"));
             }
             // Check MQTT Broker availability
             if let Err(e) = check_mqtt_broker_available(&endpoint, &topic_val).await {
                 return Err(s3_error!(InvalidArgument, "MQTT Broker unavailable: {}", e));
->>>>>>> aac9b1ed
             }
 
             if let Some(queue_dir) = queue_dir_val {
@@ -437,118 +422,4 @@
 
     let target_name = extract_param(params, "target_name")?;
     Ok((target_type, target_name))
-<<<<<<< HEAD
-}
-
-// /// Set notification rules for buckets
-// pub struct SetBucketNotification {}
-// #[async_trait::async_trait]
-// impl Operation for SetBucketNotification {
-//     async fn call(&self, req: S3Request<Body>, _params: Params<'_, '_>) -> S3Result<S3Response<(StatusCode, Body)>> {
-//         // 1. Analyze query parameters
-//         let query: BucketQuery = from_bytes(req.uri.query().unwrap_or("").as_bytes())
-//             .map_err(|e| s3_error!(InvalidArgument, "invalid query parameters: {}", e))?;
-//
-//         // 2. Permission verification
-//         let Some(input_cred) = &req.credentials else {
-//             return Err(s3_error!(InvalidRequest, "credentials not found"));
-//         };
-//         let (_cred, _owner) =
-//             check_key_valid(get_session_token(&req.uri, &req.headers).unwrap_or_default(), &input_cred.access_key).await?;
-//
-//         // 3. Get notification system instance
-//         let Some(ns) = rustfs_notify::global::notification_system() else {
-//             return Err(s3_error!(InternalError, "notification system not initialized"));
-//         };
-//
-//         // 4. The parsing request body is BucketNotificationConfig
-//         let mut input = req.input;
-//         let body = input.store_all_unlimited().await.map_err(|e| {
-//             warn!("failed to read request body: {:?}", e);
-//             s3_error!(InvalidRequest, "failed to read request body")
-//         })?;
-//         let config: BucketNotificationConfig = serde_json::from_slice(&body)
-//             .map_err(|e| s3_error!(InvalidArgument, "invalid json body for bucket notification config: {}", e))?;
-//
-//         // 5. Load bucket notification configuration
-//         info!("Loading notification config for bucket '{}'", &query.bucket_name);
-//         ns.load_bucket_notification_config(&query.bucket_name, &config)
-//             .await
-//             .map_err(|e| {
-//                 error!("failed to load bucket notification config: {}", e);
-//                 S3Error::with_message(S3ErrorCode::InternalError, format!("failed to load bucket notification config: {e}"))
-//             })?;
-//
-//         let mut header = HeaderMap::new();
-//         header.insert(CONTENT_TYPE, "application/json".parse().unwrap());
-//         header.insert(CONTENT_LENGTH, "0".parse().unwrap());
-//         Ok(S3Response::with_headers((StatusCode::OK, Body::empty()), header))
-//     }
-// }
-//
-// /// Get notification rules for buckets
-// #[derive(Serialize)]
-// struct BucketRulesResponse {
-//     rules: hashbrown::HashMap<EventName, PatternRules>,
-// }
-// pub struct GetBucketNotification {}
-// #[async_trait::async_trait]
-// impl Operation for GetBucketNotification {
-//     async fn call(&self, req: S3Request<Body>, _params: Params<'_, '_>) -> S3Result<S3Response<(StatusCode, Body)>> {
-//         let query: BucketQuery = from_bytes(req.uri.query().unwrap_or("").as_bytes())
-//             .map_err(|e| s3_error!(InvalidArgument, "invalid query parameters: {}", e))?;
-//
-//         let Some(input_cred) = &req.credentials else {
-//             return Err(s3_error!(InvalidRequest, "credentials not found"));
-//         };
-//         let (_cred, _owner) =
-//             check_key_valid(get_session_token(&req.uri, &req.headers).unwrap_or_default(), &input_cred.access_key).await?;
-//
-//         let Some(ns) = rustfs_notify::global::notification_system() else {
-//             return Err(s3_error!(InternalError, "notification system not initialized"));
-//         };
-//
-//         let rules_map = ns.notifier.get_rules_map(&query.bucket_name);
-//         let response = BucketRulesResponse {
-//             rules: rules_map.await.unwrap_or_default().inner().clone(),
-//         };
-//
-//         let data = serde_json::to_vec(&response)
-//             .map_err(|e| S3Error::with_message(S3ErrorCode::InternalError, format!("failed to serialize rules: {e}")))?;
-//
-//         let mut header = HeaderMap::new();
-//         header.insert(CONTENT_TYPE, "application/json".parse().unwrap());
-//         Ok(S3Response::with_headers((StatusCode::OK, Body::from(data)), header))
-//     }
-// }
-//
-// /// Remove all notification rules for a bucket
-// pub struct RemoveBucketNotification {}
-// #[async_trait::async_trait]
-// impl Operation for RemoveBucketNotification {
-//     async fn call(&self, req: S3Request<Body>, _params: Params<'_, '_>) -> S3Result<S3Response<(StatusCode, Body)>> {
-//         let query: BucketQuery = from_bytes(req.uri.query().unwrap_or("").as_bytes())
-//             .map_err(|e| s3_error!(InvalidArgument, "invalid query parameters: {}", e))?;
-//
-//         let Some(input_cred) = &req.credentials else {
-//             return Err(s3_error!(InvalidRequest, "credentials not found"));
-//         };
-//         let (_cred, _owner) =
-//             check_key_valid(get_session_token(&req.uri, &req.headers).unwrap_or_default(), &input_cred.access_key).await?;
-//
-//         let Some(ns) = rustfs_notify::global::notification_system() else {
-//             return Err(s3_error!(InternalError, "notification system not initialized"));
-//         };
-//
-//         info!("Removing notification config for bucket '{}'", &query.bucket_name);
-//         ns.remove_bucket_notification_config(&query.bucket_name).await;
-//
-//         let mut header = HeaderMap::new();
-//         header.insert(CONTENT_TYPE, "application/json".parse().unwrap());
-//         header.insert(CONTENT_LENGTH, "0".parse().unwrap());
-//         Ok(S3Response::with_headers((StatusCode::OK, Body::empty()), header))
-//     }
-// }
-=======
-}
->>>>>>> aac9b1ed
+}