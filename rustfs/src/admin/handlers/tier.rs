--- conflicted
+++ resolved
@@ -464,187 +464,4 @@
         header.insert(CONTENT_LENGTH, "0".parse().unwrap());
         Ok(S3Response::with_headers((StatusCode::OK, Body::empty()), header))
     }
-<<<<<<< HEAD
-}
-=======
-}
-
-/*pub struct PostRestoreObject {}
-#[async_trait::async_trait]
-impl Operation for PostRestoreObject {
-    async fn call(&self, req: S3Request<Body>, params: Params<'_, '_>) -> S3Result<S3Response<(StatusCode, Body)>> {
-        let query = {
-            if let Some(query) = req.uri.query() {
-                let input: PostRestoreObject =
-                    from_bytes(query.as_bytes()).map_err(|_e| s3_error!(InvalidArgument, "get query failed"))?;
-                input
-            } else {
-                PostRestoreObject::default()
-            }
-        };
-
-        let bucket = params.bucket;
-        if let Err(e) = un_escape_path(params.object) {
-            warn!("post restore object failed, e: {:?}", e);
-            return Err(S3Error::with_message(S3ErrorCode::Custom("PostRestoreObjectFailed".into()), "post restore object failed"));
-        }
-
-        let Some(store) = new_object_layer_fn() else {
-            return Err(S3Error::with_message(S3ErrorCode::InternalError, "Not init".to_string()));
-        };
-
-        let get_object_info = store.get_object_info();
-
-        if Err(err) = check_request_auth_type(req, policy::RestoreObjectAction, bucket, object) {
-            return Err(S3Error::with_message(S3ErrorCode::Custom("PostRestoreObjectFailed".into()), "post restore object failed"));
-        }
-
-        if req.content_length <= 0 {
-            return Err(S3Error::with_message(S3ErrorCode::Custom("ErrEmptyRequestBody".into()), "post restore object failed"));
-        }
-        let Some(opts) = post_restore_opts(req, bucket, object) else {
-            return Err(S3Error::with_message(S3ErrorCode::Custom("ErrEmptyRequestBody".into()), "post restore object failed"));
-        };
-
-        let Some(obj_info) = getObjectInfo(ctx, bucket, object, opts) else {
-            return Err(S3Error::with_message(S3ErrorCode::Custom("ErrEmptyRequestBody".into()), "post restore object failed"));
-        };
-
-        if obj_info.transitioned_object.status != lifecycle::TRANSITION_COMPLETE {
-            return Err(S3Error::with_message(S3ErrorCode::Custom("ErrEmptyRequestBody".into()), "post restore object failed"));
-        }
-
-        let mut api_err;
-        let Some(rreq) = parsere_store_request(req.body(), req.content_length) else {
-            let api_err = errorCodes.ToAPIErr(ErrMalformedXML);
-            api_err.description = err.Error()
-            return Err(S3Error::with_message(S3ErrorCode::Custom("ErrEmptyRequestBody".into()), "post restore object failed"));
-        };
-        let mut status_code = http::StatusCode::OK;
-        let mut already_restored = false;
-        if Err(err) = rreq.validate(store) {
-            api_err = errorCodes.ToAPIErr(ErrMalformedXML)
-            api_err.description = err.Error()
-            return Err(S3Error::with_message(S3ErrorCode::Custom("ErrEmptyRequestBody".into()), "post restore object failed"));
-        } else {
-            if obj_info.restore_ongoing && rreq.Type != "SELECT" {
-                return Err(S3Error::with_message(S3ErrorCode::Custom("ErrObjectRestoreAlreadyInProgress".into()), "post restore object failed"));
-            }
-            if !obj_info.restore_ongoing && !obj_info.restore_expires.unix_timestamp() == 0 {
-                status_code = http::StatusCode::Accepted;
-                already_restored = true;
-            }
-        }
-        let restore_expiry = lifecycle::expected_expiry_time(OffsetDateTime::now_utc(), rreq.days);
-        let mut metadata = clone_mss(obj_info.user_defined);
-
-        if rreq.type != "SELECT" {
-            obj_info.metadataOnly = true;
-            metadata[xhttp.AmzRestoreExpiryDays] = rreq.days;
-            metadata[xhttp.AmzRestoreRequestDate] = OffsetDateTime::now_utc().format(http::TimeFormat);
-            if already_restored {
-                metadata[xhttp.AmzRestore] = completedRestoreObj(restore_expiry).String()
-            } else {
-                metadata[xhttp.AmzRestore] = ongoingRestoreObj().String()
-            }
-            obj_info.user_defined = metadata;
-            if let Err(err) = store.copy_object(bucket, object, bucket, object, obj_info, ObjectOptions {
-                version_id: obj_info.version_id,
-            }, ObjectOptions {
-                version_id: obj_info.version_id,
-                m_time:     obj_info.mod_time,
-            }) {
-                return Err(S3Error::with_message(S3ErrorCode::Custom("ErrInvalidObjectState".into()), "post restore object failed"));
-            }
-            if already_restored {
-                return Ok(());
-            }
-        }
-
-        let restore_object = must_get_uuid();
-        if rreq.output_location.s3.bucket_name != "" {
-            w.Header()[xhttp.AmzRestoreOutputPath] = []string{pathJoin(rreq.OutputLocation.S3.BucketName, rreq.OutputLocation.S3.Prefix, restoreObject)}
-        }
-        w.WriteHeader(status_code)
-        send_event(EventArgs {
-            event_name:  event::ObjectRestorePost,
-            bucket_name: bucket,
-            object:      obj_info,
-            req_params:  extract_req_params(r),
-            user_agent:  req.user_agent(),
-            host:        handlers::get_source_ip(r),
-        });
-        tokio::spawn(async move {
-            if !rreq.SelectParameters.IsEmpty() {
-                let actual_size = obj_info.get_actual_size();
-                if actual_size.is_err() {
-                    return Err(S3Error::with_message(S3ErrorCode::Custom("ErrInvalidObjectState".into()), "post restore object failed"));
-                }
-
-                let object_rsc = s3select.NewObjectReadSeekCloser(
-                    |offset int64| -> (io.ReadCloser, error) {
-                        rs := &HTTPRangeSpec{
-                          IsSuffixLength: false,
-                          Start:          offset,
-                          End:            -1,
-                        }
-                        return getTransitionedObjectReader(bucket, object, rs, r.Header,
-                          obj_info, ObjectOptions {version_id: obj_info.version_id});
-                    },
-                    actual_size.unwrap(),
-                );
-                if err = rreq.SelectParameters.Open(objectRSC); err != nil {
-                    if serr, ok := err.(s3select.SelectError); ok {
-                        let encoded_error_response = encodeResponse(APIErrorResponse {
-                            code:       serr.ErrorCode(),
-                            message:    serr.ErrorMessage(),
-                            bucket_name: bucket,
-                            key:        object,
-                            resource:   r.URL.Path,
-                            request_id:  w.Header().Get(xhttp.AmzRequestID),
-                            host_id:     globalDeploymentID(),
-                        });
-                        //writeResponse(w, serr.HTTPStatusCode(), encodedErrorResponse, mimeXML)
-                        Ok(S3Response::with_headers((StatusCode::OK, Body::empty()), header));
-                    } else {
-                        return Err(S3Error::with_message(S3ErrorCode::Custom("ErrInvalidObjectState".into()), "post restore object failed"));
-                    }
-                    return Ok(());
-                }
-                let nr = httptest.NewRecorder();
-                let rw = xhttp.NewResponseRecorder(nr);
-                rw.log_err_body = true;
-                rw.log_all_body = true;
-                rreq.select_parameters.evaluate(rw);
-                rreq.select_parameters.Close();
-                return Ok(S3Response::with_headers((StatusCode::OK, Body::empty()), header));
-            }
-            let opts = ObjectOptions {
-                transition: TransitionOptions {
-                    restore_request: rreq,
-                    restore_expiry:  restore_expiry,
-                },
-                version_id: objInfo.version_id,
-            }
-            if Err(err) = store.restore_transitioned_object(bucket, object, opts) {
-                format!(format!("unable to restore transitioned bucket/object {}/{}: {}", bucket, object, err.to_string()));
-                return Ok(S3Response::with_headers((StatusCode::OK, Body::empty()), header));
-            }
-
-            send_event(EventArgs {
-                EventName:  event.ObjectRestoreCompleted,
-                BucketName: bucket,
-                Object:     objInfo,
-                ReqParams:  extractReqParams(r),
-                UserAgent:  r.UserAgent(),
-                Host:       handlers.GetSourceIP(r),
-            });
-        });
-
-        let mut header = HeaderMap::new();
-        header.insert(CONTENT_TYPE, "application/json".parse().unwrap());
-        header.insert(CONTENT_LENGTH, "0".parse().unwrap());
-        Ok(S3Response::with_headers((StatusCode::OK, Body::empty()), header))
-    }
-}*/
->>>>>>> 4fb4b353
+}