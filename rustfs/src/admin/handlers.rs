// Copyright 2024 RustFS Team
//
// Licensed under the Apache License, Version 2.0 (the "License");
// you may not use this file except in compliance with the License.
// You may obtain a copy of the License at
//
//     http://www.apache.org/licenses/LICENSE-2.0
//
// Unless required by applicable law or agreed to in writing, software
// distributed under the License is distributed on an "AS IS" BASIS,
// WITHOUT WARRANTIES OR CONDITIONS OF ANY KIND, either express or implied.
// See the License for the specific language governing permissions and
// limitations under the License.

use super::router::Operation;
use crate::auth::check_key_valid;
use crate::auth::get_condition_values;
use crate::auth::get_session_token;
use crate::error::ApiError;
use bytes::Bytes;
use futures::{Stream, StreamExt};
use http::{HeaderMap, Uri};
use hyper::StatusCode;
use matchit::Params;
use percent_encoding::{AsciiSet, CONTROLS, percent_encode};
use rustfs_common::heal_channel::HealOpts;
use rustfs_ecstore::admin_server_info::get_server_info;
use rustfs_ecstore::bucket::bucket_target_sys::BucketTargetSys;
use rustfs_ecstore::bucket::metadata_sys::{self, get_replication_config};
use rustfs_ecstore::bucket::target::ARN;
use rustfs_ecstore::bucket::target::BucketTarget;
use rustfs_ecstore::bucket::versioning_sys::BucketVersioningSys;
<<<<<<< HEAD
=======
use rustfs_ecstore::cmd::bucket_targets::{self, GLOBAL_Bucket_Target_Sys};
use rustfs_ecstore::data_usage::load_data_usage_from_backend;
>>>>>>> e00f5be7
use rustfs_ecstore::error::StorageError;
use rustfs_ecstore::global::get_global_action_cred;
<<<<<<< HEAD
use std::str::FromStr;
// use rustfs_ecstore::heal::data_usage::load_data_usage_from_backend;
use rustfs_ecstore::heal::data_usage::load_data_usage_from_backend;
use rustfs_ecstore::heal::heal_commands::HealOpts;
use rustfs_ecstore::heal::heal_ops::new_heal_sequence;
=======
>>>>>>> e00f5be7
use rustfs_ecstore::metrics_realtime::{CollectMetricsOpts, MetricType, collect_local_metrics};
use rustfs_ecstore::new_object_layer_fn;
use rustfs_ecstore::pools::{get_total_usable_capacity, get_total_usable_capacity_free};
use rustfs_ecstore::store::is_valid_object_prefix;
use rustfs_ecstore::store_api::BucketOptions;
use rustfs_ecstore::store_api::StorageAPI;
use rustfs_ecstore::store_utils::is_reserved_or_invalid_bucket;
use rustfs_iam::store::MappedPolicy;
use rustfs_madmin::metrics::RealtimeMetrics;
use rustfs_madmin::utils::parse_duration;
use rustfs_policy::policy::Args;
use rustfs_policy::policy::BucketPolicy;
use rustfs_policy::policy::action::Action;
use rustfs_policy::policy::action::S3Action;
use rustfs_policy::policy::default::DEFAULT_POLICIES;
use rustfs_utils::path::path_join;
use s3s::header::CONTENT_TYPE;
use s3s::stream::{ByteStream, DynByteStream};
use s3s::{Body, S3Error, S3Request, S3Response, S3Result, s3_error};
use s3s::{S3ErrorCode, StdError};
use serde::{Deserialize, Serialize};
// use serde_json::to_vec;
use std::collections::{HashMap, HashSet};
use std::path::PathBuf;
use std::pin::Pin;
use std::sync::Arc;
use std::task::{Context, Poll};
use std::time::Duration as std_Duration;
use tokio::sync::mpsc::{self};
use tokio::time::interval;
use tokio::{select, spawn};
use tokio_stream::wrappers::ReceiverStream;
use tracing::debug;
use tracing::{error, info, warn};
// use url::UrlQuery;

pub mod bucket_meta;
pub mod event;
pub mod group;
pub mod policies;
pub mod pools;
pub mod rebalance;
pub mod service_account;
pub mod sts;
pub mod tier;
pub mod trace;
pub mod user;
use urlencoding::decode;

#[allow(dead_code)]
#[derive(Debug, Serialize, Default)]
#[serde(rename_all = "PascalCase", default)]
pub struct AccountInfo {
    pub account_name: String,
    pub server: rustfs_madmin::BackendInfo,
    pub policy: BucketPolicy,
}

pub struct AccountInfoHandler {}
#[async_trait::async_trait]
impl Operation for AccountInfoHandler {
    async fn call(&self, req: S3Request<Body>, _params: Params<'_, '_>) -> S3Result<S3Response<(StatusCode, Body)>> {
        let Some(store) = new_object_layer_fn() else {
            return Err(S3Error::with_message(S3ErrorCode::InternalError, "Not init".to_string()));
        };

        let Some(input_cred) = req.credentials else {
            return Err(s3_error!(InvalidRequest, "get cred failed"));
        };

        let (cred, owner) =
            check_key_valid(get_session_token(&req.uri, &req.headers).unwrap_or_default(), &input_cred.access_key).await?;

        let Ok(iam_store) = rustfs_iam::get() else {
            return Err(s3_error!(InvalidRequest, "iam not init"));
        };

        let default_claims = HashMap::new();
        let claims = cred.claims.as_ref().unwrap_or(&default_claims);

        let cred_clone = cred.clone();
        let conditions = get_condition_values(&req.headers, &cred_clone);
        let cred_clone = Arc::new(cred_clone);
        let conditions = Arc::new(conditions);

        let is_allow = Box::new({
            let iam_clone = Arc::clone(&iam_store);
            let cred_clone = Arc::clone(&cred_clone);
            let conditions = Arc::clone(&conditions);
            move |name: String| {
                let iam_clone = Arc::clone(&iam_clone);
                let cred_clone = Arc::clone(&cred_clone);
                let conditions = Arc::clone(&conditions);
                async move {
                    let (mut rd, mut wr) = (false, false);
                    if !iam_clone
                        .is_allowed(&Args {
                            account: &cred_clone.access_key,
                            groups: &cred_clone.groups,
                            action: Action::S3Action(S3Action::ListBucketAction),
                            bucket: &name,
                            conditions: &conditions,
                            is_owner: owner,
                            object: "",
                            claims,
                            deny_only: false,
                        })
                        .await
                    {
                        rd = true
                    }

                    if !iam_clone
                        .is_allowed(&Args {
                            account: &cred_clone.access_key,
                            groups: &cred_clone.groups,
                            action: Action::S3Action(S3Action::GetBucketLocationAction),
                            bucket: &name,
                            conditions: &conditions,
                            is_owner: owner,
                            object: "",
                            claims,
                            deny_only: false,
                        })
                        .await
                    {
                        rd = true
                    }

                    if !iam_clone
                        .is_allowed(&Args {
                            account: &cred_clone.access_key,
                            groups: &cred_clone.groups,
                            action: Action::S3Action(S3Action::PutObjectAction),
                            bucket: &name,
                            conditions: &conditions,
                            is_owner: owner,
                            object: "",
                            claims,
                            deny_only: false,
                        })
                        .await
                    {
                        wr = true
                    }

                    (rd, wr)
                }
            }
        });

        let account_name = if cred.is_temp() || cred.is_service_account() {
            cred.parent_user.clone()
        } else {
            cred.access_key.clone()
        };

        let claims_args = Args {
            account: "",
            groups: &None,
            action: Action::None,
            bucket: "",
            conditions: &HashMap::new(),
            is_owner: false,
            object: "",
            claims,
            deny_only: false,
        };

        let role_arn = claims_args.get_role_arn();

        // TODO: get_policies_from_claims(claims);

        let Some(admin_cred) = get_global_action_cred() else {
            return Err(S3Error::with_message(
                S3ErrorCode::InternalError,
                "get_global_action_cred failed".to_string(),
            ));
        };

        let mut effective_policy: rustfs_policy::policy::Policy = Default::default();

        if account_name == admin_cred.access_key {
            for (name, p) in DEFAULT_POLICIES.iter() {
                if *name == "consoleAdmin" {
                    effective_policy = p.clone();
                    break;
                }
            }
        } else if let Some(arn) = role_arn {
            let (_, policy_name) = iam_store
                .get_role_policy(arn)
                .await
                .map_err(|e| S3Error::with_message(S3ErrorCode::InternalError, e.to_string()))?;

            let policies = MappedPolicy::new(&policy_name).to_slice();
            effective_policy = iam_store.get_combined_policy(&policies).await;
        } else {
            let policies = iam_store
                .policy_db_get(&account_name, &cred.groups)
                .await
                .map_err(|e| S3Error::with_message(S3ErrorCode::InternalError, format!("get policy failed: {e}")))?;

            effective_policy = iam_store.get_combined_policy(&policies).await;
        };

        let policy_str = serde_json::to_string(&effective_policy)
            .map_err(|_e| S3Error::with_message(S3ErrorCode::InternalError, "parse policy failed"))?;

        let mut account_info = rustfs_madmin::AccountInfo {
            account_name,
            server: store.backend_info().await,
            policy: serde_json::Value::String(policy_str),
            ..Default::default()
        };

        // TODO: bucket policy
        let buckets = store
            .list_bucket(&BucketOptions {
                cached: true,
                ..Default::default()
            })
            .await
            .map_err(|e| S3Error::with_message(S3ErrorCode::InternalError, e.to_string()))?;

        for bucket in buckets.iter() {
            let (rd, wr) = is_allow(bucket.name.clone()).await;
            if rd || wr {
                // TODO: BucketQuotaSys
                // TODO: other attributes
                account_info.buckets.push(rustfs_madmin::BucketAccessInfo {
                    name: bucket.name.clone(),
                    details: Some(rustfs_madmin::BucketDetails {
                        versioning: BucketVersioningSys::enabled(bucket.name.as_str()).await,
                        versioning_suspended: BucketVersioningSys::suspended(bucket.name.as_str()).await,
                        ..Default::default()
                    }),
                    created: bucket.created,
                    access: rustfs_madmin::AccountAccess { read: rd, write: wr },
                    ..Default::default()
                });
            }
        }

        let data = serde_json::to_vec(&account_info)
            .map_err(|_e| S3Error::with_message(S3ErrorCode::InternalError, "parse accountInfo failed"))?;

        let mut header = HeaderMap::new();
        header.insert(CONTENT_TYPE, "application/json".parse().unwrap());

        Ok(S3Response::with_headers((StatusCode::OK, Body::from(data)), header))
    }
}

pub struct ServiceHandle {}
#[async_trait::async_trait]
impl Operation for ServiceHandle {
    async fn call(&self, _req: S3Request<Body>, _params: Params<'_, '_>) -> S3Result<S3Response<(StatusCode, Body)>> {
        warn!("handle ServiceHandle");

        return Err(s3_error!(NotImplemented));
    }
}

pub struct ServerInfoHandler {}

#[async_trait::async_trait]
impl Operation for ServerInfoHandler {
    async fn call(&self, _req: S3Request<Body>, _params: Params<'_, '_>) -> S3Result<S3Response<(StatusCode, Body)>> {
        let info = get_server_info(true).await;

        let data = serde_json::to_vec(&info)
            .map_err(|_e| S3Error::with_message(S3ErrorCode::InternalError, "parse serverInfo failed"))?;

        let mut header = HeaderMap::new();
        header.insert(CONTENT_TYPE, "application/json".parse().unwrap());

        Ok(S3Response::with_headers((StatusCode::OK, Body::from(data)), header))
    }
}

pub struct InspectDataHandler {}

#[async_trait::async_trait]
impl Operation for InspectDataHandler {
    async fn call(&self, _req: S3Request<Body>, _params: Params<'_, '_>) -> S3Result<S3Response<(StatusCode, Body)>> {
        warn!("handle InspectDataHandler");

        return Err(s3_error!(NotImplemented));
    }
}

pub struct StorageInfoHandler {}

#[async_trait::async_trait]
impl Operation for StorageInfoHandler {
    async fn call(&self, _req: S3Request<Body>, _params: Params<'_, '_>) -> S3Result<S3Response<(StatusCode, Body)>> {
        warn!("handle StorageInfoHandler");

        let Some(store) = new_object_layer_fn() else {
            return Err(S3Error::with_message(S3ErrorCode::InternalError, "Not init".to_string()));
        };

        // TODO:getAggregatedBackgroundHealState

        let info = store.storage_info().await;

        let data = serde_json::to_vec(&info)
            .map_err(|_e| S3Error::with_message(S3ErrorCode::InternalError, "parse accountInfo failed"))?;

        let mut header = HeaderMap::new();
        header.insert(CONTENT_TYPE, "application/json".parse().unwrap());

        Ok(S3Response::with_headers((StatusCode::OK, Body::from(data)), header))
    }
}

pub struct DataUsageInfoHandler {}

#[async_trait::async_trait]
impl Operation for DataUsageInfoHandler {
    async fn call(&self, _req: S3Request<Body>, _params: Params<'_, '_>) -> S3Result<S3Response<(StatusCode, Body)>> {
        warn!("handle DataUsageInfoHandler");

        let Some(store) = new_object_layer_fn() else {
            return Err(S3Error::with_message(S3ErrorCode::InternalError, "Not init".to_string()));
        };

        let mut info = load_data_usage_from_backend(store.clone()).await.map_err(|e| {
            error!("load_data_usage_from_backend failed {:?}", e);
            s3_error!(InternalError, "load_data_usage_from_backend failed")
        })?;

        let sinfo = store.storage_info().await;
        info.total_capacity = get_total_usable_capacity(&sinfo.disks, &sinfo) as u64;
        info.total_free_capacity = get_total_usable_capacity_free(&sinfo.disks, &sinfo) as u64;
        if info.total_capacity > info.total_free_capacity {
            info.total_used_capacity = info.total_capacity - info.total_free_capacity;
        }

        let data = serde_json::to_vec(&info)
            .map_err(|_e| S3Error::with_message(S3ErrorCode::InternalError, "parse DataUsageInfo failed"))?;

        let mut header = HeaderMap::new();
        header.insert(CONTENT_TYPE, "application/json".parse().unwrap());

        Ok(S3Response::with_headers((StatusCode::OK, Body::from(data)), header))
    }
}

#[derive(Debug, Serialize, Deserialize)]
struct MetricsParams {
    disks: String,
    hosts: String,
    #[serde(rename = "interval")]
    tick: String,
    n: u64,
    types: u32,
    #[serde(rename = "by-disk")]
    by_disk: String,
    #[serde(rename = "by-host")]
    by_host: String,
    #[serde(rename = "by-jobID")]
    by_job_id: String,
    #[serde(rename = "by-depID")]
    by_dep_id: String,
}

impl Default for MetricsParams {
    fn default() -> Self {
        Self {
            disks: Default::default(),
            hosts: Default::default(),
            tick: Default::default(),
            n: u64::MAX,
            types: Default::default(),
            by_disk: Default::default(),
            by_host: Default::default(),
            by_job_id: Default::default(),
            by_dep_id: Default::default(),
        }
    }
}

fn extract_metrics_init_params(uri: &Uri) -> MetricsParams {
    let mut mp = MetricsParams::default();
    if let Some(query) = uri.query() {
        let params: Vec<&str> = query.split('&').collect();
        for param in params {
            let mut parts = param.split('=');
            if let Some(key) = parts.next() {
                if key == "disks" {
                    if let Some(value) = parts.next() {
                        mp.disks = value.to_string();
                    }
                }
                if key == "hosts" {
                    if let Some(value) = parts.next() {
                        mp.hosts = value.to_string();
                    }
                }
                if key == "interval" {
                    if let Some(value) = parts.next() {
                        mp.tick = value.to_string();
                    }
                }
                if key == "n" {
                    if let Some(value) = parts.next() {
                        mp.n = value.parse::<u64>().unwrap_or(u64::MAX);
                    }
                }
                if key == "types" {
                    if let Some(value) = parts.next() {
                        mp.types = value.parse::<u32>().unwrap_or_default();
                    }
                }
                if key == "by-disk" {
                    if let Some(value) = parts.next() {
                        mp.by_disk = value.to_string();
                    }
                }
                if key == "by-host" {
                    if let Some(value) = parts.next() {
                        mp.by_host = value.to_string();
                    }
                }
                if key == "by-jobID" {
                    if let Some(value) = parts.next() {
                        mp.by_job_id = value.to_string();
                    }
                }
                if key == "by-depID" {
                    if let Some(value) = parts.next() {
                        mp.by_dep_id = value.to_string();
                    }
                }
            }
        }
    }
    mp
}

struct MetricsStream {
    inner: ReceiverStream<Result<Bytes, StdError>>,
}

impl Stream for MetricsStream {
    type Item = Result<Bytes, StdError>;

    fn poll_next(self: Pin<&mut Self>, cx: &mut Context<'_>) -> Poll<Option<Self::Item>> {
        info!("MetricsStream poll_next");
        let this = Pin::into_inner(self);
        this.inner.poll_next_unpin(cx)
    }
}

impl ByteStream for MetricsStream {}

pub struct MetricsHandler {}

#[async_trait::async_trait]
impl Operation for MetricsHandler {
    async fn call(&self, req: S3Request<Body>, params: Params<'_, '_>) -> S3Result<S3Response<(StatusCode, Body)>> {
        info!("handle MetricsHandler, req: {:?}, params: {:?}", req, params);
        let Some(cred) = req.credentials else { return Err(s3_error!(InvalidRequest, "get cred failed")) };
        info!("cred: {:?}", cred);

        let mp = extract_metrics_init_params(&req.uri);
        info!("mp: {:?}", mp);

        let tick = match parse_duration(&mp.tick) {
            Ok(i) => i,
            Err(_) => std_Duration::from_secs(1),
        };

        let mut n = mp.n;
        if n == 0 {
            n = u64::MAX;
        }

        let types = if mp.types != 0 {
            MetricType::new(mp.types)
        } else {
            MetricType::ALL
        };

        let disks = mp.disks.split(",").map(String::from).collect::<Vec<String>>();
        let by_disk = mp.by_disk == "true";
        let mut disk_map = HashSet::new();
        if !disks.is_empty() && !disks[0].is_empty() {
            for d in disks.iter() {
                if !d.is_empty() {
                    disk_map.insert(d.to_string());
                }
            }
        }

        let job_id = mp.by_job_id;
        let hosts = mp.hosts.split(",").map(String::from).collect::<Vec<String>>();
        let by_host = mp.by_host == "true";
        let mut host_map = HashSet::new();
        if !hosts.is_empty() && !hosts[0].is_empty() {
            for d in hosts.iter() {
                if !d.is_empty() {
                    host_map.insert(d.to_string());
                }
            }
        }

        let d_id = mp.by_dep_id;
        let mut interval = interval(tick);

        let opts = CollectMetricsOpts {
            hosts: host_map,
            disks: disk_map,
            job_id,
            dep_id: d_id,
        };
        let (tx, rx) = mpsc::channel(10);
        let in_stream: DynByteStream = Box::pin(MetricsStream {
            inner: ReceiverStream::new(rx),
        });
        let body = Body::from(in_stream);
        tokio::spawn(async move {
            while n > 0 {
                info!("loop, n: {n}");
                let mut m = RealtimeMetrics::default();
                let m_local = collect_local_metrics(types, &opts).await;
                m.merge(m_local);

                if !by_host {
                    m.by_host = HashMap::new();
                }
                if !by_disk {
                    m.by_disk = HashMap::new();
                }

                m.finally = n <= 1;

                // todo write resp
                match serde_json::to_vec(&m) {
                    Ok(re) => {
                        info!("got metrics, send it to client, m: {m:?}");
                        let _ = tx.send(Ok(Bytes::from(re))).await;
                    }
                    Err(e) => {
                        error!("MetricsHandler: json encode failed, err: {:?}", e);
                        return;
                    }
                }

                n -= 1;
                if n == 0 {
                    break;
                }

                select! {
                    _ = tx.closed() => { return; }
                    _ = interval.tick() => {}
                }
            }
        });

        Ok(S3Response::new((StatusCode::OK, body)))
    }
}

#[derive(Debug, Default, Serialize, Deserialize)]
struct HealInitParams {
    bucket: String,
    obj_prefix: String,
    hs: HealOpts,
    client_token: String,
    force_start: bool,
    force_stop: bool,
}

fn extract_heal_init_params(body: &Bytes, uri: &Uri, params: Params<'_, '_>) -> S3Result<HealInitParams> {
    let mut hip = HealInitParams {
        bucket: params.get("bucket").map(|s| s.to_string()).unwrap_or_default(),
        obj_prefix: params.get("prefix").map(|s| s.to_string()).unwrap_or_default(),
        ..Default::default()
    };
    if hip.bucket.is_empty() && !hip.obj_prefix.is_empty() {
        return Err(s3_error!(InvalidRequest, "invalid bucket name"));
    }
    if is_reserved_or_invalid_bucket(&hip.bucket, false) {
        return Err(s3_error!(InvalidRequest, "invalid bucket name"));
    }
    if !is_valid_object_prefix(&hip.obj_prefix) {
        return Err(s3_error!(InvalidRequest, "invalid object name"));
    }

    if let Some(query) = uri.query() {
        let params: Vec<&str> = query.split('&').collect();
        for param in params {
            let mut parts = param.split('=');
            if let Some(key) = parts.next() {
                if key == "clientToken" {
                    if let Some(value) = parts.next() {
                        hip.client_token = value.to_string();
                    }
                }
                if key == "forceStart" && parts.next().is_some() {
                    hip.force_start = true;
                }
                if key == "forceStop" && parts.next().is_some() {
                    hip.force_stop = true;
                }
            }
        }
    }

    if (hip.force_start && hip.force_stop) || (!hip.client_token.is_empty() && (hip.force_start || hip.force_stop)) {
        return Err(s3_error!(InvalidRequest, ""));
    }

    if hip.client_token.is_empty() {
        hip.hs = serde_json::from_slice(body).map_err(|e| {
            info!("err request body parse, err: {:?}", e);
            s3_error!(InvalidRequest, "err request body parse")
        })?;
    }

    Ok(hip)
}

pub struct HealHandler {}

#[async_trait::async_trait]
impl Operation for HealHandler {
    async fn call(&self, req: S3Request<Body>, params: Params<'_, '_>) -> S3Result<S3Response<(StatusCode, Body)>> {
        warn!("handle HealHandler, req: {:?}, params: {:?}", req, params);
        let Some(cred) = req.credentials else { return Err(s3_error!(InvalidRequest, "get cred failed")) };
        info!("cred: {:?}", cred);
        let mut input = req.input;
        let bytes = match input.store_all_unlimited().await {
            Ok(b) => b,
            Err(e) => {
                warn!("get body failed, e: {:?}", e);
                return Err(s3_error!(InvalidRequest, "get body failed"));
            }
        };
        info!("bytes: {:?}", bytes);
        let hip = extract_heal_init_params(&bytes, &req.uri, params)?;
        info!("body: {:?}", hip);

        #[derive(Default)]
        struct HealResp {
            resp_bytes: Vec<u8>,
            _api_err: Option<StorageError>,
            _err_body: String,
        }

        let heal_path = path_join(&[PathBuf::from(hip.bucket.clone()), PathBuf::from(hip.obj_prefix.clone())]);
        let (tx, mut rx) = mpsc::channel(1);

        if !hip.client_token.is_empty() && !hip.force_start && !hip.force_stop {
            // Query heal status
            let tx_clone = tx.clone();
            let heal_path_str = heal_path.to_str().unwrap_or_default().to_string();
            let client_token = hip.client_token.clone();
            spawn(async move {
                match rustfs_common::heal_channel::query_heal_status(heal_path_str, client_token).await {
                    Ok(_) => {
                        // TODO: Get actual response from channel
                        let _ = tx_clone
                            .send(HealResp {
                                resp_bytes: vec![],
                                ..Default::default()
                            })
                            .await;
                    }
                    Err(e) => {
                        let _ = tx_clone
                            .send(HealResp {
                                _api_err: Some(StorageError::other(e)),
                                ..Default::default()
                            })
                            .await;
                    }
                }
            });
        } else if hip.force_stop {
            // Cancel heal task
            let tx_clone = tx.clone();
            let heal_path_str = heal_path.to_str().unwrap_or_default().to_string();
            spawn(async move {
                match rustfs_common::heal_channel::cancel_heal_task(heal_path_str).await {
                    Ok(_) => {
                        // TODO: Get actual response from channel
                        let _ = tx_clone
                            .send(HealResp {
                                resp_bytes: vec![],
                                ..Default::default()
                            })
                            .await;
                    }
                    Err(e) => {
                        let _ = tx_clone
                            .send(HealResp {
                                _api_err: Some(StorageError::other(e)),
                                ..Default::default()
                            })
                            .await;
                    }
                }
            });
        } else if hip.client_token.is_empty() {
            // Use new heal channel mechanism
            let tx_clone = tx.clone();
            spawn(async move {
                // Create heal request through channel
                let heal_request = rustfs_common::heal_channel::create_heal_request(
                    hip.bucket.clone(),
                    if hip.obj_prefix.is_empty() {
                        None
                    } else {
                        Some(hip.obj_prefix.clone())
                    },
                    hip.force_start,
                    Some(rustfs_common::heal_channel::HealChannelPriority::Normal),
                );

                match rustfs_common::heal_channel::send_heal_request(heal_request).await {
                    Ok(_) => {
                        // Success - send empty response for now
                        let _ = tx_clone
                            .send(HealResp {
                                resp_bytes: vec![],
                                ..Default::default()
                            })
                            .await;
                    }
                    Err(e) => {
                        // Error - send error response
                        let _ = tx_clone
                            .send(HealResp {
                                _api_err: Some(StorageError::other(e)),
                                ..Default::default()
                            })
                            .await;
                    }
                }
            });
        }

        match rx.recv().await {
            Some(result) => Ok(S3Response::new((StatusCode::OK, Body::from(result.resp_bytes)))),
            None => Ok(S3Response::new((StatusCode::INTERNAL_SERVER_ERROR, Body::from(vec![])))),
        }
    }
}

pub struct BackgroundHealStatusHandler {}

#[async_trait::async_trait]
impl Operation for BackgroundHealStatusHandler {
    async fn call(&self, _req: S3Request<Body>, _params: Params<'_, '_>) -> S3Result<S3Response<(StatusCode, Body)>> {
        warn!("handle BackgroundHealStatusHandler");

        return Err(s3_error!(NotImplemented));
    }
}

fn extract_query_params(uri: &Uri) -> HashMap<String, String> {
    let mut params = HashMap::new();

    if let Some(query) = uri.query() {
        query.split('&').for_each(|pair| {
            if let Some((key, value)) = pair.split_once('=') {
                params.insert(key.to_string(), value.to_string());
            }
        });
    }

    params
}

#[allow(dead_code)]
fn is_local_host(_host: String) -> bool {
    false
}

//awscurl --service s3 --region us-east-1 --access_key rustfsadmin --secret_key rustfsadmin "http://:9000/rustfs/admin/v3/replicationmetrics?bucket=1"
pub struct GetReplicationMetricsHandler {}
#[async_trait::async_trait]
impl Operation for GetReplicationMetricsHandler {
    async fn call(&self, _req: S3Request<Body>, _params: Params<'_, '_>) -> S3Result<S3Response<(StatusCode, Body)>> {
        error!("GetReplicationMetricsHandler");
        let queries = extract_query_params(&_req.uri);
        if let Some(bucket) = queries.get("bucket") {
            error!("get bucket:{} metrics", bucket);
        }
        //return Err(s3_error!(InvalidArgument, "Invalid bucket name"));
        //Ok(S3Response::with_headers((StatusCode::OK, Body::from()), header))
        return Ok(S3Response::new((StatusCode::OK, Body::from("Ok".to_string()))));
    }
}

pub struct SetRemoteTargetHandler {}
#[async_trait::async_trait]
impl Operation for SetRemoteTargetHandler {
    async fn call(&self, mut _req: S3Request<Body>, _params: Params<'_, '_>) -> S3Result<S3Response<(StatusCode, Body)>> {
        //return Ok(S3Response::new((StatusCode::OK, Body::from("OK".to_string()))));
        debug!("Processing SetRemoteTargetHandler request");
        info!("SetRemoteTargetHandler credentials: {:?}", _req.credentials);
        let queries = extract_query_params(&_req.uri);
        let Some(_cred) = _req.credentials else {
            error!("credentials null");
            return Err(s3_error!(InvalidRequest, "get cred failed"));
        };
        let _is_owner = true; // 先按 true 处理，后期根据请求决定
        let body = _req.input.store_all_unlimited().await.unwrap();
        debug!("Request body received, size: {} bytes", body.len());

        if let Some(bucket) = queries.get("bucket") {
            if bucket.is_empty() {
                info!("have bucket: {}", bucket);
                return Err(S3Error::with_message(S3ErrorCode::InternalError, "No buckets found".to_string()));
            }
            let Some(store) = new_object_layer_fn() else {
                return Err(S3Error::with_message(S3ErrorCode::InternalError, "Not init".to_string()));
            };

            // let binfo:BucketInfo = store
            // .get_bucket_info(bucket, &rustfs_ecstore::store_api::BucketOptions::default()).await;
            match store
                .get_bucket_info(bucket, &rustfs_ecstore::store_api::BucketOptions::default())
                .await
            {
                Ok(info) => {
                    info!("Bucket Info: {:?}", info);
                    if !info.versioning {
                        return Ok(S3Response::new((StatusCode::FORBIDDEN, Body::from("bucket need versioned".to_string()))));
                    }
                }
                Err(err) => {
                    error!("Error: {:?}", err);
                    return Ok(S3Response::new((StatusCode::BAD_REQUEST, Body::from("empty bucket".to_string()))));
                }
            }

            tracing::debug!("body is: {}", std::str::from_utf8(&body).unwrap_or("Invalid UTF-8"));

            let mut remote_target: BucketTarget = serde_json::from_slice(&body).map_err(|e| {
                tracing::error!("Failed to parse BucketTarget from body: {}", e);
                ApiError::other(e)
            })?;
            remote_target.source_bucket = bucket.clone();

            info!("remote target {} And arn is:", remote_target.source_bucket.clone());

            info!("arn is {}", remote_target.arn);

            let sys = BucketTargetSys::get();
            let (arn, exist) = sys.get_remote_arn(bucket, Some(&remote_target), "").await;

<<<<<<< HEAD
            if exist {
                let jsonarn = serde_json::to_string(&arn).expect("failed to serialize");
                //Ok(S3Response::new)
                return Ok(S3Response::new((StatusCode::OK, Body::from(jsonarn))));
            } else {
                remote_target.arn = arn;
                match sys.set_target(bucket, &remote_target, false).await {
                    Ok(_) => {
                        {
                            //todo 各种持久化的工作
                            let targets = sys.list_targets(bucket, "").await;
                            info!("targets is {}", targets.len());
                            match serde_json::to_vec(&targets) {
                                Ok(json) => {
                                    //println!("json is:{:?}", json.clone().to_ascii_lowercase());
                                    //metadata_sys::GLOBAL_BucketMetadataSys::
                                    //BUCKET_TARGETS_FILE: &str = "bucket-targets.json"
                                    let _ = metadata_sys::update(bucket, "bucket-targets.json", json).await;
                                    // if let Err(err) = metadata_sys::GLOBAL_BucketMetadataSys.get().
                                    //     .update(ctx, bucket, "bucketTargetsFile", tgt_bytes)
                                    //     .await
                                    // {
                                    //     write_error_response(ctx, &err)?;
                                    //     return Err(err);
                                    // }
                                }
                                Err(e) => {
                                    error!("序列化失败{}", e);
=======
            if let Some(sys) = GLOBAL_Bucket_Target_Sys.get() {
                let (arn, exist) = sys.get_remote_arn(bucket, Some(&remote_target), "").await;
                info!("exist: {} {}", exist, arn.clone().unwrap_or_default());
                if exist && arn.is_some() {
                    let jsonarn = serde_json::to_string(&arn).expect("failed to serialize");
                    //Ok(S3Response::new)
                    return Ok(S3Response::new((StatusCode::OK, Body::from(jsonarn))));
                } else {
                    remote_target.arn = arn;
                    match sys.set_target(bucket, &remote_target, false, false).await {
                        Ok(_) => {
                            {
                                //todo 各种持久化的工作
                                let targets = sys.list_targets(Some(bucket), None).await;
                                info!("targets is {}", targets.len());
                                match serde_json::to_vec(&targets) {
                                    Ok(json) => {
                                        debug!("Serialized targets configuration, size: {} bytes", json.len());
                                        //metadata_sys::GLOBAL_BucketMetadataSys::
                                        //BUCKET_TARGETS_FILE: &str = "bucket-targets.json"
                                        let _ = metadata_sys::update(bucket, "bucket-targets.json", json).await;
                                        // if let Err(err) = metadata_sys::GLOBAL_BucketMetadataSys.get().
                                        //     .update(ctx, bucket, "bucketTargetsFile", tgt_bytes)
                                        //     .await
                                        // {
                                        //     write_error_response(ctx, &err)?;
                                        //     return Err(err);
                                        // }
                                    }
                                    Err(e) => {
                                        error!("序列化失败{}", e);
                                    }
>>>>>>> e00f5be7
                                }
                            }
                        }

                        let jsonarn = serde_json::to_string(&remote_target.arn.clone()).expect("failed to serialize");
                        return Ok(S3Response::new((StatusCode::OK, Body::from(jsonarn))));
                    }
                    Err(e) => {
                        error!("set target error {}", e);
                        return Ok(S3Response::new((
                            StatusCode::BAD_REQUEST,
                            Body::from("remote target not ready".to_string()),
                        )));
                    }
                }
            }
        }
        // return Err(s3_error!(InvalidArgument));
        return Ok(S3Response::new((StatusCode::OK, Body::from("Ok".to_string()))));
    }
}

pub struct ListRemoteTargetHandler {}
#[async_trait::async_trait]
impl Operation for ListRemoteTargetHandler {
    async fn call(&self, _req: S3Request<Body>, _params: Params<'_, '_>) -> S3Result<S3Response<(StatusCode, Body)>> {
        warn!("list GetRemoteTargetHandler, params: {:?}", _req.credentials);

        let queries = extract_query_params(&_req.uri);
        let Some(_cred) = _req.credentials else {
            error!("credentials null");
            return Err(s3_error!(InvalidRequest, "get cred failed"));
        };

        if let Some(bucket) = queries.get("bucket") {
            if bucket.is_empty() {
                error!("bucket parameter is empty");
                return Ok(S3Response::new((
                    StatusCode::BAD_REQUEST,
                    Body::from("Bucket parameter is required".to_string()),
                )));
            }

            let Some(store) = new_object_layer_fn() else {
                return Err(S3Error::with_message(S3ErrorCode::InternalError, "Not initialized".to_string()));
            };

            match store
                .get_bucket_info(bucket, &rustfs_ecstore::store_api::BucketOptions::default())
                .await
            {
                Ok(info) => {
                    info!("Bucket Info: {:?}", info);
                    if !info.versioning {
                        return Ok(S3Response::new((
                            StatusCode::FORBIDDEN,
                            Body::from("Bucket needs versioning".to_string()),
                        )));
                    }
                }
                Err(err) => {
                    error!("Error fetching bucket info: {:?}", err);
                    return Ok(S3Response::new((StatusCode::BAD_REQUEST, Body::from("Invalid bucket".to_string()))));
                }
            }

            let sys = BucketTargetSys::get();
            let targets = sys.list_targets(bucket, "").await;
            info!("target sys len {}", targets.len());
            if targets.is_empty() {
                return Ok(S3Response::new((
                    StatusCode::NOT_FOUND,
                    Body::from("No remote targets found".to_string()),
                )));
            }

            let json_targets = serde_json::to_string(&targets).map_err(|e| {
                error!("Serialization error: {}", e);
                S3Error::with_message(S3ErrorCode::InternalError, "Failed to serialize targets".to_string())
            })?;

<<<<<<< HEAD
            return Ok(S3Response::new((StatusCode::OK, Body::from(json_targets))));
=======
                return Ok(S3Response::new((StatusCode::OK, Body::from(json_targets))));
            } else {
                error!("GLOBAL_BUCKET_TARGET_SYS is not initialized");
                return Err(S3Error::with_message(
                    S3ErrorCode::InternalError,
                    "GLOBAL_BUCKET_TARGET_SYS is not initialized".to_string(),
                ));
            }
>>>>>>> e00f5be7
        }

        warn!("Bucket parameter is missing in request");
        Ok(S3Response::new((
            StatusCode::BAD_REQUEST,
            Body::from("Bucket parameter is required".to_string()),
        )))
        //return Err(s3_error!(NotImplemented));
    }
}
const COLON: AsciiSet = CONTROLS.add(b':');
pub struct RemoveRemoteTargetHandler {}
#[async_trait::async_trait]
impl Operation for RemoveRemoteTargetHandler {
    async fn call(&self, _req: S3Request<Body>, _params: Params<'_, '_>) -> S3Result<S3Response<(StatusCode, Body)>> {
        debug!("remove remote target called");
        let queries = extract_query_params(&_req.uri);
        let Some(bucket) = queries.get("bucket") else {
            return Ok(S3Response::new((
                StatusCode::BAD_REQUEST,
                Body::from("Bucket parameter is required".to_string()),
            )));
        };

        let mut need_delete = true;

<<<<<<< HEAD
        if let Some(arnstr) = querys.get("arn") {
            let _arn = ARN::from_str(arnstr);
=======
        if let Some(arnstr) = queries.get("arn") {
            let _arn = bucket_targets::ARN::parse(arnstr);
>>>>>>> e00f5be7

            match get_replication_config(bucket).await {
                Ok((conf, _ts)) => {
                    for ru in conf.rules {
                        let encoded = percent_encode(ru.destination.bucket.as_bytes(), &COLON);
                        let encoded_str = encoded.to_string();
                        if *arnstr == encoded_str {
                            //error!("target in use");
                            //return Ok(S3Response::new((StatusCode::OK, Body::from("Ok".to_string()))));
                            need_delete = false;
                            break;
                        }
                        //info!("bucket: {} and arn str is {} ", encoded_str, arnstr);
                    }
                }
                Err(err) => {
                    error!("get replication config err: {}", err);
                    return Ok(S3Response::new((StatusCode::NOT_FOUND, Body::from(err.to_string()))));
                }
            }
            if need_delete {
                info!("arn {} is in use, cannot delete", arnstr);
                let decoded_str = decode(arnstr).unwrap();
                error!("need delete target is {}", decoded_str);
                // bucket_targets::remove_bucket_target(bucket, arnstr).await; TODO:
            }
        }
        // List bucket targets and return as JSON to client
        // match bucket_targets::list_bucket_targets(bucket).await {
        //     Ok(targets) => {
        //         let json_targets = serde_json::to_string(&targets).map_err(|e| {
        //             error!("Serialization error: {}", e);
        //             S3Error::with_message(S3ErrorCode::InternalError, "Failed to serialize targets".to_string())
        //         })?;
        //         return Ok(S3Response::new((StatusCode::OK, Body::from(json_targets))));
        //     }
        //     Err(e) => {
        //         error!("list bucket targets failed: {:?}", e);
        //         return Err(S3Error::with_message(
        //             S3ErrorCode::InternalError,
        //             "list bucket targets failed".to_string(),
        //         ));
        //     }
        // }

        return Ok(S3Response::new((StatusCode::NO_CONTENT, Body::from("".to_string()))));
    }
}

#[cfg(test)]
mod tests {
    use super::*;
    use rustfs_common::heal_channel::HealOpts;
    use rustfs_madmin::BackendInfo;
    use rustfs_policy::policy::BucketPolicy;
    use serde_json::json;

    #[test]
    fn test_account_info_structure() {
        // Test AccountInfo struct creation and serialization
        let account_info = AccountInfo {
            account_name: "test-account".to_string(),
            server: BackendInfo::default(),
            policy: BucketPolicy::default(),
        };

        assert_eq!(account_info.account_name, "test-account");

        // Test JSON serialization (PascalCase rename)
        let json_str = serde_json::to_string(&account_info).unwrap();
        assert!(json_str.contains("AccountName"));
    }

    #[test]
    fn test_account_info_default() {
        // Test that AccountInfo can be created with default values
        let default_info = AccountInfo::default();

        assert!(default_info.account_name.is_empty());
    }

    #[test]
    fn test_handler_struct_creation() {
        // Test that handler structs can be created
        let _account_handler = AccountInfoHandler {};
        let _service_handler = ServiceHandle {};
        let _server_info_handler = ServerInfoHandler {};
        let _inspect_data_handler = InspectDataHandler {};
        let _storage_info_handler = StorageInfoHandler {};
        let _data_usage_handler = DataUsageInfoHandler {};
        let _metrics_handler = MetricsHandler {};
        let _heal_handler = HealHandler {};
        let _bg_heal_handler = BackgroundHealStatusHandler {};
        let _replication_metrics_handler = GetReplicationMetricsHandler {};
        let _set_remote_target_handler = SetRemoteTargetHandler {};
        let _list_remote_target_handler = ListRemoteTargetHandler {};
        let _remove_remote_target_handler = RemoveRemoteTargetHandler {};

        // Just verify they can be created without panicking
        // Test passes if we reach this point without panicking
    }

    #[test]
    fn test_heal_opts_serialization() {
        // Test that HealOpts can be properly deserialized
        let heal_opts_json = json!({
            "recursive": true,
            "dryRun": false,
            "remove": true,
            "recreate": false,
            "scanMode": 2,
            "updateParity": true,
            "nolock": false
        });

        let json_str = serde_json::to_string(&heal_opts_json).unwrap();
        let parsed: serde_json::Value = serde_json::from_str(&json_str).unwrap();

        assert_eq!(parsed["recursive"], true);
        assert_eq!(parsed["scanMode"], 2);
    }

    #[test]
    fn test_heal_opts_url_encoding() {
        // Test URL encoding/decoding of HealOpts
        let opts = HealOpts {
            recursive: true,
            dry_run: false,
            remove: true,
            recreate: false,
            scan_mode: rustfs_common::heal_channel::HealScanMode::Normal,
            update_parity: false,
            no_lock: true,
            pool: Some(1),
            set: Some(0),
        };

        let encoded = serde_urlencoded::to_string(opts).unwrap();
        assert!(encoded.contains("recursive=true"));
        assert!(encoded.contains("remove=true"));

        // Test round-trip
        let decoded: HealOpts = serde_urlencoded::from_str(&encoded).unwrap();
        assert_eq!(decoded.recursive, opts.recursive);
        assert_eq!(decoded.scan_mode, opts.scan_mode);
    }

    #[ignore] // FIXME: failed in github actions - keeping original test
    #[test]
    fn test_decode() {
        let b = b"{\"recursive\":false,\"dryRun\":false,\"remove\":false,\"recreate\":false,\"scanMode\":1,\"updateParity\":false,\"nolock\":false}";
        let s: HealOpts = serde_urlencoded::from_bytes(b).unwrap();
        debug!("Parsed HealOpts: {:?}", s);
    }

    // Note: Testing the actual async handler implementations requires:
    // 1. S3Request setup with proper headers, URI, and credentials
    // 2. Global object store initialization
    // 3. IAM system initialization
    // 4. Mock or real backend services
    // 5. Authentication and authorization setup
    //
    // These are better suited for integration tests with proper test infrastructure.
    // The current tests focus on data structures and basic functionality that can be
    // tested in isolation without complex dependencies.
}<|MERGE_RESOLUTION|>--- conflicted
+++ resolved
@@ -30,21 +30,9 @@
 use rustfs_ecstore::bucket::target::ARN;
 use rustfs_ecstore::bucket::target::BucketTarget;
 use rustfs_ecstore::bucket::versioning_sys::BucketVersioningSys;
-<<<<<<< HEAD
-=======
-use rustfs_ecstore::cmd::bucket_targets::{self, GLOBAL_Bucket_Target_Sys};
 use rustfs_ecstore::data_usage::load_data_usage_from_backend;
->>>>>>> e00f5be7
 use rustfs_ecstore::error::StorageError;
 use rustfs_ecstore::global::get_global_action_cred;
-<<<<<<< HEAD
-use std::str::FromStr;
-// use rustfs_ecstore::heal::data_usage::load_data_usage_from_backend;
-use rustfs_ecstore::heal::data_usage::load_data_usage_from_backend;
-use rustfs_ecstore::heal::heal_commands::HealOpts;
-use rustfs_ecstore::heal::heal_ops::new_heal_sequence;
-=======
->>>>>>> e00f5be7
 use rustfs_ecstore::metrics_realtime::{CollectMetricsOpts, MetricType, collect_local_metrics};
 use rustfs_ecstore::new_object_layer_fn;
 use rustfs_ecstore::pools::{get_total_usable_capacity, get_total_usable_capacity_free};
@@ -66,6 +54,7 @@
 use s3s::{Body, S3Error, S3Request, S3Response, S3Result, s3_error};
 use s3s::{S3ErrorCode, StdError};
 use serde::{Deserialize, Serialize};
+use std::str::FromStr;
 // use serde_json::to_vec;
 use std::collections::{HashMap, HashSet};
 use std::path::PathBuf;
@@ -903,7 +892,6 @@
             let sys = BucketTargetSys::get();
             let (arn, exist) = sys.get_remote_arn(bucket, Some(&remote_target), "").await;
 
-<<<<<<< HEAD
             if exist {
                 let jsonarn = serde_json::to_string(&arn).expect("failed to serialize");
                 //Ok(S3Response::new)
@@ -932,40 +920,6 @@
                                 }
                                 Err(e) => {
                                     error!("序列化失败{}", e);
-=======
-            if let Some(sys) = GLOBAL_Bucket_Target_Sys.get() {
-                let (arn, exist) = sys.get_remote_arn(bucket, Some(&remote_target), "").await;
-                info!("exist: {} {}", exist, arn.clone().unwrap_or_default());
-                if exist && arn.is_some() {
-                    let jsonarn = serde_json::to_string(&arn).expect("failed to serialize");
-                    //Ok(S3Response::new)
-                    return Ok(S3Response::new((StatusCode::OK, Body::from(jsonarn))));
-                } else {
-                    remote_target.arn = arn;
-                    match sys.set_target(bucket, &remote_target, false, false).await {
-                        Ok(_) => {
-                            {
-                                //todo 各种持久化的工作
-                                let targets = sys.list_targets(Some(bucket), None).await;
-                                info!("targets is {}", targets.len());
-                                match serde_json::to_vec(&targets) {
-                                    Ok(json) => {
-                                        debug!("Serialized targets configuration, size: {} bytes", json.len());
-                                        //metadata_sys::GLOBAL_BucketMetadataSys::
-                                        //BUCKET_TARGETS_FILE: &str = "bucket-targets.json"
-                                        let _ = metadata_sys::update(bucket, "bucket-targets.json", json).await;
-                                        // if let Err(err) = metadata_sys::GLOBAL_BucketMetadataSys.get().
-                                        //     .update(ctx, bucket, "bucketTargetsFile", tgt_bytes)
-                                        //     .await
-                                        // {
-                                        //     write_error_response(ctx, &err)?;
-                                        //     return Err(err);
-                                        // }
-                                    }
-                                    Err(e) => {
-                                        error!("序列化失败{}", e);
-                                    }
->>>>>>> e00f5be7
                                 }
                             }
                         }
@@ -1047,18 +1001,7 @@
                 S3Error::with_message(S3ErrorCode::InternalError, "Failed to serialize targets".to_string())
             })?;
 
-<<<<<<< HEAD
             return Ok(S3Response::new((StatusCode::OK, Body::from(json_targets))));
-=======
-                return Ok(S3Response::new((StatusCode::OK, Body::from(json_targets))));
-            } else {
-                error!("GLOBAL_BUCKET_TARGET_SYS is not initialized");
-                return Err(S3Error::with_message(
-                    S3ErrorCode::InternalError,
-                    "GLOBAL_BUCKET_TARGET_SYS is not initialized".to_string(),
-                ));
-            }
->>>>>>> e00f5be7
         }
 
         warn!("Bucket parameter is missing in request");
@@ -1085,13 +1028,8 @@
 
         let mut need_delete = true;
 
-<<<<<<< HEAD
-        if let Some(arnstr) = querys.get("arn") {
+        if let Some(arnstr) = queries.get("arn") {
             let _arn = ARN::from_str(arnstr);
-=======
-        if let Some(arnstr) = queries.get("arn") {
-            let _arn = bucket_targets::ARN::parse(arnstr);
->>>>>>> e00f5be7
 
             match get_replication_config(bucket).await {
                 Ok((conf, _ts)) => {
