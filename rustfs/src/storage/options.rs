// Copyright 2024 RustFS Team
//
// Licensed under the Apache License, Version 2.0 (the "License");
// you may not use this file except in compliance with the License.
// You may obtain a copy of the License at
//
//     http://www.apache.org/licenses/LICENSE-2.0
//
// Unless required by applicable law or agreed to in writing, software
// distributed under the License is distributed on an "AS IS" BASIS,
// WITHOUT WARRANTIES OR CONDITIONS OF ANY KIND, either express or implied.
// See the License for the specific language governing permissions and
// limitations under the License.

use http::{HeaderMap, HeaderValue};
use rustfs_ecstore::bucket::versioning_sys::BucketVersioningSys;
use rustfs_ecstore::error::Result;
use rustfs_ecstore::error::StorageError;
use rustfs_ecstore::store_api::ObjectOptions;
use rustfs_utils::path::is_dir_object;
use std::collections::HashMap;
use std::sync::LazyLock;
use uuid::Uuid;

/// Creates options for deleting an object in a bucket.
pub async fn del_opts(
    bucket: &str,
    object: &str,
    vid: Option<String>,
    headers: &HeaderMap<HeaderValue>,
    metadata: HashMap<String, String>,
) -> Result<ObjectOptions> {
    let versioned = BucketVersioningSys::prefix_enabled(bucket, object).await;
    let version_suspended = BucketVersioningSys::suspended(bucket).await;

    // TODO: delete_prefix

    let vid = vid.map(|v| v.as_str().trim().to_owned());

    if let Some(ref id) = vid {
        if let Err(_err) = Uuid::parse_str(id.as_str()) {
            return Err(StorageError::InvalidVersionID(bucket.to_owned(), object.to_owned(), id.clone()));
        }

        if !versioned {
            return Err(StorageError::InvalidArgument(bucket.to_owned(), object.to_owned(), id.clone()));
        }
    }

    let mut opts = put_opts_from_headers(headers, metadata.clone())
        .map_err(|err| StorageError::InvalidArgument(bucket.to_owned(), object.to_owned(), err.to_string()))?;

    opts.version_id = {
        if is_dir_object(object) && vid.is_none() {
            Some(Uuid::max().to_string())
        } else {
            vid
        }
    };
    opts.version_suspended = version_suspended;
    opts.versioned = versioned;

    Ok(opts)
}

/// Creates options for getting an object from a bucket.
pub async fn get_opts(
    bucket: &str,
    object: &str,
    vid: Option<String>,
    part_num: Option<usize>,
    headers: &HeaderMap<HeaderValue>,
) -> Result<ObjectOptions> {
    let versioned = BucketVersioningSys::prefix_enabled(bucket, object).await;
    let version_suspended = BucketVersioningSys::prefix_suspended(bucket, object).await;

    let vid = vid.map(|v| v.as_str().trim().to_owned());

    if let Some(ref id) = vid {
        if let Err(_err) = Uuid::parse_str(id.as_str()) {
            return Err(StorageError::InvalidVersionID(bucket.to_owned(), object.to_owned(), id.clone()));
        }

        if !versioned {
            return Err(StorageError::InvalidArgument(bucket.to_owned(), object.to_owned(), id.clone()));
        }
    }

    let mut opts = get_default_opts(headers, HashMap::new(), false)
        .map_err(|err| StorageError::InvalidArgument(bucket.to_owned(), object.to_owned(), err.to_string()))?;

    opts.version_id = {
        if is_dir_object(object) && vid.is_none() {
            Some(Uuid::max().to_string())
        } else {
            vid
        }
    };

    opts.part_number = part_num;

    opts.version_suspended = version_suspended;
    opts.versioned = versioned;

    Ok(opts)
}

/// Creates options for putting an object in a bucket.
pub async fn put_opts(
    bucket: &str,
    object: &str,
    vid: Option<String>,
    headers: &HeaderMap<HeaderValue>,
    metadata: HashMap<String, String>,
) -> Result<ObjectOptions> {
    let versioned = BucketVersioningSys::prefix_enabled(bucket, object).await;
    let version_suspended = BucketVersioningSys::prefix_suspended(bucket, object).await;

    let vid = vid.map(|v| v.as_str().trim().to_owned());

    if let Some(ref id) = vid {
        if let Err(_err) = Uuid::parse_str(id.as_str()) {
            return Err(StorageError::InvalidVersionID(bucket.to_owned(), object.to_owned(), id.clone()));
        }

        if !versioned {
            return Err(StorageError::InvalidArgument(bucket.to_owned(), object.to_owned(), id.clone()));
        }
    }

    let mut opts = put_opts_from_headers(headers, metadata)
        .map_err(|err| StorageError::InvalidArgument(bucket.to_owned(), object.to_owned(), err.to_string()))?;

    opts.version_id = {
        if is_dir_object(object) && vid.is_none() {
            Some(Uuid::max().to_string())
        } else {
            vid
        }
    };
    opts.version_suspended = version_suspended;
    opts.versioned = versioned;

    Ok(opts)
}

/// Creates options for copying an object in a bucket.
pub async fn copy_dst_opts(
    bucket: &str,
    object: &str,
    vid: Option<String>,
    headers: &HeaderMap<HeaderValue>,
    metadata: HashMap<String, String>,
) -> Result<ObjectOptions> {
    put_opts(bucket, object, vid, headers, metadata).await
}

pub fn copy_src_opts(_bucket: &str, _object: &str, headers: &HeaderMap<HeaderValue>) -> Result<ObjectOptions> {
    get_default_opts(headers, HashMap::new(), false)
}

pub fn put_opts_from_headers(headers: &HeaderMap<HeaderValue>, metadata: HashMap<String, String>) -> Result<ObjectOptions> {
    get_default_opts(headers, metadata, false)
}

/// Creates default options for getting an object from a bucket.
pub fn get_default_opts(
    _headers: &HeaderMap<HeaderValue>,
    metadata: HashMap<String, String>,
    _copy_source: bool,
) -> Result<ObjectOptions> {
    Ok(ObjectOptions {
        user_defined: metadata,
        ..Default::default()
    })
}

/// Extracts metadata from headers and returns it as a HashMap.
pub fn extract_metadata(headers: &HeaderMap<HeaderValue>) -> HashMap<String, String> {
    let mut metadata = HashMap::new();

    extract_metadata_from_mime(headers, &mut metadata);

    metadata
}

/// Extracts metadata from headers and returns it as a HashMap.
pub fn extract_metadata_from_mime(headers: &HeaderMap<HeaderValue>, metadata: &mut HashMap<String, String>) {
    extract_metadata_from_mime_with_object_name(headers, metadata, None);
}

/// Extracts metadata from headers and returns it as a HashMap with object name for MIME type detection.
pub fn extract_metadata_from_mime_with_object_name(
    headers: &HeaderMap<HeaderValue>,
    metadata: &mut HashMap<String, String>,
    object_name: Option<&str>,
) {
    for (k, v) in headers.iter() {
        if let Some(key) = k.as_str().strip_prefix("x-amz-meta-") {
            if key.is_empty() {
                continue;
            }

            metadata.insert(key.to_owned(), String::from_utf8_lossy(v.as_bytes()).to_string());
            continue;
        }

        if let Some(key) = k.as_str().strip_prefix("x-rustfs-meta-") {
            metadata.insert(key.to_owned(), String::from_utf8_lossy(v.as_bytes()).to_string());
            continue;
        }

        for hd in SUPPORTED_HEADERS.iter() {
            if k.as_str() == *hd {
                metadata.insert(k.to_string(), String::from_utf8_lossy(v.as_bytes()).to_string());
                continue;
            }
        }
    }

    if !metadata.contains_key("content-type") {
        let default_content_type = if let Some(obj_name) = object_name {
            detect_content_type_from_object_name(obj_name)
        } else {
            "binary/octet-stream".to_owned()
        };
        metadata.insert("content-type".to_owned(), default_content_type);
    }
}

/// Detects content type from object name based on file extension.
pub(crate) fn detect_content_type_from_object_name(object_name: &str) -> String {
    let lower_name = object_name.to_lowercase();

    // Check for Parquet files specifically
    if lower_name.ends_with(".parquet") {
        return "application/vnd.apache.parquet".to_owned();
    }

    // Special handling for other data formats that mime_guess doesn't know
    if lower_name.ends_with(".avro") {
        return "application/avro".to_owned();
    }
    if lower_name.ends_with(".orc") {
        return "application/orc".to_owned();
    }
    if lower_name.ends_with(".feather") {
        return "application/feather".to_owned();
    }
    if lower_name.ends_with(".arrow") {
        return "application/arrow".to_owned();
    }

    // Use mime_guess for standard file types
    mime_guess::from_path(object_name).first_or_octet_stream().to_string()
}

/// List of supported headers.
static SUPPORTED_HEADERS: LazyLock<Vec<&'static str>> = LazyLock::new(|| {
    vec![
        "content-type",
        "cache-control",
        "content-language",
        "content-encoding",
        "content-disposition",
        "x-amz-storage-class",
        "x-amz-tagging",
        "expires",
        "x-amz-replication-status",
    ]
});

#[cfg(test)]
mod tests {
    use super::*;
    use http::{HeaderMap, HeaderValue};
    use std::collections::HashMap;
    use uuid::Uuid;

    fn create_test_headers() -> HeaderMap<HeaderValue> {
        let mut headers = HeaderMap::new();
        headers.insert("content-type", HeaderValue::from_static("application/json"));
        headers.insert("x-amz-meta-custom", HeaderValue::from_static("custom-value"));
        headers.insert("x-rustfs-meta-internal", HeaderValue::from_static("internal-value"));
        headers.insert("cache-control", HeaderValue::from_static("no-cache"));
        headers
    }

    fn create_test_metadata() -> HashMap<String, String> {
        let mut metadata = HashMap::new();
        metadata.insert("key1".to_string(), "value1".to_string());
        metadata.insert("key2".to_string(), "value2".to_string());
        metadata
    }

    #[tokio::test]
    async fn test_del_opts_basic() {
        let headers = create_test_headers();
        let metadata = create_test_metadata();

        let result = del_opts("test-bucket", "test-object", None, &headers, metadata).await;

        assert!(result.is_ok());
        let opts = result.unwrap();
        assert!(!opts.user_defined.is_empty());
        assert_eq!(opts.version_id, None);
    }

    #[tokio::test]
    async fn test_del_opts_with_directory_object() {
        let headers = create_test_headers();

        let result = del_opts("test-bucket", "test-dir/", None, &headers, HashMap::new()).await;

        assert!(result.is_ok());
        let opts = result.unwrap();
        assert_eq!(opts.version_id, Some(Uuid::max().to_string()));
    }

    #[tokio::test]
    async fn test_del_opts_with_valid_version_id() {
        let headers = create_test_headers();
        let valid_uuid = Uuid::new_v4().to_string();

        let result = del_opts("test-bucket", "test-object", Some(valid_uuid.clone()), &headers, HashMap::new()).await;

        // This test may fail if versioning is not enabled for the bucket
        // In a real test environment, you would mock BucketVersioningSys
        match result {
            Ok(opts) => {
                assert_eq!(opts.version_id, Some(valid_uuid));
            }
            Err(_) => {
                // Expected if versioning is not enabled
            }
        }
    }

    #[tokio::test]
    async fn test_del_opts_with_invalid_version_id() {
        let headers = create_test_headers();
        let invalid_uuid = "invalid-uuid".to_string();

        let result = del_opts("test-bucket", "test-object", Some(invalid_uuid), &headers, HashMap::new()).await;

        assert!(result.is_err());
        if let Err(err) = result {
            match err {
                StorageError::InvalidVersionID(bucket, object, version) => {
                    assert_eq!(bucket, "test-bucket");
                    assert_eq!(object, "test-object");
                    assert_eq!(version, "invalid-uuid");
                }
                _ => panic!("Expected InvalidVersionID error"),
            }
        }
    }

    #[tokio::test]
    async fn test_get_opts_basic() {
        let headers = create_test_headers();

        let result = get_opts("test-bucket", "test-object", None, None, &headers).await;

        assert!(result.is_ok());
        let opts = result.unwrap();
        assert_eq!(opts.part_number, None);
        assert_eq!(opts.version_id, None);
    }

    #[tokio::test]
    async fn test_get_opts_with_part_number() {
        let headers = create_test_headers();

        let result = get_opts("test-bucket", "test-object", None, Some(5), &headers).await;

        assert!(result.is_ok());
        let opts = result.unwrap();
        assert_eq!(opts.part_number, Some(5));
    }

    #[tokio::test]
    async fn test_get_opts_with_directory_object() {
        let headers = create_test_headers();

        let result = get_opts("test-bucket", "test-dir/", None, None, &headers).await;

        assert!(result.is_ok());
        let opts = result.unwrap();
        assert_eq!(opts.version_id, Some(Uuid::max().to_string()));
    }

    #[tokio::test]
    async fn test_get_opts_with_invalid_version_id() {
        let headers = create_test_headers();
        let invalid_uuid = "invalid-uuid".to_string();

        let result = get_opts("test-bucket", "test-object", Some(invalid_uuid), None, &headers).await;

        assert!(result.is_err());
        if let Err(err) = result {
            match err {
                StorageError::InvalidVersionID(bucket, object, version) => {
                    assert_eq!(bucket, "test-bucket");
                    assert_eq!(object, "test-object");
                    assert_eq!(version, "invalid-uuid");
                }
                _ => panic!("Expected InvalidVersionID error"),
            }
        }
    }

    #[tokio::test]
    async fn test_put_opts_basic() {
        let headers = create_test_headers();
        let metadata = create_test_metadata();

        let result = put_opts("test-bucket", "test-object", None, &headers, metadata).await;

        assert!(result.is_ok());
        let opts = result.unwrap();
        assert!(!opts.user_defined.is_empty());
        assert_eq!(opts.version_id, None);
    }

    #[tokio::test]
    async fn test_put_opts_with_directory_object() {
        let headers = create_test_headers();

        let result = put_opts("test-bucket", "test-dir/", None, &headers, HashMap::new()).await;

        assert!(result.is_ok());
        let opts = result.unwrap();
        assert_eq!(opts.version_id, Some(Uuid::max().to_string()));
    }

    #[tokio::test]
    async fn test_put_opts_with_invalid_version_id() {
        let headers = create_test_headers();
        let invalid_uuid = "invalid-uuid".to_string();

        let result = put_opts("test-bucket", "test-object", Some(invalid_uuid), &headers, HashMap::new()).await;

        assert!(result.is_err());
        if let Err(err) = result {
            match err {
                StorageError::InvalidVersionID(bucket, object, version) => {
                    assert_eq!(bucket, "test-bucket");
                    assert_eq!(object, "test-object");
                    assert_eq!(version, "invalid-uuid");
                }
                _ => panic!("Expected InvalidVersionID error"),
            }
        }
    }

    #[tokio::test]
    async fn test_copy_dst_opts() {
        let headers = create_test_headers();
        let metadata = create_test_metadata();

        let result = copy_dst_opts("test-bucket", "test-object", None, &headers, metadata).await;

        assert!(result.is_ok());
        let opts = result.unwrap();
        assert!(!opts.user_defined.is_empty());
    }

    #[test]
    fn test_copy_src_opts() {
        let headers = create_test_headers();

        let result = copy_src_opts("test-bucket", "test-object", &headers);

        assert!(result.is_ok());
        let opts = result.unwrap();
        assert!(opts.user_defined.is_empty());
    }

    #[test]
    fn test_put_opts_from_headers() {
        let headers = create_test_headers();
        let metadata = create_test_metadata();

        let result = put_opts_from_headers(&headers, metadata);

        assert!(result.is_ok());
        let opts = result.unwrap();
        assert!(!opts.user_defined.is_empty());
        let user_defined = opts.user_defined;
        assert_eq!(user_defined.get("key1"), Some(&"value1".to_string()));
        assert_eq!(user_defined.get("key2"), Some(&"value2".to_string()));
    }

    #[test]
    fn test_get_default_opts_with_metadata() {
        let headers = create_test_headers();
        let metadata = create_test_metadata();

        let result = get_default_opts(&headers, metadata, false);

        assert!(result.is_ok());
        let opts = result.unwrap();
        assert!(!opts.user_defined.is_empty());
        let user_defined = opts.user_defined;
        assert_eq!(user_defined.get("key1"), Some(&"value1".to_string()));
        assert_eq!(user_defined.get("key2"), Some(&"value2".to_string()));
    }

    #[test]
    fn test_get_default_opts_without_metadata() {
        let headers = create_test_headers();

        let result = get_default_opts(&headers, HashMap::new(), false);

        assert!(result.is_ok());
        let opts = result.unwrap();
        assert!(opts.user_defined.is_empty());
    }

    #[test]
    fn test_extract_metadata_basic() {
        let headers = create_test_headers();

        let metadata = extract_metadata(&headers);

        assert!(metadata.contains_key("content-type"));
        assert_eq!(metadata.get("content-type"), Some(&"application/json".to_string()));
        assert!(metadata.contains_key("cache-control"));
        assert_eq!(metadata.get("cache-control"), Some(&"no-cache".to_string()));
        assert!(metadata.contains_key("custom"));
        assert_eq!(metadata.get("custom"), Some(&"custom-value".to_string()));
        assert!(metadata.contains_key("internal"));
        assert_eq!(metadata.get("internal"), Some(&"internal-value".to_string()));
    }

    #[test]
    fn test_extract_metadata_from_mime_amz_meta() {
        let mut headers = HeaderMap::new();
        headers.insert("x-amz-meta-user-id", HeaderValue::from_static("12345"));
        headers.insert("x-amz-meta-project", HeaderValue::from_static("test-project"));
        headers.insert("x-amz-meta-", HeaderValue::from_static("empty-key")); // Should be ignored

        let mut metadata = HashMap::new();
        extract_metadata_from_mime(&headers, &mut metadata);

        assert_eq!(metadata.get("user-id"), Some(&"12345".to_string()));
        assert_eq!(metadata.get("project"), Some(&"test-project".to_string()));
        assert!(!metadata.contains_key(""));
    }

    #[test]
    fn test_extract_metadata_from_mime_rustfs_meta() {
        let mut headers = HeaderMap::new();
        headers.insert("x-rustfs-meta-internal-id", HeaderValue::from_static("67890"));
        headers.insert("x-rustfs-meta-category", HeaderValue::from_static("documents"));

        let mut metadata = HashMap::new();
        extract_metadata_from_mime(&headers, &mut metadata);

        assert_eq!(metadata.get("internal-id"), Some(&"67890".to_string()));
        assert_eq!(metadata.get("category"), Some(&"documents".to_string()));
    }

    #[test]
    fn test_extract_metadata_from_mime_supported_headers() {
        let mut headers = HeaderMap::new();
        headers.insert("content-type", HeaderValue::from_static("text/plain"));
        headers.insert("cache-control", HeaderValue::from_static("max-age=3600"));
        headers.insert("content-language", HeaderValue::from_static("en-US"));
        headers.insert("content-encoding", HeaderValue::from_static("gzip"));
        headers.insert("content-disposition", HeaderValue::from_static("attachment"));
        headers.insert("x-amz-storage-class", HeaderValue::from_static("STANDARD"));
        headers.insert("x-amz-tagging", HeaderValue::from_static("key1=value1&key2=value2"));
        headers.insert("expires", HeaderValue::from_static("Wed, 21 Oct 2015 07:28:00 GMT"));
        headers.insert("x-amz-replication-status", HeaderValue::from_static("COMPLETED"));

        let mut metadata = HashMap::new();
        extract_metadata_from_mime(&headers, &mut metadata);

        assert_eq!(metadata.get("content-type"), Some(&"text/plain".to_string()));
        assert_eq!(metadata.get("cache-control"), Some(&"max-age=3600".to_string()));
        assert_eq!(metadata.get("content-language"), Some(&"en-US".to_string()));
        assert_eq!(metadata.get("content-encoding"), Some(&"gzip".to_string()));
        assert_eq!(metadata.get("content-disposition"), Some(&"attachment".to_string()));
        assert_eq!(metadata.get("x-amz-storage-class"), Some(&"STANDARD".to_string()));
        assert_eq!(metadata.get("x-amz-tagging"), Some(&"key1=value1&key2=value2".to_string()));
        assert_eq!(metadata.get("expires"), Some(&"Wed, 21 Oct 2015 07:28:00 GMT".to_string()));
        assert_eq!(metadata.get("x-amz-replication-status"), Some(&"COMPLETED".to_string()));
    }

    #[test]
    fn test_extract_metadata_from_mime_default_content_type() {
        let headers = HeaderMap::new();

        let mut metadata = HashMap::new();
        extract_metadata_from_mime(&headers, &mut metadata);

        assert_eq!(metadata.get("content-type"), Some(&"binary/octet-stream".to_string()));
    }

    #[test]
    fn test_extract_metadata_from_mime_existing_content_type() {
        let mut headers = HeaderMap::new();
        headers.insert("content-type", HeaderValue::from_static("application/json"));

        let mut metadata = HashMap::new();
        extract_metadata_from_mime(&headers, &mut metadata);

        assert_eq!(metadata.get("content-type"), Some(&"application/json".to_string()));
    }

    #[test]
    fn test_extract_metadata_from_mime_unicode_values() {
        let mut headers = HeaderMap::new();
        headers.insert("x-amz-meta-chinese", HeaderValue::from_bytes("测试值".as_bytes()).unwrap());
        headers.insert("x-rustfs-meta-emoji", HeaderValue::from_bytes("🚀".as_bytes()).unwrap());

        let mut metadata = HashMap::new();
        extract_metadata_from_mime(&headers, &mut metadata);

        assert_eq!(metadata.get("chinese"), Some(&"测试值".to_string()));
        assert_eq!(metadata.get("emoji"), Some(&"🚀".to_string()));
    }

    #[test]
    fn test_extract_metadata_from_mime_unsupported_headers() {
        let mut headers = HeaderMap::new();
        headers.insert("authorization", HeaderValue::from_static("Bearer token"));
        headers.insert("host", HeaderValue::from_static("example.com"));
        headers.insert("user-agent", HeaderValue::from_static("test-agent"));

        let mut metadata = HashMap::new();
        extract_metadata_from_mime(&headers, &mut metadata);

        // These headers should not be included in metadata
        assert!(!metadata.contains_key("authorization"));
        assert!(!metadata.contains_key("host"));
        assert!(!metadata.contains_key("user-agent"));
        // But default content-type should be added
        assert_eq!(metadata.get("content-type"), Some(&"binary/octet-stream".to_string()));
    }

    #[test]
    fn test_supported_headers_constant() {
        let expected_headers = vec![
            "content-type",
            "cache-control",
            "content-language",
            "content-encoding",
            "content-disposition",
            "x-amz-storage-class",
            "x-amz-tagging",
            "expires",
            "x-amz-replication-status",
        ];

        assert_eq!(*SUPPORTED_HEADERS, expected_headers);
        assert_eq!(SUPPORTED_HEADERS.len(), 9);
    }

    #[test]
    fn test_extract_metadata_empty_headers() {
        let headers = HeaderMap::new();

        let metadata = extract_metadata(&headers);

        // Should only contain default content-type
        assert_eq!(metadata.len(), 1);
        assert_eq!(metadata.get("content-type"), Some(&"binary/octet-stream".to_string()));
    }

    #[test]
    fn test_extract_metadata_mixed_headers() {
        let mut headers = HeaderMap::new();
        headers.insert("content-type", HeaderValue::from_static("application/xml"));
        headers.insert("x-amz-meta-version", HeaderValue::from_static("1.0"));
        headers.insert("x-rustfs-meta-source", HeaderValue::from_static("upload"));
        headers.insert("cache-control", HeaderValue::from_static("public"));
        headers.insert("authorization", HeaderValue::from_static("Bearer xyz")); // Should be ignored

        let metadata = extract_metadata(&headers);

        assert_eq!(metadata.get("content-type"), Some(&"application/xml".to_string()));
        assert_eq!(metadata.get("version"), Some(&"1.0".to_string()));
        assert_eq!(metadata.get("source"), Some(&"upload".to_string()));
        assert_eq!(metadata.get("cache-control"), Some(&"public".to_string()));
        assert!(!metadata.contains_key("authorization"));
    }

    #[test]
    fn test_extract_metadata_from_mime_with_parquet_object_name() {
        let headers = HeaderMap::new();
        let mut metadata = HashMap::new();

        extract_metadata_from_mime_with_object_name(&headers, &mut metadata, Some("data/test.parquet"));

        assert_eq!(metadata.get("content-type"), Some(&"application/vnd.apache.parquet".to_string()));
    }

    #[test]
    fn test_extract_metadata_from_mime_with_various_data_formats() {
        let test_cases = vec![
            ("data.parquet", "application/vnd.apache.parquet"),
            ("data.PARQUET", "application/vnd.apache.parquet"), // 测试大小写不敏感
            ("file.avro", "application/avro"),
            ("file.orc", "application/orc"),
            ("file.feather", "application/feather"),
            ("file.arrow", "application/arrow"),
            ("file.json", "application/json"),
            ("file.csv", "text/csv"),
            ("file.txt", "text/plain"),
            ("file.unknownext", "application/octet-stream"), // 使用真正未知的扩展名
        ];

        for (filename, expected_content_type) in test_cases {
            let headers = HeaderMap::new();
            let mut metadata = HashMap::new();

            extract_metadata_from_mime_with_object_name(&headers, &mut metadata, Some(filename));

            assert_eq!(
                metadata.get("content-type"),
                Some(&expected_content_type.to_string()),
<<<<<<< HEAD
                "Failed for filename: {}",
                filename
=======
                "Failed for filename: {filename}"
>>>>>>> c7c14997
            );
        }
    }

    #[test]
    fn test_extract_metadata_from_mime_with_existing_content_type() {
        let mut headers = HeaderMap::new();
        headers.insert("content-type", HeaderValue::from_static("custom/type"));

        let mut metadata = HashMap::new();
        extract_metadata_from_mime_with_object_name(&headers, &mut metadata, Some("test.parquet"));

        // 应该保留现有的 content-type，不被覆盖
        assert_eq!(metadata.get("content-type"), Some(&"custom/type".to_string()));
    }

    #[test]
    fn test_detect_content_type_from_object_name() {
        // 测试 Parquet 文件（我们的自定义处理）
        assert_eq!(detect_content_type_from_object_name("test.parquet"), "application/vnd.apache.parquet");
        assert_eq!(detect_content_type_from_object_name("TEST.PARQUET"), "application/vnd.apache.parquet");

        // 测试其他自定义数据格式
        assert_eq!(detect_content_type_from_object_name("data.avro"), "application/avro");
        assert_eq!(detect_content_type_from_object_name("data.orc"), "application/orc");
        assert_eq!(detect_content_type_from_object_name("data.feather"), "application/feather");
        assert_eq!(detect_content_type_from_object_name("data.arrow"), "application/arrow");

        // 测试标准格式（mime_guess 处理）
        assert_eq!(detect_content_type_from_object_name("data.json"), "application/json");
        assert_eq!(detect_content_type_from_object_name("data.csv"), "text/csv");
        assert_eq!(detect_content_type_from_object_name("data.txt"), "text/plain");

        // 测试真正未知的格式（使用一个 mime_guess 不认识的扩展名）
        assert_eq!(detect_content_type_from_object_name("unknown.unknownext"), "application/octet-stream");

        // 测试没有扩展名的文件
        assert_eq!(detect_content_type_from_object_name("noextension"), "application/octet-stream");
    }
}<|MERGE_RESOLUTION|>--- conflicted
+++ resolved
@@ -722,12 +722,7 @@
             assert_eq!(
                 metadata.get("content-type"),
                 Some(&expected_content_type.to_string()),
-<<<<<<< HEAD
-                "Failed for filename: {}",
-                filename
-=======
                 "Failed for filename: {filename}"
->>>>>>> c7c14997
             );
         }
     }
