--- conflicted
+++ resolved
@@ -3094,7 +3094,6 @@
             opts.user_defined.insert(k, dsc.pending_status().unwrap_or_default());
         }
 
-<<<<<<< HEAD
         // Extract append options from headers
         let write_offset = crate::storage::options::extract_append_opts(&req.headers).map_err(ApiError::from)?;
 
@@ -3138,11 +3137,6 @@
                 .await
                 .map_err(ApiError::from)?
         };
-=======
-        let obj_info = store
-            .put_object(&bucket, &key, &mut reader, &opts)
-            .await
-            .map_err(ApiError::from)?;
 
         // Invalidate cache for the written object to prevent stale data
         let manager = get_concurrency_manager();
@@ -3155,7 +3149,6 @@
                 .await;
         });
 
->>>>>>> 3fd003b2
         let e_tag = obj_info.etag.clone().map(|etag| to_s3s_etag(&etag));
 
         let repoptions =
