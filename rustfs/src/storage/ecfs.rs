--- conflicted
+++ resolved
@@ -1788,13 +1788,8 @@
             content_type,
             accept_ranges: Some("bytes".to_string()),
             content_range,
-<<<<<<< HEAD
-            e_tag: info.etag.map(|etag| format_etag(&etag)),
+            e_tag: info.etag.map(|etag| to_s3s_etag(&etag)),
             metadata: filter_object_metadata(&info.user_defined),
-=======
-            e_tag: info.etag.map(|etag| to_s3s_etag(&etag)),
-            metadata: Some(info.user_defined),
->>>>>>> 46797dc8
             server_side_encryption,
             sse_customer_algorithm,
             sse_customer_key_md5,
@@ -1967,13 +1962,8 @@
             content_length: Some(content_length),
             content_type,
             last_modified,
-<<<<<<< HEAD
-            e_tag: info.etag.map(|etag| format_etag(&etag)),
+            e_tag: info.etag.map(|etag| to_s3s_etag(&etag)),
             metadata: filter_object_metadata(&metadata_map),
-=======
-            e_tag: info.etag.map(|etag| to_s3s_etag(&etag)),
-            metadata: Some(metadata),
->>>>>>> 46797dc8
             version_id: info.version_id.map(|v| v.to_string()),
             server_side_encryption,
             sse_customer_algorithm,
@@ -3002,16 +2992,12 @@
         }
 
         let output = UploadPartOutput {
-<<<<<<< HEAD
-            e_tag: info.etag.map(|etag| format_etag(&etag)),
             checksum_crc32,
             checksum_crc32c,
             checksum_sha1,
             checksum_sha256,
             checksum_crc64nvme,
-=======
             e_tag: info.etag.map(|etag| to_s3s_etag(&etag)),
->>>>>>> 46797dc8
             ..Default::default()
         };
 
