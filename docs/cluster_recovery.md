# Resolution Report: Issue #1001 - Cluster Recovery from Abrupt Power-Off

## 1. Issue Description
**Problem**: The cluster failed to recover gracefully when a node experienced an abrupt power-off (hard failure).
**Symptoms**:
-   The application became unable to upload files.
-   The Console Web UI became unresponsive across the cluster.
-   The `rustfsadmin` user was unable to log in after a server power-off.
-   The performance page displayed 0 storage, 0 objects, and 0 servers online/offline.
-   The system "hung" indefinitely, unlike the immediate recovery observed during a graceful process termination (`kill`).

**Root Cause (Multi-Layered)**:
1. **TCP Connection Issue**: The standard TCP protocol does not immediately detect a silent peer disappearance (power loss) because no `FIN` or `RST` packets are sent.
2. **Stale Connection Cache**: Cached gRPC connections in `GLOBAL_Conn_Map` were reused even when the peer was dead, causing blocking on every RPC call.
3. **Blocking IAM Notifications**: Login operations blocked waiting for ALL peers to acknowledge user/policy changes.
4. **No Per-Peer Timeouts**: Console aggregation calls like `server_info()` and `storage_info()` could hang waiting for dead peers.

---

## 2. Technical Approach
To resolve this, we implemented a comprehensive multi-layered resilience strategy.

### Key Objectives:
1.  **Fail Fast**: Detect dead peers in seconds, not minutes.
2.  **Evict Stale Connections**: Automatically remove dead connections from cache to force reconnection.
3.  **Non-Blocking Operations**: Auth and IAM operations should not wait for dead peers.
4.  **Graceful Degradation**: Console should show partial data from healthy nodes, not hang.

---

## 3. Implemented Solution

<<<<<<< HEAD
### Fix 1: Connection Health Check and Automatic Eviction

**Files Modified**: 
- `crates/common/src/globals.rs`
- `crates/protos/src/lib.rs`
- `crates/ecstore/src/rpc/peer_rest_client.rs`

**Problem**: Stale gRPC channels cached in `GLOBAL_Conn_Map` caused subsequent RPC calls to block on dead peers, even with keepalives enabled.

**Solution**: 
1. Added `evict_connection()` function to remove dead connections from cache.
2. Added `evict_failed_connection()` helper for automatic cleanup after RPC failures.
3. PeerRestClient now evicts connections automatically on any RPC failure.
4. Reduced connection timeout from 5s to 3s for faster failure detection.
5. Reduced overall RPC timeout from 60s to 30s.

```rust
// crates/common/src/globals.rs
/// Evict a stale/dead connection from the global connection cache.
pub async fn evict_connection(addr: &str) {
    let removed = GLOBAL_Conn_Map.write().await.remove(addr);
    if removed.is_some() {
        tracing::warn!("Evicted stale connection from cache: {}", addr);
    }
}

// crates/ecstore/src/rpc/peer_rest_client.rs
pub async fn server_info(&self) -> Result<ServerProperties> {
    let result = self.server_info_inner().await;
    if result.is_err() {
        // Evict stale connection on any error for cluster recovery
        self.evict_connection().await;
    }
    result
}
```

### Fix 2: Non-Blocking IAM Notifications

**File Modified**: `crates/iam/src/sys.rs`

**Problem**: Login operations blocked waiting for ALL peer nodes to acknowledge user/policy synchronization.

**Solution**: Changed IAM notification functions to fire-and-forget using `tokio::spawn()`:

```rust
async fn notify_for_user(&self, name: &str, is_temp: bool) {
    if self.has_watcher() { return; }

    // Fire-and-forget notification to peers - don't block auth operations
    let name = name.to_string();
    tokio::spawn(async move {
        if let Some(notification_sys) = get_global_notification_sys() {
            let resp = notification_sys.load_user(&name, is_temp).await;
            // Log errors but don't block
        }
    });
}
```

**Functions Updated**:
- `notify_for_user()` - User login/creation
- `notify_for_service_account()` - Service account operations
- `notify_for_group()` - Group operations

### Fix 3: Per-Peer Timeouts in Console Aggregation

**File Modified**: `crates/ecstore/src/notification_sys.rs`

**Problem**: `storage_info()` and `server_info()` calls waited for ALL peers without individual timeouts.

**Solution**: Added 2-second per-peer timeout with fallback to offline status:
=======
### Solution Overview
The fix implements a multi-layered detection strategy covering both Control Plane (RPC) and Data Plane (Streaming):

1.  **Control Plane (gRPC)**:
    *   Enabled `http2_keep_alive_interval` (5s) and `keep_alive_timeout` (3s) in `tonic` clients.
    *   Enforced `tcp_keepalive` (10s) on underlying transport.
    *   Context: Ensures cluster metadata operations (raft, status checks) fail fast if a node dies.

2.  **Data Plane (File Uploads/Downloads)**:
    *   **Client (Rio)**: Updated `reqwest` client builder in `crates/rio` to enable TCP Keepalive (10s) and HTTP/2 Keepalive (5s). This prevents hangs during large file streaming (e.g., 1GB uploads).
    *   **Server**: Enabled `SO_KEEPALIVE` on all incoming TCP connections in `rustfs/src/server/http.rs` to forcefully close sockets from dead clients.

3.  **Cross-Platform Build Stability**:
    *   Guarded Linux-specific profiling code (`jemalloc_pprof`) with `#[cfg(target_os = "linux")]` to fix build failures on macOS/AArch64.

### Configuration Changes
>>>>>>> 834025d9

```rust
pub async fn storage_info<S: StorageAPI>(&self, api: &S) -> rustfs_madmin::StorageInfo {
    let peer_timeout = Duration::from_secs(2);
    
    for client in self.peer_clients.iter() {
        futures.push(async move {
            if let Some(client) = client {
                match timeout(peer_timeout, client.local_storage_info()).await {
                    Ok(Ok(info)) => Some(info),
                    Ok(Err(_)) | Err(_) => {
                        // Return offline status for dead peer
                        Some(rustfs_madmin::StorageInfo {
                            disks: get_offline_disks(&host, &endpoints),
                            ..Default::default()
                        })
                    }
                }
            }
        });
    }
    // Rest continues even if some peers are down
}
```

### Fix 4: Enhanced gRPC Client Configuration

**File Modified**: `crates/protos/src/lib.rs`

**Configuration**:
```rust
const CONNECT_TIMEOUT_SECS: u64 = 3;      // Reduced from 5s
const TCP_KEEPALIVE_SECS: u64 = 10;        // OS-level keepalive
const HTTP2_KEEPALIVE_INTERVAL_SECS: u64 = 5; // HTTP/2 PING interval
const HTTP2_KEEPALIVE_TIMEOUT_SECS: u64 = 3;  // PING ACK timeout
const RPC_TIMEOUT_SECS: u64 = 30;          // Reduced from 60s

let connector = Endpoint::from_shared(addr.to_string())?
    .connect_timeout(Duration::from_secs(CONNECT_TIMEOUT_SECS))
    .tcp_keepalive(Some(Duration::from_secs(TCP_KEEPALIVE_SECS)))
    .http2_keep_alive_interval(Duration::from_secs(HTTP2_KEEPALIVE_INTERVAL_SECS))
    .keep_alive_timeout(Duration::from_secs(HTTP2_KEEPALIVE_TIMEOUT_SECS))
    .keep_alive_while_idle(true)
    .timeout(Duration::from_secs(RPC_TIMEOUT_SECS));
```

---

## 4. Files Changed Summary

| File | Change |
|------|--------|
| `crates/common/src/globals.rs` | Added `evict_connection()`, `has_cached_connection()`, `clear_all_connections()` |
| `crates/common/Cargo.toml` | Added `tracing` dependency |
| `crates/protos/src/lib.rs` | Refactored to use constants, added `evict_failed_connection()`, improved documentation |
| `crates/protos/Cargo.toml` | Added `tracing` dependency |
| `crates/ecstore/src/rpc/peer_rest_client.rs` | Added auto-eviction on RPC failure for `server_info()` and `local_storage_info()` |
| `crates/ecstore/src/notification_sys.rs` | Added per-peer timeout to `storage_info()` |
| `crates/iam/src/sys.rs` | Made `notify_for_user()`, `notify_for_service_account()`, `notify_for_group()` non-blocking |

---

## 5. Test Results

All 299 tests pass:
```
test result: ok. 299 passed; 0 failed; 0 ignored
```

---

## 6. Expected Behavior After Fix

| Scenario | Before | After |
|----------|--------|-------|
| Node power-off | Cluster hangs indefinitely | Cluster recovers in ~8 seconds |
| Login during node failure | Login hangs | Login succeeds immediately |
| Console during node failure | Shows 0/0/0 | Shows partial data from healthy nodes |
| Upload during node failure | Upload stops | Upload fails fast, can be retried |
| Stale cached connection | Blocks forever | Auto-evicted, fresh connection attempted |

---

## 7. Verification Steps

1. **Start a 3+ node RustFS cluster**
2. **Test Console Recovery**:
   - Access console dashboard
   - Forcefully kill one node (e.g., `kill -9`)
   - Verify dashboard updates within 10 seconds showing offline status
3. **Test Login Recovery**:
   - Kill a node while logged out
   - Attempt login with `rustfsadmin`
   - Verify login succeeds within 5 seconds
4. **Test Upload Recovery**:
   - Start a large file upload
   - Kill the target node mid-upload
   - Verify upload fails fast (not hangs) and can be retried

---

## 8. Related Issues
- Issue #1001: Cluster Recovery from Abrupt Power-Off
- PR #1035: fix(net): resolve 1GB upload hang and macos build

## 9. Contributors
- Initial keepalive fix: Original PR #1035
- Deep-rooted reliability fix: This update<|MERGE_RESOLUTION|>--- conflicted
+++ resolved
@@ -30,80 +30,6 @@
 
 ## 3. Implemented Solution
 
-<<<<<<< HEAD
-### Fix 1: Connection Health Check and Automatic Eviction
-
-**Files Modified**: 
-- `crates/common/src/globals.rs`
-- `crates/protos/src/lib.rs`
-- `crates/ecstore/src/rpc/peer_rest_client.rs`
-
-**Problem**: Stale gRPC channels cached in `GLOBAL_Conn_Map` caused subsequent RPC calls to block on dead peers, even with keepalives enabled.
-
-**Solution**: 
-1. Added `evict_connection()` function to remove dead connections from cache.
-2. Added `evict_failed_connection()` helper for automatic cleanup after RPC failures.
-3. PeerRestClient now evicts connections automatically on any RPC failure.
-4. Reduced connection timeout from 5s to 3s for faster failure detection.
-5. Reduced overall RPC timeout from 60s to 30s.
-
-```rust
-// crates/common/src/globals.rs
-/// Evict a stale/dead connection from the global connection cache.
-pub async fn evict_connection(addr: &str) {
-    let removed = GLOBAL_Conn_Map.write().await.remove(addr);
-    if removed.is_some() {
-        tracing::warn!("Evicted stale connection from cache: {}", addr);
-    }
-}
-
-// crates/ecstore/src/rpc/peer_rest_client.rs
-pub async fn server_info(&self) -> Result<ServerProperties> {
-    let result = self.server_info_inner().await;
-    if result.is_err() {
-        // Evict stale connection on any error for cluster recovery
-        self.evict_connection().await;
-    }
-    result
-}
-```
-
-### Fix 2: Non-Blocking IAM Notifications
-
-**File Modified**: `crates/iam/src/sys.rs`
-
-**Problem**: Login operations blocked waiting for ALL peer nodes to acknowledge user/policy synchronization.
-
-**Solution**: Changed IAM notification functions to fire-and-forget using `tokio::spawn()`:
-
-```rust
-async fn notify_for_user(&self, name: &str, is_temp: bool) {
-    if self.has_watcher() { return; }
-
-    // Fire-and-forget notification to peers - don't block auth operations
-    let name = name.to_string();
-    tokio::spawn(async move {
-        if let Some(notification_sys) = get_global_notification_sys() {
-            let resp = notification_sys.load_user(&name, is_temp).await;
-            // Log errors but don't block
-        }
-    });
-}
-```
-
-**Functions Updated**:
-- `notify_for_user()` - User login/creation
-- `notify_for_service_account()` - Service account operations
-- `notify_for_group()` - Group operations
-
-### Fix 3: Per-Peer Timeouts in Console Aggregation
-
-**File Modified**: `crates/ecstore/src/notification_sys.rs`
-
-**Problem**: `storage_info()` and `server_info()` calls waited for ALL peers without individual timeouts.
-
-**Solution**: Added 2-second per-peer timeout with fallback to offline status:
-=======
 ### Solution Overview
 The fix implements a multi-layered detection strategy covering both Control Plane (RPC) and Data Plane (Streaming):
 
@@ -120,7 +46,6 @@
     *   Guarded Linux-specific profiling code (`jemalloc_pprof`) with `#[cfg(target_os = "linux")]` to fix build failures on macOS/AArch64.
 
 ### Configuration Changes
->>>>>>> 834025d9
 
 ```rust
 pub async fn storage_info<S: StorageAPI>(&self, api: &S) -> rustfs_madmin::StorageInfo {
